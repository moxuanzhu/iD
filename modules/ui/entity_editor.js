import {event as d3_event } from 'd3-selection';
import deepEqual from 'fast-deep-equal';

import { t } from '../util/locale';
import { tooltip } from '../util/tooltip';
import { actionChangePreset } from '../actions/change_preset';
import { actionChangeTags } from '../actions/change_tags';
import { uiPresetFavoriteButton } from './preset_favorite_button';
import { uiPresetIcon } from './preset_icon';
import { uiRawMemberEditor } from './raw_member_editor';
import { uiRawMembershipEditor } from './raw_membership_editor';
import { uiRawTagEditor } from './raw_tag_editor';
import { uiTagReference } from './tag_reference';
import { uiPresetBrowser } from './preset_browser';
import { uiPresetEditor } from './preset_editor';
import { uiEntityIssues } from './entity_issues';
import { uiSelectionList } from './selection_list';
import { utilCleanTags } from '../util';
import { uiViewOnOSM } from './view_on_osm';


export function uiEntityEditor(context) {
    var _state = 'select';
    var _coalesceChanges = false;
    var _modified = false;
    var _base;
    var _entityIDs;
    var _activePreset;
    var _tagReference;
    var _presetFavorite;
    var _newFeature;

    var selectionList = uiSelectionList(context);
    var entityIssues = uiEntityIssues(context);
    var presetEditor = uiPresetEditor(context).on('change', changeTags);
    var rawTagEditor = uiRawTagEditor(context).on('change', changeTags);
    var rawMemberEditor = uiRawMemberEditor(context);
    var rawMembershipEditor = uiRawMembershipEditor(context);
    var presetBrowser = uiPresetBrowser(context, [], choosePreset);

    function entityEditor(selection) {
        var entityID = singularEntityID();
        var entity = entityID && context.entity(entityID);
        var tags = entity && Object.assign({}, entity.tags);  // shallow copy

        // Body
        var body = selection.selectAll('.inspector-body')
            .data([0]);

        // Enter
        var bodyEnter = body.enter()
            .append('div')
            .attr('class', 'entity-editor inspector-body sep-top');

        // Update
        body = body
            .merge(bodyEnter);

        function manageSection(klass, shouldHave, update, create) {
            var section = body.selectAll('.' + klass.split(' ')[0])
                .data(shouldHave ? [0] : []);

            section.exit().remove();

            var sectionEnter = section.enter()
                .append('div')
                .attr('class', klass);

            if (create && !sectionEnter.empty()) {
                create(sectionEnter);
            }

            section = sectionEnter
                .merge(section);

            if (update && !section.empty()) {
                update(section);
            }
        }

        manageSection('selection-list', _entityIDs.length > 1, function(section) {
            section
                .call(selectionList
                    .setSelectedIDs(_entityIDs)
                );
        });

        manageSection('preset-list-item inspector-inner', entityID, function(section) {

            if (_presetFavorite) {
                section.selectAll('.preset-list-button-wrap .accessory-buttons')
                    .call(_presetFavorite.button);
            }

            // update header
            if (_tagReference) {
                section.selectAll('.preset-list-button-wrap .accessory-buttons')
                    .call(_tagReference.button);

                section.selectAll('.preset-list-item')
                    .call(_tagReference.body);
            }

            section.selectAll('.preset-reset')
                .on('click', function() {
                    if (presetBrowser.isShown()) {
                        presetBrowser.hide();
                    } else {
                        presetBrowser.setAllowedGeometry([context.geometry(entityID)]);
                        presetBrowser.show();
                    }
                })
                .on('mousedown', function() {
                    d3_event.preventDefault();
                    d3_event.stopPropagation();
                })
                .on('mouseup', function() {
                    d3_event.preventDefault();
                    d3_event.stopPropagation();
                });

            section.select('.preset-list-item button')
                .call(uiPresetIcon(context)
                    .geometry(context.geometry(entityID))
                    .preset(_activePreset)
                    .pointMarker(false)
                );

            // NOTE: split on en-dash, not a hypen (to avoid conflict with hyphenated names)
            var label = section.select('.label-inner');
            var nameparts = label.selectAll('.namepart')
                .data(_activePreset.name().split(' – '), function(d) { return d; });

            nameparts.exit()
                .remove();

            nameparts
                .enter()
                .append('div')
                .attr('class', 'namepart')
                .text(function(d) { return d; });

        }, function(sectionEnter) {

            var presetButtonWrap = sectionEnter
                .append('div')
                .attr('class', 'preset-list-button-wrap');

            var presetButton = presetButtonWrap.append('button')
                .attr('class', 'preset-list-button preset-reset')
                .call(tooltip().title(t('inspector.back_tooltip')).placement('bottom'));

            presetButton
                .append('div')
                .attr('class', 'label')
                .append('div')
                .attr('class', 'label-inner');

            presetButtonWrap.append('div')
                .attr('class', 'accessory-buttons');

            presetButtonWrap
                .call(presetBrowser.scrollContainer(body));

            // start with the preset browser open if the feature is new and untagged
            if (_newFeature && !entity.hasNonGeometryTags()) {
                presetBrowser.setAllowedGeometry([context.geometry(entityID)]);
                presetBrowser.show();
            }

        });

        manageSection('entity-issues', entityID, function(section) {
            section
                .call(entityIssues
                    .entityID(entityID)
                );
        });

        manageSection('preset-editor', entityID, function(section) {
            section
                .call(presetEditor
                    .preset(_activePreset)
                    .entityID(entityID)
                    .tags(tags)
                    .state(_state)
                );
        });

        manageSection('raw-tag-editor inspector-inner', true, function(section) {
            section
                .call(rawTagEditor
                    .preset(_activePreset)
                    .entityIDs(_entityIDs)
                    .state(_state)
                );
        });

        manageSection('raw-member-editor inspector-inner', entity && entity.type === 'relation', function(section) {
            section
                .call(rawMemberEditor
                    .entityID(entityID)
                );
        });

        manageSection('raw-membership-editor inspector-inner', entityID, function(section) {
            section
                .call(rawMembershipEditor
                    .entityID(entityID)
                );
        });

        manageSection('key-trap-wrap', true, function(section) {
            section.select('key-trap')
                .on('keydown.key-trap', function() {
                // On tabbing, send focus back to the first field on the inspector-body
                // (probably the `name` field) #4159
                if (d3_event.keyCode === 9 && !d3_event.shiftKey) {
                    d3_event.preventDefault();
                    body.select('input').node().focus();
                }
            });
        }, function(sectionEnter) {
            sectionEnter
                .append('input')
                .attr('type', 'text')
                .attr('class', 'key-trap');
        });

        var footer = selection.selectAll('.inspector-footer')
            .data([0]);

        footer = footer.enter()
            .append('div')
            .attr('class', 'inspector-footer')
            .merge(footer);

        footer
            .call(uiViewOnOSM(context)
                .what(entityID && context.hasEntity(entityID))
            );

        context.history()
            .on('change.entity-editor', historyChanged);

        function historyChanged(difference) {
            if (selection.selectAll('.entity-editor').empty()) return;
            if (_state === 'hide') return;
            var significant = !difference ||
                    difference.didChange.properties ||
                    difference.didChange.addition ||
                    difference.didChange.deletion;
            if (!significant) return;

            if (!_entityIDs.every(context.hasEntity)) return;

            loadActivePreset();

<<<<<<< HEAD
            var graph = context.graph();
=======
            // A "weak" preset doesn't set any tags. (e.g. "Address")
            // Don't replace a weak preset with a fallback preset (e.g. "Point")
            if (!(weakPreset && match.isFallback())) {
                entityEditor.preset(match);

                if (match.id !== activePreset.id) {
                    // flash the button to indicate the preset changed
                    selection
                        .selectAll('button.preset-reset .label')
                        .style('background-color', '#fff')
                        .transition()
                        .duration(500)
                        .style('background-color', null);
                }
            }
>>>>>>> bbc537a5
            entityEditor.modified(_base !== graph);
            entityEditor(selection);
        }
    }

    function choosePreset(preset) {
        var entityID = singularEntityID();
        if (!entityID) return;

        context.perform(
            actionChangePreset(entityID, _activePreset, preset),
            t('operations.change_tags.annotation')
        );

        context.validator().validate();  // rerun validation
    }


    // Tag changes that fire on input can all get coalesced into a single
    // history operation when the user leaves the field.  #2342
    function changeTags(changed, onInput) {

        var actions = [];
        for (var i in _entityIDs) {
            var entityID = _entityIDs[i];
            var entity = context.entity(entityID);

            var tags = Object.assign({}, entity.tags);   // shallow copy

            for (var k in changed) {
                if (!k) continue;
                var v = changed[k];
                if (v !== undefined || tags.hasOwnProperty(k)) {
                    tags[k] = v;
                }
            }

            if (!onInput) {
                tags = utilCleanTags(tags);
            }

            if (!deepEqual(entity.tags, tags)) {
                actions.push(actionChangeTags(entityID, tags));
            }
        }

        if (actions.length) {
            var combinedAction = function(graph) {
                actions.forEach(function(action) {
                    graph = action(graph);
                });
                return graph;
            };

            var annotation = t('operations.change_tags.annotation');

            if (_coalesceChanges) {
                context.overwrite(combinedAction, annotation);
            } else {
                context.perform(combinedAction, annotation);
                _coalesceChanges = !!onInput;
            }
        }

        // if leaving field (blur event), rerun validation
        if (!onInput) {
            context.validator().validate();
        }
    }


    entityEditor.modified = function(val) {
        if (!arguments.length) return _modified;
        _modified = val;
        return entityEditor;
    };


    entityEditor.state = function(val) {
        if (!arguments.length) return _state;
        _state = val;
        return entityEditor;
    };


    entityEditor.entityIDs = function(val) {
        if (!arguments.length) return _entityIDs;
        if (_entityIDs === val) return entityEditor;  // exit early if no change

        _entityIDs = val;
        _base = context.graph();
        _coalesceChanges = false;

        loadActivePreset();

        return entityEditor
            .modified(false);
    };


    entityEditor.newFeature = function(val) {
        if (!arguments.length) return _newFeature;
        _newFeature = val;
        return entityEditor;
    };


    function singularEntityID() {
        if (_entityIDs.length === 1) {
            return _entityIDs[0];
        }
        return null;
    }


    function loadActivePreset() {
        var entityID = singularEntityID();
        var entity = entityID && context.hasEntity(entityID);
        if (!entity) return;

        var graph = context.graph();
        var match = context.presets().match(entity, graph);

        // A "weak" preset doesn't set any tags. (e.g. "Address")
        var weakPreset = _activePreset &&
            Object.keys(_activePreset.addTags || {}).length === 0;

        // Don't replace a weak preset with a fallback preset (e.g. "Point")
        if ((weakPreset && match.isFallback()) ||
            // don't reload for same preset
            match === _activePreset) return;

        _activePreset = match;
        _tagReference = uiTagReference(_activePreset.reference(context.geometry(entityID)), context)
            .showing(false);
        _presetFavorite = uiPresetFavoriteButton(_activePreset, context.geometry(entityID), context);
    }


    return entityEditor;
}<|MERGE_RESOLUTION|>--- conflicted
+++ resolved
@@ -1,4 +1,4 @@
-import {event as d3_event } from 'd3-selection';
+import { event as d3_event, selectAll as d3_selectAll } from 'd3-selection';
 import deepEqual from 'fast-deep-equal';
 
 import { t } from '../util/locale';
@@ -256,25 +256,7 @@
 
             loadActivePreset();
 
-<<<<<<< HEAD
             var graph = context.graph();
-=======
-            // A "weak" preset doesn't set any tags. (e.g. "Address")
-            // Don't replace a weak preset with a fallback preset (e.g. "Point")
-            if (!(weakPreset && match.isFallback())) {
-                entityEditor.preset(match);
-
-                if (match.id !== activePreset.id) {
-                    // flash the button to indicate the preset changed
-                    selection
-                        .selectAll('button.preset-reset .label')
-                        .style('background-color', '#fff')
-                        .transition()
-                        .duration(500)
-                        .style('background-color', null);
-                }
-            }
->>>>>>> bbc537a5
             entityEditor.modified(_base !== graph);
             entityEditor(selection);
         }
@@ -407,6 +389,15 @@
             // don't reload for same preset
             match === _activePreset) return;
 
+        if (_activePreset && match.id !== _activePreset.id) {
+            // flash the button to indicate the preset changed
+            d3_selectAll('.entity-editor button.preset-reset .label')
+                .style('background-color', '#fff')
+                .transition()
+                .duration(500)
+                .style('background-color', null);
+        }
+
         _activePreset = match;
         _tagReference = uiTagReference(_activePreset.reference(context.geometry(entityID)), context)
             .showing(false);
