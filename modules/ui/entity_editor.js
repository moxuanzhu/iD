--- conflicted
+++ resolved
@@ -277,7 +277,6 @@
     }
 
 
-<<<<<<< HEAD
     function clean(o) {
 
         function cleanVal(k, v) {
@@ -319,8 +318,6 @@
     }
 
 
-=======
->>>>>>> 3b882c81
     // Tag changes that fire on input can all get coalesced into a single
     // history operation when the user leaves the field.  #2342
     function changeTags(changed, onInput) {
