import _debounce from 'lodash-es/debounce';

import { event as d3_event, select as d3_select } from 'd3-selection';

import { t, textDirection } from '../util/locale';
import { tooltip } from '../util/tooltip';

import { actionNoop } from '../actions';
import { geoSphericalDistance } from '../geo';
import { modeSelect } from '../modes';
<<<<<<< HEAD
import { svgIcon } from '../svg';
import { uiBackground } from './background';
=======
>>>>>>> 130e9909
import { uiDisclosure } from './disclosure';
import { uiTooltipHtml } from './tooltipHtml';
import { utilCallWhenIdle, utilHighlightEntities } from '../util';


export function uiIssues(context) {
    var key = t('issues.key');
    var _errorsSelection = d3_select(null);
    var _warningsSelection = d3_select(null);
    var _rulesList = d3_select(null);
    var _pane = d3_select(null);
    var _toggleButton = d3_select(null);
<<<<<<< HEAD
=======

    context.validator().on('reload.issues_pane', update);

    /*function renderIssuesOptions(selection) {
        var container = selection.selectAll('.issues-options-container')
            .data([0]);
>>>>>>> 130e9909

    var _errors = [];
    var _warnings = [];
    var _shown = false;
    var _options = {
        what: context.storage('validate-what') || 'edited',    // 'all', 'edited'
        where: context.storage('validate-where') || 'visible'  // 'all', 'visible'
    };

    // listeners
    context.validator().on('validated.uiIssues', utilCallWhenIdle(update));
    context.map().on('move.uiIssues', _debounce(utilCallWhenIdle(update), 1000));


    function addNotificationBadge(selection) {
        var d = 10;
        selection.selectAll('svg.notification-badge')
            .data([0])
            .enter()
            .append('svg')
            .attr('viewbox', '0 0 ' + d + ' ' + d)
            .attr('class', 'notification-badge hide')
            .append('circle')
            .attr('cx', d / 2)
            .attr('cy', d / 2)
            .attr('r', (d / 2) - 1)
            .attr('fill', 'currentColor');
    }


    function renderErrorsList(selection) {
        _errorsSelection = selection
            .call(drawIssuesList, 'errors', _errors);
    }


    function renderWarningsList(selection) {
        _warningsSelection = selection
            .call(drawIssuesList, 'warnings', _warnings);
    }


    function drawIssuesList(selection, which, issues) {
        var list = selection.selectAll('.issues-list')
            .data([0]);

        list = list.enter()
            .append('ul')
            .attr('class', 'layer-list issues-list ' + which + '-list')
            .merge(list);


        var items = list.selectAll('li')
            .data(issues, function(d) { return d.id; });

        // Exit
        items.exit()
            .remove();

        // Enter
        var itemsEnter = items.enter()
            .append('li')
            .attr('class', function (d) { return 'issue severity-' + d.severity; })
            .on('click', function(d) {
                var extent = d.extent(context.graph());
                if (extent) {
                    var setZoom = Math.max(context.map().zoom(), 19);
                    context.map().centerZoomEase(extent.center(), setZoom);

                    // select the first entity
                    if (d.entities && d.entities.length) {
                        window.setTimeout(function() {
                            var ids = d.entities.map(function(e) { return e.id; });
                            context.enter(modeSelect(context, [ids[0]]));
                            utilHighlightEntities(ids, true, context);
                        }, 250);  // after ease
                    }
                }
            })
            .on('mouseover', function(d) {
                var ids = d.entities.map(function(e) { return e.id; });
                utilHighlightEntities(ids, true, context);
            })
            .on('mouseout', function(d) {
                var ids = d.entities.map(function(e) { return e.id; });
                utilHighlightEntities(ids, false, context);
            });


        var labelsEnter = itemsEnter
            .append('div')
            .attr('class', 'issue-label');

        var textEnter = labelsEnter
            .append('span')
            .attr('class', 'issue-text');

        textEnter
            .append('span')
            .attr('class', 'issue-icon')
            .each(function(d) {
                var iconName = '#iD-icon-' + (d.severity === 'warning' ? 'alert' : 'error');
                d3_select(this)
                    .call(svgIcon(iconName));
            });

        textEnter
            .append('span')
            .attr('class', 'issue-message')
            .text(function(d) { return d.message; });


        labelsEnter
            .append('span')
            .attr('class', 'issue-autofix')
            .each(function(d) {
                if (!d.autoFix) return;

                d3_select(this)
                    .append('button')
                    .attr('title', t('issues.fix_one.title'))
                    .datum(d.autoFix)  // set button datum to the autofix
                    .attr('class', 'autofix action')
                    .on('click', function(d) {
                        utilHighlightEntities(d.entityIds, false, context);
                        context.perform.apply(context, d.autoArgs);
                        context.validator().validate();
                    })
                    .call(svgIcon('#iD-icon-wrench'));
            });


        // Update
        items = items
            .merge(itemsEnter)
            .order();


        // autofix
        var canAutoFix = issues.filter(function(issue) { return issue.autoFix; });

        var autoFixAll = selection.selectAll('.autofix-all')
            .data(canAutoFix.length ? [0] : []);

        // exit
        autoFixAll.exit()
            .remove();

        // enter
        var autoFixAllEnter = autoFixAll.enter()
            .append('div')
            .attr('class', 'autofix-all');

        var linkEnter = autoFixAllEnter
            .append('a')
            .attr('class', 'autofix-all-link')
            .attr('href', '#');

        linkEnter
            .append('span')
            .attr('class', 'autofix-all-link-text')
            .text(t('issues.fix_all.title'));

        linkEnter
            .append('span')
            .attr('class', 'autofix-all-link-icon')
            .call(svgIcon('#iD-icon-wrench'));

        // update
        autoFixAll = autoFixAll
            .merge(autoFixAllEnter);

        autoFixAll.selectAll('.autofix-all-link')
            .on('click', function() {
                context.pauseChangeDispatch();
                context.perform(actionNoop());
                canAutoFix.forEach(function(issue) {
                    var args = issue.autoFix.autoArgs.slice();  // copy
                    if (typeof args[args.length - 1] !== 'function') {
                        args.pop();
                    }
                    args.push(t('issues.fix_all.annotation'));
                    context.replace.apply(context, args);
                });
                context.resumeChangeDispatch();
                context.validator().validate();
            });
    }


    function updateOptionValue(d, val) {
        if (!val && d3_event && d3_event.target) {
            val = d3_event.target.value;
        }

        _options[d] = val;
        context.storage('validate-' + d, val);
        update();
    }


    function renderIssuesOptions(selection) {
        var container = selection.selectAll('.issues-options-container')
            .data([0]);

        container = container.enter()
            .append('div')
            .attr('class', 'issues-options-container')
            .merge(container);

        var data = [
            { key: 'what', values: ['edited', 'all'] },
            { key: 'where', values: ['visible', 'all'] }
        ];

        var options = container.selectAll('.issues-option')
            .data(data, function(d) { return d.key; });

        var optionsEnter = options.enter()
            .append('div')
            .attr('class', function(d) { return 'issues-option issues-option-' + d.key; });

        optionsEnter
            .append('div')
            .attr('class', 'issues-option-title')
            .text(function(d) { return t('issues.options.' + d.key + '.title'); });

        var valuesEnter = optionsEnter.selectAll('label')
            .data(function(d) {
                return d.values.map(function(val) { return { value: val, key: d.key }; });
            })
            .enter()
            .append('label');

        valuesEnter
            .append('input')
            .attr('type', 'radio')
            .attr('name', function(d) { return 'issues-option-' + d.key; })
            .attr('value', function(d) { return d.value; })
            .property('checked', function(d) { return _options[d.key] === d.value; })
            .on('change', function(d) { updateOptionValue(d.key, d.value); });

        valuesEnter
            .append('span')
            .text(function(d) { return t('issues.options.' + d.key + '.' + d.value); });
    }


    function renderNoIssuesBox(selection) {
        selection
            .append('div')
            .call(svgIcon('#iD-icon-apply', 'pre-text'));

        var noIssuesMessage = selection
            .append('span');

        noIssuesMessage
            .append('strong')
            .text(t('issues.no_issues.message'));

        noIssuesMessage
            .append('br');

        noIssuesMessage
            .append('span')
            .text(t('issues.no_issues.info'));
    }


    function renderRulesList(selection) {
        var container = selection.selectAll('.issue-rules-list')
            .data([0]);

        _rulesList = container.enter()
            .append('ul')
            .attr('class', 'layer-list issue-rules-list')
            .merge(container);

        updateRulesList();
    }


    function updateRulesList() {
        var ruleKeys = context.validator().getRuleKeys();
        _rulesList
            .call(drawListItems, ruleKeys, 'checkbox', 'rule', toggleRule, isRuleEnabled);
    }


    function isRuleEnabled(d) {
        return context.validator().isRuleEnabled(d);
    }


    function toggleRule(d) {
        context.validator().toggleRule(d);
    }


    function update() {
        var issuesBySeverity = context.validator().getIssuesBySeverity(_options);

        // sort issues by distance away from the center of the map
        var center = context.map().center();
        var graph = context.graph();
        _errors = issuesBySeverity.error.map(withDistance).sort(byDistance);
        _warnings = issuesBySeverity.warning.map(withDistance).sort(byDistance);

        // cut off at 1000
        var errorCount = _errors.length > 1000 ? '1000+' : String(_errors.length);
        var warningCount = _warnings.length > 1000 ? '1000+' : String(_warnings.length);
        _errors = _errors.slice(0, 1000);
        _warnings = _warnings.slice(0, 1000);


        _toggleButton.selectAll('.notification-badge')
            .classed('error', (_errors.length > 0))
            .classed('warning', (_errors.length === 0 && _warnings.length > 0))
            .classed('hide', (_errors.length === 0 && _warnings.length === 0));


        _pane.selectAll('.issues-errors')
            .classed('hide', _errors.length === 0);

        if (_errors.length > 0) {
            _pane.selectAll('.hide-toggle-issues_errors .hide-toggle-text')
                .text(t('issues.errors.list_title', { count: errorCount }));
            if (!_pane.select('.disclosure-wrap-issues_errors').classed('hide')) {
                _errorsSelection
                    .call(drawIssuesList, 'errors', _errors);
            }
        }

        _pane.selectAll('.issues-warnings')
            .classed('hide', _warnings.length === 0);

        if (_warnings.length > 0) {
            _pane.selectAll('.hide-toggle-issues_warnings .hide-toggle-text')
                .text(t('issues.warnings.list_title', { count: warningCount }));
            if (!_pane.select('.disclosure-wrap-issues_warnings').classed('hide')) {
                _warningsSelection
                    .call(drawIssuesList, 'warnings', _warnings);
            }
        }

        _pane.select('.issues-none')
            .classed('hide', _warnings.length > 0 || _errors.length > 0);

        if (!_pane.select('.disclosure-wrap-issues_rules').classed('hide')) {
            updateRulesList();
        }


        function byDistance(a, b) {
            return a.dist - b.dist;
        }

        function withDistance(issue) {
            var extent = issue.extent(graph);
            var dist = extent ? geoSphericalDistance(center, extent.center()) : 0;
            return Object.assign(issue, { dist: dist });
        }
    }


    function drawListItems(selection, data, type, name, change, active) {
        var items = selection.selectAll('li')
            .data(data);

        // Exit
        items.exit()
            .remove();

        // Enter
        var enter = items.enter()
            .append('li');

        if (name === 'rule') {
            enter
                .call(tooltip()
                    .title(function(d) { return t('issues.' + d + '.tip'); })
                    .placement('top')
                );
        }

        var label = enter
            .append('label');

        label
            .append('input')
            .attr('type', type)
            .attr('name', name)
            .on('change', change);

        label
            .append('span')
            .text(function(d) { return t('issues.' + d + '.title'); });

        // Update
        items = items
            .merge(enter);

        items
            .classed('active', active)
            .selectAll('input')
            .property('checked', active)
            .property('indeterminate', false);
    }


    var paneTooltip = tooltip()
        .placement((textDirection === 'rtl') ? 'right' : 'left')
        .html(true)
        .title(uiTooltipHtml(t('issues.title'), key));

<<<<<<< HEAD

    uiIssues.hidePane = function() {
        uiIssues.setVisible(false);
    };
=======
    function hidePane() {
        context.ui().togglePanes();
    }
>>>>>>> 130e9909


    uiIssues.togglePane = function() {
        if (d3_event) d3_event.preventDefault();
        paneTooltip.hide(_toggleButton);
<<<<<<< HEAD
        uiIssues.setVisible(!_toggleButton.classed('active'));
    };


    uiIssues.setVisible = function(show) {
        if (show !== _shown) {
            _toggleButton.classed('active', show);
            _shown = show;

            if (show) {
                uiBackground.hidePane();
                uiHelp.hidePane();
                uiMapData.hidePane();
                update();

                _pane
                    .style('display', 'block')
                    .style('right', '-300px')
                    .transition()
                    .duration(200)
                    .style('right', '0px');

            } else {
                _pane
                    .style('display', 'block')
                    .style('right', '0px')
                    .transition()
                    .duration(200)
                    .style('right', '-300px')
                    .on('end', function() {
                        d3_select(this).style('display', 'none');
                    });
            }
        }
=======
        context.ui().togglePanes(!_pane.classed('shown') ? _pane : undefined);
>>>>>>> 130e9909
    };


    uiIssues.renderToggleButton = function(selection) {
        _toggleButton = selection
            .append('button')
            .attr('tabindex', -1)
            .on('click', uiIssues.togglePane)
            .call(svgIcon('#iD-icon-alert', 'light'))
            .call(addNotificationBadge)
            .call(paneTooltip);
    };


    uiIssues.renderPane = function(selection) {
        _pane = selection
            .append('div')
            .attr('class', 'fillL map-pane issues-pane hide')
            .attr('pane', 'map-issues');

        var heading = _pane
            .append('div')
            .attr('class', 'pane-heading');

        heading
            .append('h2')
            .text(t('issues.title'));

        heading
            .append('button')
            .on('click', hidePane)
            .call(svgIcon('#iD-icon-close'));

        var content = _pane
            .append('div')
            .attr('class', 'pane-content');

        content
            .append('div')
            .attr('class', 'issues-options')
            .call(renderIssuesOptions);

        content
            .append('div')
            .attr('class', 'issues-none')
            .call(renderNoIssuesBox);

        // errors
        content
            .append('div')
            .attr('class', 'issues-errors')
            .call(uiDisclosure(context, 'issues_errors', true)
                .content(renderErrorsList)
            );

        // warnings
        content
            .append('div')
            .attr('class', 'issues-warnings')
            .call(uiDisclosure(context, 'issues_warnings', true)
                .content(renderWarningsList)
            );

        // rules
        content
            .append('div')
            .attr('class', 'issues-rules')
            .call(uiDisclosure(context, 'issues_rules', false)
                .title(t('issues.rules.title'))
                .content(renderRulesList)
            );

        // update();

        context.keybinding()
            .on(key, uiIssues.togglePane);
    };

    return uiIssues;
}<|MERGE_RESOLUTION|>--- conflicted
+++ resolved
@@ -8,11 +8,8 @@
 import { actionNoop } from '../actions';
 import { geoSphericalDistance } from '../geo';
 import { modeSelect } from '../modes';
-<<<<<<< HEAD
 import { svgIcon } from '../svg';
 import { uiBackground } from './background';
-=======
->>>>>>> 130e9909
 import { uiDisclosure } from './disclosure';
 import { uiTooltipHtml } from './tooltipHtml';
 import { utilCallWhenIdle, utilHighlightEntities } from '../util';
@@ -25,15 +22,6 @@
     var _rulesList = d3_select(null);
     var _pane = d3_select(null);
     var _toggleButton = d3_select(null);
-<<<<<<< HEAD
-=======
-
-    context.validator().on('reload.issues_pane', update);
-
-    /*function renderIssuesOptions(selection) {
-        var container = selection.selectAll('.issues-options-container')
-            .data([0]);
->>>>>>> 130e9909
 
     var _errors = [];
     var _warnings = [];
@@ -449,59 +437,16 @@
         .html(true)
         .title(uiTooltipHtml(t('issues.title'), key));
 
-<<<<<<< HEAD
-
-    uiIssues.hidePane = function() {
-        uiIssues.setVisible(false);
-    };
-=======
+
     function hidePane() {
         context.ui().togglePanes();
     }
->>>>>>> 130e9909
 
 
     uiIssues.togglePane = function() {
         if (d3_event) d3_event.preventDefault();
         paneTooltip.hide(_toggleButton);
-<<<<<<< HEAD
-        uiIssues.setVisible(!_toggleButton.classed('active'));
-    };
-
-
-    uiIssues.setVisible = function(show) {
-        if (show !== _shown) {
-            _toggleButton.classed('active', show);
-            _shown = show;
-
-            if (show) {
-                uiBackground.hidePane();
-                uiHelp.hidePane();
-                uiMapData.hidePane();
-                update();
-
-                _pane
-                    .style('display', 'block')
-                    .style('right', '-300px')
-                    .transition()
-                    .duration(200)
-                    .style('right', '0px');
-
-            } else {
-                _pane
-                    .style('display', 'block')
-                    .style('right', '0px')
-                    .transition()
-                    .duration(200)
-                    .style('right', '-300px')
-                    .on('end', function() {
-                        d3_select(this).style('display', 'none');
-                    });
-            }
-        }
-=======
         context.ui().togglePanes(!_pane.classed('shown') ? _pane : undefined);
->>>>>>> 130e9909
     };
 
 
