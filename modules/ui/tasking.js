import _debounce from 'lodash-es/debounce';
import { event as d3_event, select as d3_select } from 'd3-selection';

import { t, textDirection } from '../util/locale';
import { modeSave } from '../modes';
import { svgIcon } from '../svg/icon';
import { uiDisclosure } from './disclosure';
import { uiTooltipHtml } from './tooltipHtml';
import { tooltip } from '../util/tooltip';

import { uiSettingsCustomTasking } from './settings/custom_tasking';
import { uiTaskingProjectEditor } from './taskingProjectEditor';
import { uiTaskingTaskEditor } from './taskingTaskEditor';


export function uiTasking(context) {

    var taskingProjectEditor = uiTaskingProjectEditor(context);
    var taskingTaskEditor = uiTaskingTaskEditor(context);

    var key = t('tasking.key');

    var taskingService = context.tasking();

    var layer = context.layers().layer('tasking');

    var _pane = d3_select(null);
    var _toggleButton = d3_select(null);

    var _taskingContainer = d3_select(null);

    var _taskingErrorsContainer = d3_select(null);
    var _taskingWelcomeContainer = d3_select(null);
    var _taskingManagerContainer = d3_select(null);
    var _taskingProjectContainer = d3_select(null);
    var _taskingTaskContainer = d3_select(null);

    var _errors = taskingService.errors();
    var _task = taskingService.currentTask();
    var _project = taskingService.currentProject();
    var _managers = taskingService.managers();

    var _hot_tm_url = 'https://tasks.hotosm.org/';

    // listeners
    var settingsCustomTasking = uiSettingsCustomTasking(context)
        .on('change', customTaskingChanged);

    taskingService.event.on('setManager', function() {
        update();
    });

    taskingService.event.on('setTask', function() {
        layer.fitZoom();
        update();
    });

    context.history().on('change', function() { updateErrorsOnChange(); });
    taskingService.event.on('loadedTask', function(task) { updateErrorsOnChange(task); });
    taskingService.event.on('loadedCustomSettings', function() {

    });



    var mappingAllowed = ['ready', 'invalidated', 'locked'];
    var validationAllowedStates = ['mapped', 'validated', 'badimagery'];


    function updateErrorsOnChange(task) {


        // unsaved edits
        _errors.unsavedEdits.active = context.history().hasChanges() && layer.enabled() === false;

        // invalid state for mapping or validation
        if (task) {
            _errors.mappingNotAllowed.active = !mappingAllowed.includes(task.status()); // TODO: TAH - also check who's locked it, if it's current user, allow
            _errors.validationNotAllowed.active = !validationAllowedStates.includes(task.status()); // TODO: TAH - also check who's locked it, if it's current user, allow
        }

        taskingService.errors(_errors);
        update();
    }


    function addNotificationBadge(selection) {
        var d = 10;
        selection.selectAll('svg.notification-badge')
            .data([0])
            .enter()
            .append('svg')
                .attr('viewbox', '0 0 ' + d + ' ' + d)
                .attr('class', 'notification-badge hide')
                .append('circle')
                    .attr('cx', d / 2)
                    .attr('cy', d / 2)
                    .attr('r', (d / 2) - 1)
                    .attr('fill', 'currentColor');
    }

    function activeErrors(errors) {
        var _activeErrors = [];

        for (var error in errors) {
            if (errors[error].active) { _activeErrors.push(errors[error]); }
        }

        return _activeErrors;
    }

    function isSaving() {
        var mode = context.mode();
        return mode && mode.id === 'save';
    }


    function save() {
        d3_event.preventDefault();
        if (!context.inIntro() && !isSaving() && context.history().hasChanges() && !showsLayer() && !taskingService.edits()) {
            context.enter(modeSave(context));
        }
    }


    function showsLayer() {
        if (layer) {
            return layer.enabled();
        }
        return false;
    }


    function setLayer(enabled) {
        // Don't allow layer changes while drawing - #6584
        var mode = context.mode();
        if (mode && /^draw/.test(mode.id)) return;

        if (layer) {
            layer.enabled(enabled);
        }
    }


    function toggleLayer() {
        setLayer(!showsLayer());
    }


    function clickManager(d) {

        function layerSupported() {
            return layer && layer.supported();
        }

        function authorized (task) {
            return true;
            // var status = task.status();
            // var user
        }

        taskingService.currentManager(d); // set manager

        if (d.managerId === 'none') {
            taskingService.resetProjectAndTask();
            setLayer(false);

        } else if (context.history().hasChanges()) {
            taskingService.resetProjectAndTask();
            setLayer(false);

        } else {

            // check if layer is supported
            if (!layerSupported() || d.managerId !== 'custom') return;

            // handle custom manager
            if (d.managerId === 'custom') {

                // get project and task from custom settings
                _project = taskingService.getProject(taskingService.customSettings().projectId);
                _task = taskingService.getTask(taskingService.customSettings().taskId);

                if (authorized(_task)) {
                    // set project & task
                    if (_project && _task) {
                        taskingService.currentProject(_project);
                        taskingService.currentTask(_task);
                    }
                }
            }

            // enable layer if no active errors
            if (!activeErrors(_errors)) {
                setLayer(true);
            }

        }
    }

    function showsManager(d) {
        var _currManager = taskingService.currentManager();
        return _currManager && _currManager.managerId === d.managerId;
    }


    function update() {

        _task = taskingService.currentTask(); // get current task
        _project = taskingService.currentProject(); // get current project

        updateTaskingErrors();

        var errors = activeErrors(_errors);

        _toggleButton.selectAll('.notification-badge')
            .classed('error', (errors.length > 0))
            .classed('hide', (errors.length === 0));

        _pane.selectAll('.tasking-manager-toggle').classed('hide', (errors.length));
        _pane.selectAll('.tasking-project-toggle').classed('hide', (errors.length));
        _pane.selectAll('.tasking-task-toggle').classed('hide', (errors.length));

        updateTaskingWelcome();

        if (!_pane.select('.disclosure-wrap-tasking_managers').classed('hide')) {
            updateCUstomManagerItem();
        }

        if (!_pane.select('.disclosure-wrap-tasking_project').classed('hide')) {
            updateTaskingProject();
        }

        if (!_pane.select('.disclosure-wrap-tasking_task').classed('hide')) {
            updateTaskingTask();
        }
    }


    function renderTaskingErrors(selection) {
        _taskingErrorsContainer = selection
            .call(drawErrorsList, _errors);

    }

    function updateTaskingErrors() {
        _errors = taskingService.errors(); // get current errors

        _taskingErrorsContainer
            .call(drawErrorsList, _errors);
    }

    function drawErrorsList(selection, errors) {
        var list = selection.selectAll('.tasking-errors-list')
            .data([0]);

        // Exit
        list.exit()
            .remove();

        // Enter
        list.enter()
            .append('ul')
                .attr('class', 'layer-list layer-list-tasking tasking-errors-list issues-list errors-list')
                .merge(list);

        var items = list.selectAll('li')
            .data(activeErrors(errors), function(d) {
                return d.id;
            });

        // Exit
        items.exit()
            .remove();

        // Enter
        var itemsEnter = items.enter()
            .append('li')
                .attr('class', function (d) { return 'issue severity-' + d.severity; })
                .on('click', function(d) {
                    if (d.id === 'unsavedEdits') { save(); }
                });


        var labelsEnter = itemsEnter
            .append('div')
                .attr('class', 'issue-label');

        var textEnter = labelsEnter
            .append('span')
                .attr('class', 'issue-text');

        textEnter
            .append('span')
                .attr('class', 'issue-icon')
                .each(function(d) {
                    var iconName = '#iD-icon-' + (d.severity === 'warning' ? 'alert' : 'error');
                    d3_select(this)
                        .call(svgIcon(iconName));
                });

        textEnter
            .append('span')
                .attr('class', 'tasking-error-message issue-message');

        // Update
        items = items
            .merge(itemsEnter);

        items.selectAll('.tasking-error-message')
            .text(function(d) {
                return d.message();
            });
    }


    function renderTaskingWelcome(selection) {
        var container = selection.selectAll('tasking-welcome-container')
            .data([0]);

        _taskingWelcomeContainer = container.enter()
            .append('div')
                .attr('class', 'tasking-welcome-container')
                .merge(container);

            updateTaskingWelcome();
    }


    function updateTaskingWelcome() {
        var welcome = _taskingWelcomeContainer.selectAll('.tasking-welcome')
            .data(Object.keys(_task).length ? [] : [0]);

        welcome.exit()
            .remove();

        var welcomeEnter = welcome.enter()
            .append('div')
                .attr('class', 'tasking-welcome');

        welcomeEnter
            .append('h3')
                .attr('class', 'tasking-welcome-header')
                .text(t('tasking.welcome.header'));

        var welcomeSuggestion = welcomeEnter
            .append('p')
                .attr('class', 'tasking-welcome-suggestion')
                .text(t('tasking.welcome.suggestion'));


        var taskingManagerLink = d3_select(document.createElement('div'));

        taskingManagerLink
            .append('a')
            .attr('class', 'tasking_manager-welcome-link')
            .text(t('tasking.welcome.manager'))
            .attr('href', _hot_tm_url)
            .attr('tabindex', -1)
            .attr('target', '_blank');

        welcomeSuggestion
            .html(function() {
                return t('tasking.welcome.suggestion_with_link', { tasking_manager: taskingManagerLink.html() })
                + t('tasking.welcome.redirect');
            });

        welcome = welcomeEnter.merge(welcome);
    }


    function renderTaskingTask(selection) {
        var container = selection.selectAll('.tasking-task-container')
            .data([0]);

        _taskingTaskContainer = container.enter()
            .append('div')
                .attr('class', 'tasking-task-container')
                .merge(container);

            updateTaskingTask();
    }


    function updateTaskingTask() {
        _taskingTaskContainer
            .call(taskingTaskEditor.task(_task));
    }


    function renderTaskingProject(selection) {
        var container = selection.selectAll('.tasking-project-container')
            .data([0]);

        _taskingProjectContainer = container.enter()
            .append('div')
                .attr('class', 'tasking-project-container')
                .merge(container);

            updateTaskingProject();
    }


    function updateTaskingProject() {
        _taskingProjectContainer
            .call(taskingProjectEditor.project(
                function(){ return showsLayer() ? _project : undefined; }()
            ));
    }


    function renderTaskingManagers(selection) {
        var container = selection.selectAll('.tasking-managers-container')
            .data([0]);

        _taskingManagerContainer = container.enter()
            .append('div')
                .attr('class', 'tasking-managers-container');


        var ul = _taskingManagerContainer
            .selectAll('.layer-list-tasking')
            .data(layer ? [0] : []);

        // Exit
        ul.exit()
            .remove();

        // Enter
        ul.enter()
            .append('ul')
                .attr('class', 'layer-list layer-list-tasking');

        _taskingManagerContainer
            .merge(container);

        updateTaskingManagers();
    }


    function updateTaskingManagers() {
        _taskingManagerContainer
            // .call(drawCustomManagerListItem, _managers, 'radio', 'manager', clickManager, showsManager);
            .call(drawCustomManagerListItem);
    }


    function drawCustomManagerListItem(selection) {
        var hasData = layer && layer.hasData();
        var showsData = hasData && layer.enabled();

        var ul = selection.selectAll('.layer-list-tasking');

        var items = ul.selectAll('li')
            .data([0]);

        // Exit
        items.exit()
            .remove();

        var liEnter = items.enter()
            .append('li')
            .attr('class', 'list-item-tasking manager-custom');

        liEnter
            .append('button')
            .attr('class', 'tasking-custom-settings')
            .call(tooltip()
                .title(t('tasking.manager.managers.custom.settings.tooltip'))
                .placement((textDirection === 'rtl') ? 'right' : 'left')
            )
            .on('click', editCustomTasking)
            .call(svgIcon('#iD-icon-more'));

        liEnter
            .append('button')
            .attr('class', 'tasking-custom-zoom')
            .call(tooltip()
                .title(t('tasking.manager.managers.custom.zoom'))
                .placement((textDirection === 'rtl') ? 'right' : 'left')
            )
            .on('click', function() {
                d3_event.preventDefault();
                d3_event.stopPropagation();
                layer.fitZoom();
            })
            .call(svgIcon('#iD-icon-search'));

        var labelEnter = liEnter
            .append('label')
            .call(tooltip()
                .title(t('tasking.manager.managers.custom.tooltip'))
                .placement('top')
            );

        labelEnter
            .append('input')
            .attr('type', 'checkbox')
            .on('change', function() { toggleLayer(); });

        labelEnter
            .append('span')
            .text(t('tasking.manager.managers.custom.title'));

        // Update
        items = items
            .merge(liEnter);

        // set as active if has and shows data
        items
            .classed('active', showsData)
            .selectAll('label')
            .classed('deemphasize', !hasData)
            .selectAll('input')
            .property('disabled', !hasData)
            .property('checked', showsData);

        // disable zoom if no data
        items.selectAll('.tasking-custom-zoom')
            .classed('deemphasize', !hasData)
            .property('disabled', !hasData);
    }


    function editCustomTasking() {
        d3_event.preventDefault();
        context.container()
            .call(settingsCustomTasking);
    }


    function customTaskingChanged(settings) {

        if (settings && settings.url) {

            if (taskingService.customSettings() !== settings) {
                // set custom settings
                taskingService.customSettings(settings);

                // load data
                taskingService.loadFromUrl(taskingService.customSettings()); // TODO: TAH - pull out when other managers added

<<<<<<< HEAD
            // set manager
            // clickManager(taskingService.getManager('custom'));
=======
                // set manager
                clickManager(taskingService.getManager('custom'));

            }
>>>>>>> 49f9ec23
        }
    }


    function hidePane() {
        context.ui().togglePanes();
    }


    var paneTooltip = tooltip()
        .placement((textDirection === 'rtl') ? 'right' : 'left')
        .html(true)
        .title(uiTooltipHtml(t('tasking.description'), key));


    uiTasking.togglePane = function() {
        if (d3_event) d3_event.preventDefault();
        paneTooltip.hide(_toggleButton);
        context.ui().togglePanes(!_pane.classed('shown') ? _pane : undefined);
    };

    uiTasking.showPane = function() {
        if (d3_event) d3_event.preventDefault();
        paneTooltip.hide(_toggleButton);
        context.ui().togglePanes(_pane);
    };


    uiTasking.renderToggleButton = function(selection) {

        _toggleButton = selection
            .append('button')
            .attr('tabindex', -1)
            .on('click', uiTasking.togglePane)
            .call(svgIcon('#iD-icon-tasking', 'light'))
            .call(addNotificationBadge)
            .call(paneTooltip);
    };


    uiTasking.renderPane = function(selection) {

        _pane = selection
            .append('div')
                .attr('class', 'fillL map-pane tasking-pane hide')
                .attr('pane', 'map-tasking');


        var heading = _pane
            .append('div')
                .attr('class', 'pane-heading');

        heading
            .append('h2')
                .text(t('tasking.title'));

        heading
            .append('button')
                .on('click', hidePane)
                .call(svgIcon('#iD-icon-close'));


        var content = _pane
            .append('div')
                .attr('class', 'pane-content');

        _taskingContainer = content.enter()
            .append('div')
                .attr('class', 'tasking-container')
                .merge(content);

        // errors
        _taskingContainer
            .append('div')
                .attr('class', 'tasking-errors-container')
                .call(renderTaskingErrors);


        // welcome
        _taskingContainer
            .call(renderTaskingWelcome);


        // task
        _taskingContainer
            .append('div')
                .attr('class', 'tasking-task-toggle')
                .call(uiDisclosure(context, 'tasking_task', true)
                    .title(t('tasking.task.name'))
                    .content(renderTaskingTask)
                );


        // project
        _taskingContainer
            .append('div')
                .attr('class', 'tasking-project-toggle')
                .call(uiDisclosure(context, 'tasking_project', false)
                    .title(t('tasking.project.name'))
                    .content(renderTaskingProject)
                );


        // managers
        _taskingContainer
            .append('div')
                .attr('class', 'tasking-manager-toggle')
                .call(uiDisclosure(context, 'tasking_managers', false)
                    .title(t('tasking.manager.name'))
                    .content(renderTaskingManagers)
                );


        context.keybinding()
            .on(key, uiTasking.togglePane);
    };

    return uiTasking;
}<|MERGE_RESOLUTION|>--- conflicted
+++ resolved
@@ -540,15 +540,8 @@
                 // load data
                 taskingService.loadFromUrl(taskingService.customSettings()); // TODO: TAH - pull out when other managers added
 
-<<<<<<< HEAD
             // set manager
             // clickManager(taskingService.getManager('custom'));
-=======
-                // set manager
-                clickManager(taskingService.getManager('custom'));
-
-            }
->>>>>>> 49f9ec23
         }
     }
 
