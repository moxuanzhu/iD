--- conflicted
+++ resolved
@@ -483,10 +483,6 @@
             .append('span')
                 .text(function(d) { return d.name; });
 
-<<<<<<< HEAD
-        // Update
-=======
->>>>>>> 69b566f6
         items = items
             .merge(enter);
 
@@ -522,21 +518,12 @@
             .selectAll('label')
             .classed('deemphasize', !showsData)
             .selectAll('input')
-<<<<<<< HEAD
-            .property('disabled', !hasData() || !!activeErrors(_errors).length)
-            .property('checked', showsData);
-
-        selection.selectAll('.custom-manager-zoom')
-            .classed('deemphasize', !hasData() || !!activeErrors(_errors).length)
-            .property('disabled', !hasData() || !!activeErrors(_errors).length)
-=======
             .property('disabled', !showsData)
             .property('checked', showsData);
 
         selection.selectAll('.custom-manager-zoom')
             .classed('deemphasize', !showsData)
             .property('disabled', !showsData)
->>>>>>> 69b566f6
             .property('checked', showsData);
     }
 
@@ -559,14 +546,8 @@
                 // load data
                 taskingService.loadFromUrl(taskingService.customSettings()); // TODO: TAH - pull out when other managers added
 
-<<<<<<< HEAD
-                // set manager
-                clickManager(taskingService.getManager('custom'));
-            }
-=======
             // set manager
             clickManager(taskingService.getManager('custom'));
->>>>>>> 69b566f6
         }
     }
 
