import _cloneDeep from 'lodash-es/cloneDeep';
import _cloneDeepWith from 'lodash-es/cloneDeepWith';
import _difference from 'lodash-es/difference';
import _filter from 'lodash-es/filter';
import _flatten from 'lodash-es/flatten';
import _groupBy from 'lodash-es/groupBy';
import _isFunction from 'lodash-es/isFunction';
import _isEmpty from 'lodash-es/isEmpty';
import _forEach from 'lodash-es/forEach';
import _map from 'lodash-es/map';
import _omit from 'lodash-es/omit';
import _reject from 'lodash-es/reject';
import _values from 'lodash-es/values';
import _without from 'lodash-es/without';
import _uniq from 'lodash-es/uniq';

import { dispatch as d3_dispatch } from 'd3-dispatch';
import { easeLinear as d3_easeLinear } from 'd3-ease';
import { select as d3_select } from 'd3-selection';

import * as Validations from '../validations/index';
import { coreDifference } from './difference';
import { coreGraph } from './graph';
import { coreTree } from './tree';
import { osmEntity } from '../osm/entity';
import { uiLoading } from '../ui';

import {
    utilRebind,
    utilSessionMutex
} from '../util';


export function coreHistory(context) {
<<<<<<< HEAD
    var imageryUsed = ['Bing'],
        dispatch = d3_dispatch('change', 'undone', 'redone'),
        lock = utilSessionMutex('lock'),
        duration = 150,
        checkpoints = {},
        stack, index, tree, source, importPlan;
=======
    var imageryUsed = ['Bing'];
    var dispatch = d3_dispatch('change', 'undone', 'redone');
    var lock = utilSessionMutex('lock');
    var duration = 150;
    var _checkpoints = {};
    var _stack;
    var _index;
    var _tree;
>>>>>>> 3b882c81


    // internal _act, accepts list of actions and eased time
    function _act(actions, t) {
        actions = Array.prototype.slice.call(actions);

        var annotation;
        if (!_isFunction(actions[actions.length - 1])) {
            annotation = actions.pop();
        }

        _stack[_index].transform = context.projection.transform();
        _stack[_index].selectedIDs = context.selectedIDs();

        var graph = _stack[_index].graph;
        for (var i = 0; i < actions.length; i++) {
            graph = actions[i](graph, t);
        }

        return {
            graph: graph,
            annotation: annotation,
            imageryUsed: imageryUsed,
            source: source,
            importPlan: importPlan
        };
    }


    // internal _perform with eased time
    function _perform(args, t) {
        var previous = _stack[_index].graph;
        _stack = _stack.slice(0, _index + 1);
        _stack.push(_act(args, t));
        _index++;
        return change(previous);
    }


    // internal _replace with eased time
    function _replace(args, t) {
        var previous = _stack[_index].graph;
        // assert(_index == _stack.length - 1)
        _stack[_index] = _act(args, t);
        return change(previous);
    }


    // internal _overwrite with eased time
    function _overwrite(args, t) {
        var previous = _stack[_index].graph;
        if (_index > 0) {
            _index--;
            _stack.pop();
        }
        _stack = _stack.slice(0, _index + 1);
        _stack.push(_act(args, t));
        _index++;
        return change(previous);
    }


    // determine diffrence and dispatch a change event
    function change(previous) {
        var difference = coreDifference(previous, history.graph());
        dispatch.call('change', this, difference);
        return difference;
    }


    // iD uses namespaced keys so multiple installations do not conflict
    function getKey(n) {
        return 'iD_' + window.location.origin + '_' + n;
    }


    var history = {

        graph: function() {
            return _stack[_index].graph;
        },


        base: function() {
            return _stack[0].graph;
        },


        merge: function(entities, extent) {
            _stack[0].graph.rebase(entities, _map(_stack, 'graph'), false);
            _tree.rebase(entities, false);

            dispatch.call('change', this, undefined, extent);
        },


        perform: function() {
            // complete any transition already in progress
            d3_select(document).interrupt('history.perform');

            var transitionable = false;
            var action0 = arguments[0];

            if (arguments.length === 1 ||
                arguments.length === 2 && !_isFunction(arguments[1])) {
                transitionable = !!action0.transitionable;
            }

            if (transitionable) {
                var origArguments = arguments;
                d3_select(document)
                    .transition('history.perform')
                    .duration(duration)
                    .ease(d3_easeLinear)
                    .tween('history.tween', function() {
                        return function(t) {
                            if (t < 1) _overwrite([action0], t);
                        };
                    })
                    .on('start', function() {
                        _perform([action0], 0);
                    })
                    .on('end interrupt', function() {
                        _overwrite(origArguments, 1);
                    });

            } else {
                return _perform(arguments);
            }
        },


        replace: function() {
            d3_select(document).interrupt('history.perform');
            return _replace(arguments, 1);
        },


        // Same as calling pop and then perform
        overwrite: function() {
            d3_select(document).interrupt('history.perform');
            return _overwrite(arguments, 1);
        },


        pop: function(n) {
            d3_select(document).interrupt('history.perform');

            var previous = _stack[_index].graph;
            if (isNaN(+n) || +n < 0) {
                n = 1;
            }
            while (n-- > 0 && _index > 0) {
                _index--;
                _stack.pop();
            }
            return change(previous);
        },


        // Back to the previous annotated state or _index = 0.
        undo: function() {
            d3_select(document).interrupt('history.perform');

            var previous = _stack[_index].graph;
            while (_index > 0) {
                _index--;
                if (_stack[_index].annotation) break;
            }

            dispatch.call('undone', this, _stack[_index]);
            return change(previous);
        },


        // Forward to the next annotated state.
        redo: function() {
            d3_select(document).interrupt('history.perform');

            var previous = _stack[_index].graph;
            var tryIndex = _index;
            while (tryIndex < _stack.length - 1) {
                tryIndex++;
                if (_stack[tryIndex].annotation) {
                    _index = tryIndex;
                    dispatch.call('redone', this, _stack[_index]);
                    break;
                }
            }

            return change(previous);
        },


        undoAnnotation: function() {
            var i = _index;
            while (i >= 0) {
                if (_stack[i].annotation) return _stack[i].annotation;
                i--;
            }
        },


        redoAnnotation: function() {
            var i = _index + 1;
            while (i <= _stack.length - 1) {
                if (_stack[i].annotation) return _stack[i].annotation;
                i++;
            }
        },


        intersects: function(extent) {
            return _tree.intersects(extent, _stack[_index].graph);
        },


        difference: function() {
            var base = _stack[0].graph;
            var head = _stack[_index].graph;
            return coreDifference(base, head);
        },


        changes: function(action) {
            var base = _stack[0].graph;
            var head = _stack[_index].graph;

            if (action) {
                head = action(head);
            }

            var difference = coreDifference(base, head);

            return {
                modified: difference.modified(),
                created: difference.created(),
                deleted: difference.deleted()
            };
        },


        validate: function(changes) {
            return _flatten(
                _map(Validations, function(fn) { return fn()(changes, _stack[_index].graph); })
            );
        },


        hasChanges: function() {
            return this.difference().length() > 0;
        },


        imageryUsed: function(sources) {
            if (sources) {
                imageryUsed = sources;
                return history;
            } else {
                var arr = _map(_stack.slice(1, _index + 1), 'imageryUsed');
                return _without(_uniq(_flatten(arr)), 'Custom');
            }
        },

        source: function(sourceUrl) {
            if (sourceUrl) {
                source = sourceUrl;
                return history;
            } else {
                return source;
            }
        },

        importPlan: function(plan_url) {
            if (plan_url) {
                importPlan = plan_url;
                return history;
            } else {
                return importPlan;
            }
        },


        // save the current history state
        checkpoint: function(key) {
            _checkpoints[key] = {
                stack: _cloneDeep(_stack),
                index: _index
            };
            return history;
        },


        // restore history state to a given checkpoint or reset completely
        reset: function(key) {
            if (key !== undefined && _checkpoints.hasOwnProperty(key)) {
                _stack = _cloneDeep(_checkpoints[key].stack);
                _index = _checkpoints[key].index;
            } else {
                _stack = [{graph: coreGraph()}];
                _index = 0;
                _tree = coreTree(_stack[0].graph);
                _checkpoints = {};
            }
            dispatch.call('change');
            return history;
        },


        toIntroGraph: function() {
            var nextId = { n: 0, r: 0, w: 0 };
            var permIds = {};
            var graph = this.graph();
            var baseEntities = {};

            // clone base entities..
            _forEach(graph.base().entities, function(entity) {
                var copy = _cloneDeepWith(entity, customizer);
                baseEntities[copy.id] = copy;
            });

            // replace base entities with head entities..
            _forEach(graph.entities, function(entity, id) {
                if (entity) {
                    var copy = _cloneDeepWith(entity, customizer);
                    baseEntities[copy.id] = copy;
                } else {
                    delete baseEntities[id];
                }
            });

            // swap temporary for permanent ids..
            _forEach(baseEntities, function(entity) {
                if (Array.isArray(entity.nodes)) {
                    entity.nodes = entity.nodes.map(function(node) {
                        return permIds[node] || node;
                    });
                }
                if (Array.isArray(entity.members)) {
                    entity.members = entity.members.map(function(member) {
                        member.id = permIds[member.id] || member.id;
                        return member;
                    });
                }
            });

            return JSON.stringify({ dataIntroGraph: baseEntities });


            function customizer(src) {
                var copy = _omit(_cloneDeep(src), ['type', 'user', 'v', 'version', 'visible']);
                if (_isEmpty(copy.tags)) {
                    delete copy.tags;
                }

                if (Array.isArray(copy.loc)) {
                    copy.loc[0] = +copy.loc[0].toFixed(6);
                    copy.loc[1] = +copy.loc[1].toFixed(6);
                }

                var match = src.id.match(/([nrw])-\d*/);  // temporary id
                if (match !== null) {
                    var nrw = match[1], permId;
                    do { permId = nrw + (++nextId[nrw]); }
                    while (baseEntities.hasOwnProperty(permId));

                    copy.id = permIds[src.id] = permId;
                }
                return copy;
            }
        },


        toJSON: function() {
            if (!this.hasChanges()) return;

            var allEntities = {};
            var baseEntities = {};
            var base = _stack[0];

            var s = _stack.map(function(i) {
                var modified = [], deleted = [];

                _forEach(i.graph.entities, function(entity, id) {
                    if (entity) {
                        var key = osmEntity.key(entity);
                        allEntities[key] = entity;
                        modified.push(key);
                    } else {
                        deleted.push(id);
                    }

                    // make sure that the originals of changed or deleted entities get merged
                    // into the base of the _stack after restoring the data from JSON.
                    if (id in base.graph.entities) {
                        baseEntities[id] = base.graph.entities[id];
                    }
                    // get originals of parent entities too
                    _forEach(base.graph._parentWays[id], function(parentId) {
                        if (parentId in base.graph.entities) {
                            baseEntities[parentId] = base.graph.entities[parentId];
                        }
                    });
                });

                var x = {};

                if (modified.length) x.modified = modified;
                if (deleted.length) x.deleted = deleted;
                if (i.imageryUsed) x.imageryUsed = i.imageryUsed;
                if (i.annotation) x.annotation = i.annotation;
                if (i.source) x.source = i.source;
                if (i.importPlan) x.importPlan = i.importPlan;

                return x;
            });

            return JSON.stringify({
                version: 3,
                entities: _values(allEntities),
                baseEntities: _values(baseEntities),
                stack: s,
                nextIDs: osmEntity.id.next,
                index: _index
            });
        },


        fromJSON: function(json, loadChildNodes) {
            var h = JSON.parse(json);
            var loadComplete = true;

            osmEntity.id.next = h.nextIDs;
            _index = h.index;

            if (h.version === 2 || h.version === 3) {
                var allEntities = {};

                h.entities.forEach(function(entity) {
                    allEntities[osmEntity.key(entity)] = osmEntity(entity);
                });

                if (h.version === 3) {
                    // This merges originals for changed entities into the base of
                    // the _stack even if the current _stack doesn't have them (for
                    // example when iD has been restarted in a different region)
                    var baseEntities = h.baseEntities.map(function(d) { return osmEntity(d); });
                    _stack[0].graph.rebase(baseEntities, _map(_stack, 'graph'), true);
                    _tree.rebase(baseEntities, true);

                    // When we restore a modified way, we also need to fetch any missing
                    // childnodes that would normally have been downloaded with it.. #2142
                    if (loadChildNodes) {
                        var osm = context.connection();
                        var nodes = _flatten(_uniq(_map(_filter(baseEntities, { type: 'way' }), 'nodes')));
                        var missing = _reject(nodes, function(n) { return _stack[0].graph.hasEntity(n); });

                        if (!_isEmpty(missing) && osm) {
                            loadComplete = false;
                            context.redrawEnable(false);

                            var loading = uiLoading(context).blocking(true);
                            context.container().call(loading);

                            var childNodesLoaded = function(err, result) {
                                if (!err) {
                                    var visible = _groupBy(result.data, 'visible');
                                    if (!_isEmpty(visible.true)) {
                                        missing = _difference(missing, _map(visible.true, 'id'));
                                        _stack[0].graph.rebase(visible.true, _map(_stack, 'graph'), true);
                                        _tree.rebase(visible.true, true);
                                    }

                                    // fetch older versions of nodes that were deleted..
                                    _forEach(visible.false, function(entity) {
                                        osm.loadEntityVersion(entity.id, +entity.version - 1, childNodesLoaded);
                                    });
                                }

                                if (err || _isEmpty(missing)) {
                                    loading.close();
                                    context.redrawEnable(true);
                                    dispatch.call('change');
                                }
                            };

                            osm.loadMultiple(missing, childNodesLoaded);
                        }
                    }
                }

                _stack = h.stack.map(function(d) {
                    var entities = {}, entity;

                    if (d.modified) {
                        d.modified.forEach(function(key) {
                            entity = allEntities[key];
                            entities[entity.id] = entity;
                        });
                    }

                    if (d.deleted) {
                        d.deleted.forEach(function(id) {
                            entities[id] = undefined;
                        });
                    }

                    return {
                        graph: coreGraph(_stack[0].graph).load(entities),
                        annotation: d.annotation,
                        imageryUsed: d.imageryUsed,
                        source: d.source
                    };
                });

            } else { // original version
                _stack = h.stack.map(function(d) {
                    var entities = {};

                    for (var i in d.entities) {
                        var entity = d.entities[i];
                        entities[i] = entity === 'undefined' ? undefined : osmEntity(entity);
                    }

                    d.graph = coreGraph(_stack[0].graph).load(entities);
                    return d;
                });
            }

            if (loadComplete) {
                dispatch.call('change');
            }

            return history;
        },


        save: function() {
            if (lock.locked()) context.storage(getKey('saved_history'), history.toJSON() || null);
            return history;
        },


        clearSaved: function() {
            context.debouncedSave.cancel();
            if (lock.locked()) context.storage(getKey('saved_history'), null);
            return history;
        },


        lock: function() {
            return lock.lock();
        },


        unlock: function() {
            lock.unlock();
        },


        // is iD not open in another window and it detects that
        // there's a history stored in localStorage that's recoverable?
        restorableChanges: function() {
            return lock.locked() && !!context.storage(getKey('saved_history'));
        },


        // load history from a version stored in localStorage
        restore: function() {
            if (!lock.locked()) return;

            var json = context.storage(getKey('saved_history'));
            if (json) history.fromJSON(json, true);
        },


        _getKey: getKey

    };


    history.reset();

    return utilRebind(history, dispatch, 'on');
}<|MERGE_RESOLUTION|>--- conflicted
+++ resolved
@@ -32,14 +32,6 @@
 
 
 export function coreHistory(context) {
-<<<<<<< HEAD
-    var imageryUsed = ['Bing'],
-        dispatch = d3_dispatch('change', 'undone', 'redone'),
-        lock = utilSessionMutex('lock'),
-        duration = 150,
-        checkpoints = {},
-        stack, index, tree, source, importPlan;
-=======
     var imageryUsed = ['Bing'];
     var dispatch = d3_dispatch('change', 'undone', 'redone');
     var lock = utilSessionMutex('lock');
@@ -48,8 +40,7 @@
     var _stack;
     var _index;
     var _tree;
->>>>>>> 3b882c81
-
+    var importPlan;
 
     // internal _act, accepts list of actions and eased time
     function _act(actions, t) {
