import { dispatch as d3_dispatch } from 'd3-dispatch';
import { easeLinear as d3_easeLinear } from 'd3-ease';
import { select as d3_select } from 'd3-selection';

import { coreDifference } from './difference';
import { coreGraph } from './graph';
import { coreTree } from './tree';
import { osmEntity } from '../osm/entity';
import { uiLoading } from '../ui/loading';
import {
    utilArrayDifference, utilArrayGroupBy, utilArrayUnion,
    utilObjectOmit, utilRebind, utilSessionMutex
} from '../util';


export function coreHistory(context) {
    var dispatch = d3_dispatch('change', 'merge', 'restore', 'undone', 'redone');
    var lock = utilSessionMutex('lock');

<<<<<<< HEAD
    // is iD not open in another window and it detects that
    // there's a history stored in localStorage that's recoverable?
    var hasUnresolvedRestorableChanges = lock.lock() && context.storage(getKey('saved_history'));
=======
    // restorable if iD not open in another window/tab and a saved history exists in localStorage
    var _hasUnresolvedRestorableChanges = lock.lock() && !!context.storage(getKey('saved_history'));
>>>>>>> 186aec68

    var duration = 150;
    var _imageryUsed = [];
    var _photoOverlaysUsed = [];
    var _checkpoints = {};
    var _pausedGraph;
    var _stack;
    var _index;
    var _tree;


    // internal _act, accepts list of actions and eased time
    function _act(actions, t) {
        actions = Array.prototype.slice.call(actions);

        var annotation;
        if (typeof actions[actions.length - 1] !== 'function') {
            annotation = actions.pop();
        }

        var graph = _stack[_index].graph;
        for (var i = 0; i < actions.length; i++) {
            graph = actions[i](graph, t);
        }

        return {
            graph: graph,
            annotation: annotation,
            imageryUsed: _imageryUsed,
            photoOverlaysUsed: _photoOverlaysUsed,
            transform: context.projection.transform(),
            selectedIDs: context.selectedIDs()
        };
    }


    // internal _perform with eased time
    function _perform(args, t) {
        var previous = _stack[_index].graph;
        _stack = _stack.slice(0, _index + 1);
        var actionResult = _act(args, t);
        _stack.push(actionResult);
        _index++;
        return change(previous);
    }


    // internal _replace with eased time
    function _replace(args, t) {
        var previous = _stack[_index].graph;
        // assert(_index == _stack.length - 1)
        var actionResult = _act(args, t);
        _stack[_index] = actionResult;
        return change(previous);
    }


    // internal _overwrite with eased time
    function _overwrite(args, t) {
        var previous = _stack[_index].graph;
        if (_index > 0) {
            _index--;
            _stack.pop();
        }
        _stack = _stack.slice(0, _index + 1);
        var actionResult = _act(args, t);
        _stack.push(actionResult);
        _index++;
        return change(previous);
    }


    // determine difference and dispatch a change event
    function change(previous) {
        var difference = coreDifference(previous, history.graph());
        if (!_pausedGraph) {
            dispatch.call('change', this, difference);
        }
        return difference;
    }


    // iD uses namespaced keys so multiple installations do not conflict
    function getKey(n) {
        return 'iD_' + window.location.origin + '_' + n;
    }


    var history = {

        graph: function() {
            return _stack[_index].graph;
        },


        tree: function() {
            return _tree;
        },


        base: function() {
            return _stack[0].graph;
        },


        merge: function(entities, extent) {
            var stack = _stack.map(function(state) { return state.graph; });
            _stack[0].graph.rebase(entities, stack, false);
            _tree.rebase(entities, false);

            dispatch.call('merge', this, entities);
        },


        perform: function() {
            // complete any transition already in progress
            d3_select(document).interrupt('history.perform');

            var transitionable = false;
            var action0 = arguments[0];

            if (arguments.length === 1 ||
                (arguments.length === 2 && (typeof arguments[1] !== 'function'))) {
                transitionable = !!action0.transitionable;
            }

            if (transitionable) {
                var origArguments = arguments;
                d3_select(document)
                    .transition('history.perform')
                    .duration(duration)
                    .ease(d3_easeLinear)
                    .tween('history.tween', function() {
                        return function(t) {
                            if (t < 1) _overwrite([action0], t);
                        };
                    })
                    .on('start', function() {
                        _perform([action0], 0);
                    })
                    .on('end interrupt', function() {
                        _overwrite(origArguments, 1);
                    });

            } else {
                return _perform(arguments);
            }
        },


        replace: function() {
            d3_select(document).interrupt('history.perform');
            return _replace(arguments, 1);
        },


        // Same as calling pop and then perform
        overwrite: function() {
            d3_select(document).interrupt('history.perform');
            return _overwrite(arguments, 1);
        },


        pop: function(n) {
            d3_select(document).interrupt('history.perform');

            var previous = _stack[_index].graph;
            if (isNaN(+n) || +n < 0) {
                n = 1;
            }
            while (n-- > 0 && _index > 0) {
                _index--;
                _stack.pop();
            }
            return change(previous);
        },


        // Back to the previous annotated state or _index = 0.
        undo: function() {
            d3_select(document).interrupt('history.perform');

            var previousStack = _stack[_index];
            var previous = previousStack.graph;
            while (_index > 0) {
                _index--;
                if (_stack[_index].annotation) break;
            }

            dispatch.call('undone', this, _stack[_index], previousStack);
            return change(previous);
        },


        // Forward to the next annotated state.
        redo: function() {
            d3_select(document).interrupt('history.perform');

            var previousStack = _stack[_index];
            var previous = previousStack.graph;
            var tryIndex = _index;
            while (tryIndex < _stack.length - 1) {
                tryIndex++;
                if (_stack[tryIndex].annotation) {
                    _index = tryIndex;
                    dispatch.call('redone', this, _stack[_index], previousStack);
                    break;
                }
            }

            return change(previous);
        },


        pauseChangeDispatch: function() {
            if (!_pausedGraph) {
                _pausedGraph = _stack[_index].graph;
            }
        },


        resumeChangeDispatch: function() {
            if (_pausedGraph) {
                var previous = _pausedGraph;
                _pausedGraph = null;
                return change(previous);
            }
        },


        undoAnnotation: function() {
            var i = _index;
            while (i >= 0) {
                if (_stack[i].annotation) return _stack[i].annotation;
                i--;
            }
        },


        redoAnnotation: function() {
            var i = _index + 1;
            while (i <= _stack.length - 1) {
                if (_stack[i].annotation) return _stack[i].annotation;
                i++;
            }
        },


        intersects: function(extent) {
            return _tree.intersects(extent, _stack[_index].graph);
        },


        difference: function() {
            var base = _stack[0].graph;
            var head = _stack[_index].graph;
            return coreDifference(base, head);
        },


        changes: function(action) {
            var base = _stack[0].graph;
            var head = _stack[_index].graph;

            if (action) {
                head = action(head);
            }

            var difference = coreDifference(base, head);

            return {
                modified: difference.modified(),
                created: difference.created(),
                deleted: difference.deleted()
            };
        },


        hasChanges: function() {
            return this.difference().length() > 0;
        },


        imageryUsed: function(sources) {
            if (sources) {
                _imageryUsed = sources;
                return history;
            } else {
                var s = new Set();
                _stack.slice(1, _index + 1).forEach(function(state) {
                    state.imageryUsed.forEach(function(source) {
                        if (source !== 'Custom') {
                            s.add(source);
                        }
                    });
                });
                return Array.from(s);
            }
        },


        photoOverlaysUsed: function(sources) {
            if (sources) {
                _photoOverlaysUsed = sources;
                return history;
            } else {
                var s = new Set();
                _stack.slice(1, _index + 1).forEach(function(state) {
                    if (state.photoOverlaysUsed && Array.isArray(state.photoOverlaysUsed)) {
                        state.photoOverlaysUsed.forEach(function(photoOverlay) {
                            s.add(photoOverlay);
                        });
                    }
                });
                return Array.from(s);
            }
        },


        // save the current history state
        checkpoint: function(key) {
            _checkpoints[key] = {
                stack: _stack,
                index: _index
            };
            return history;
        },


        // restore history state to a given checkpoint or reset completely
        reset: function(key) {
            if (key !== undefined && _checkpoints.hasOwnProperty(key)) {
                _stack = _checkpoints[key].stack;
                _index = _checkpoints[key].index;
            } else {
                _stack = [{graph: coreGraph()}];
                _index = 0;
                _tree = coreTree(_stack[0].graph);
                _checkpoints = {};
            }
            dispatch.call('change');
            return history;
        },


        // `toIntroGraph()` is used to export the intro graph used by the walkthrough.
        //
        // To use it:
        //  1. Start the walkthrough.
        //  2. Get to a "free editing" tutorial step
        //  3. Make your edits to the walkthrough map
        //  4. In your browser dev console run:
        //        `id.history().toIntroGraph()`
        //  5. This outputs stringified JSON to the browser console
        //  6. Copy it to `data/intro_graph.json` and prettify it in your code editor
        toIntroGraph: function() {
            var nextID = { n: 0, r: 0, w: 0 };
            var permIDs = {};
            var graph = this.graph();
            var baseEntities = {};

            // clone base entities..
            Object.values(graph.base().entities).forEach(function(entity) {
                var copy = copyIntroEntity(entity);
                baseEntities[copy.id] = copy;
            });

            // replace base entities with head entities..
            Object.keys(graph.entities).forEach(function(id) {
                var entity = graph.entities[id];
                if (entity) {
                    var copy = copyIntroEntity(entity);
                    baseEntities[copy.id] = copy;
                } else {
                    delete baseEntities[id];
                }
            });

            // swap temporary for permanent ids..
            Object.values(baseEntities).forEach(function(entity) {
                if (Array.isArray(entity.nodes)) {
                    entity.nodes = entity.nodes.map(function(node) {
                        return permIDs[node] || node;
                    });
                }
                if (Array.isArray(entity.members)) {
                    entity.members = entity.members.map(function(member) {
                        member.id = permIDs[member.id] || member.id;
                        return member;
                    });
                }
            });

            return JSON.stringify({ dataIntroGraph: baseEntities });


            function copyIntroEntity(source) {
                var copy = utilObjectOmit(source, ['type', 'user', 'v', 'version', 'visible']);

                // Note: the copy is no longer an osmEntity, so it might not have `tags`
                if (copy.tags && !Object.keys(copy.tags)) {
                    delete copy.tags;
                }

                if (Array.isArray(copy.loc)) {
                    copy.loc[0] = +copy.loc[0].toFixed(6);
                    copy.loc[1] = +copy.loc[1].toFixed(6);
                }

                var match = source.id.match(/([nrw])-\d*/);  // temporary id
                if (match !== null) {
                    var nrw = match[1];
                    var permID;
                    do { permID = nrw + (++nextID[nrw]); }
                    while (baseEntities.hasOwnProperty(permID));

                    copy.id = permIDs[source.id] = permID;
                }
                return copy;
            }
        },


        toJSON: function() {
            if (!this.hasChanges()) return;

            var allEntities = {};
            var baseEntities = {};
            var base = _stack[0];

            var s = _stack.map(function(i) {
                var modified = [];
                var deleted = [];

                Object.keys(i.graph.entities).forEach(function(id) {
                    var entity = i.graph.entities[id];
                    if (entity) {
                        var key = osmEntity.key(entity);
                        allEntities[key] = entity;
                        modified.push(key);
                    } else {
                        deleted.push(id);
                    }

                    // make sure that the originals of changed or deleted entities get merged
                    // into the base of the _stack after restoring the data from JSON.
                    if (id in base.graph.entities) {
                        baseEntities[id] = base.graph.entities[id];
                    }
                    if (entity && entity.nodes) {
                        // get originals of pre-existing child nodes
                        entity.nodes.forEach(function(nodeID) {
                            if (nodeID in base.graph.entities) {
                                baseEntities[nodeID] = base.graph.entities[nodeID];
                            }
                        });
                    }
                    // get originals of parent entities too
                    var baseParents = base.graph._parentWays[id];
                    if (baseParents) {
                        baseParents.forEach(function(parentID) {
                            if (parentID in base.graph.entities) {
                                baseEntities[parentID] = base.graph.entities[parentID];
                            }
                        });
                    }
                });

                var x = {};

                if (modified.length) x.modified = modified;
                if (deleted.length) x.deleted = deleted;
                if (i.imageryUsed) x.imageryUsed = i.imageryUsed;
                if (i.photoOverlaysUsed) x.photoOverlaysUsed = i.photoOverlaysUsed;
                if (i.annotation) x.annotation = i.annotation;
                if (i.transform) x.transform = i.transform;
                if (i.selectedIDs) x.selectedIDs = i.selectedIDs;

                return x;
            });

            return JSON.stringify({
                version: 3,
                entities: Object.values(allEntities),
                baseEntities: Object.values(baseEntities),
                stack: s,
                nextIDs: osmEntity.id.next,
                index: _index,
                timestamp: (new Date()).getTime()
            });
        },


        fromJSON: function(json, loadChildNodes) {
            var h = JSON.parse(json);
            var loadComplete = true;

            osmEntity.id.next = h.nextIDs;
            _index = h.index;

            if (h.version === 2 || h.version === 3) {
                var allEntities = {};

                h.entities.forEach(function(entity) {
                    allEntities[osmEntity.key(entity)] = osmEntity(entity);
                });

                if (h.version === 3) {
                    // This merges originals for changed entities into the base of
                    // the _stack even if the current _stack doesn't have them (for
                    // example when iD has been restarted in a different region)
                    var baseEntities = h.baseEntities.map(function(d) { return osmEntity(d); });
                    var stack = _stack.map(function(state) { return state.graph; });
                    _stack[0].graph.rebase(baseEntities, stack, true);
                    _tree.rebase(baseEntities, true);

                    // When we restore a modified way, we also need to fetch any missing
                    // childnodes that would normally have been downloaded with it.. #2142
                    if (loadChildNodes) {
                        var osm = context.connection();
                        var baseWays = baseEntities
                            .filter(function(e) { return e.type === 'way'; });
                        var nodeIDs = baseWays
                            .reduce(function(acc, way) { return utilArrayUnion(acc, way.nodes); }, []);
                        var missing = nodeIDs
                            .filter(function(n) { return !_stack[0].graph.hasEntity(n); });

                        if (missing.length && osm) {
                            loadComplete = false;
                            context.redrawEnable(false);

                            var loading = uiLoading(context).blocking(true);
                            context.container().call(loading);

                            var childNodesLoaded = function(err, result) {
                                if (!err) {
                                    var visibleGroups = utilArrayGroupBy(result.data, 'visible');
                                    var visibles = visibleGroups.true || [];      // alive nodes
                                    var invisibles = visibleGroups.false || [];   // deleted nodes

                                    if (visibles.length) {
                                        var visibleIDs = visibles.map(function(entity) { return entity.id; });
                                        var stack = _stack.map(function(state) { return state.graph; });
                                        missing = utilArrayDifference(missing, visibleIDs);
                                        _stack[0].graph.rebase(visibles, stack, true);
                                        _tree.rebase(visibles, true);
                                    }

                                    // fetch older versions of nodes that were deleted..
                                    invisibles.forEach(function(entity) {
                                        osm.loadEntityVersion(entity.id, +entity.version - 1, childNodesLoaded);
                                    });
                                }

                                if (err || !missing.length) {
                                    loading.close();
                                    context.redrawEnable(true);
                                    dispatch.call('change');
                                    dispatch.call('restore', this);
                                }
                            };

                            osm.loadMultiple(missing, childNodesLoaded);
                        }
                    }
                }

                _stack = h.stack.map(function(d) {
                    var entities = {}, entity;

                    if (d.modified) {
                        d.modified.forEach(function(key) {
                            entity = allEntities[key];
                            entities[entity.id] = entity;
                        });
                    }

                    if (d.deleted) {
                        d.deleted.forEach(function(id) {
                            entities[id] = undefined;
                        });
                    }

                    return {
                        graph: coreGraph(_stack[0].graph).load(entities),
                        annotation: d.annotation,
                        imageryUsed: d.imageryUsed,
                        photoOverlaysUsed: d.photoOverlaysUsed,
                        transform: d.transform,
                        selectedIDs: d.selectedIDs
                    };
                });

            } else { // original version
                _stack = h.stack.map(function(d) {
                    var entities = {};

                    for (var i in d.entities) {
                        var entity = d.entities[i];
                        entities[i] = entity === 'undefined' ? undefined : osmEntity(entity);
                    }

                    d.graph = coreGraph(_stack[0].graph).load(entities);
                    return d;
                });
            }

            var transform = _stack[_index].transform;
            if (transform) {
                context.map().transformEase(transform, 0);   // 0 = immediate, no easing
            }

            if (loadComplete) {
                dispatch.call('change');
                dispatch.call('restore', this);
            }

            return history;
        },


        lock: function() {
            return lock.lock();
        },


        unlock: function() {
            lock.unlock();
        },


        save: function() {
            if (lock.locked() &&
                // don't overwrite existing, unresolved changes
<<<<<<< HEAD
                !hasUnresolvedRestorableChanges) {
=======
                !_hasUnresolvedRestorableChanges) {
>>>>>>> 186aec68

                context.storage(getKey('saved_history'), history.toJSON() || null);
            }
            return history;
        },


        // delete the history version saved in localStorage
        clearSaved: function() {
            context.debouncedSave.cancel();
<<<<<<< HEAD
            if (lock.locked())  {
                hasUnresolvedRestorableChanges = false;
=======
            if (lock.locked()) {
                _hasUnresolvedRestorableChanges = false;
>>>>>>> 186aec68
                context.storage(getKey('saved_history'), null);

                // clear the changeset metadata associated with the saved history
                context.storage('comment', null);
                context.storage('hashtags', null);
                context.storage('source', null);
            }
            return history;
        },


<<<<<<< HEAD
        lock: function() {
            return lock.lock();
        },


        unlock: function() {
            lock.unlock();
        },


        savedHistoryJSON: function() {
            return context.storage(getKey('saved_history'));
        },


        hasRestorableChanges: function() {
            return hasUnresolvedRestorableChanges;
=======
        hasRestorableChanges: function() {
            return _hasUnresolvedRestorableChanges;
>>>>>>> 186aec68
        },


        // load history from a version stored in localStorage
        restore: function() {
<<<<<<< HEAD
            if (!lock.locked()) return;
            hasUnresolvedRestorableChanges = false;
            var json = this.savedHistoryJSON();
            if (json) history.fromJSON(json, true);
=======
            if (lock.locked()) {
                _hasUnresolvedRestorableChanges = false;
                var json = context.storage(getKey('saved_history'));
                if (json) history.fromJSON(json, true);
            }
>>>>>>> 186aec68
        },


        _getKey: getKey

    };


    history.reset();

    return utilRebind(history, dispatch, 'on');
}<|MERGE_RESOLUTION|>--- conflicted
+++ resolved
@@ -17,14 +17,8 @@
     var dispatch = d3_dispatch('change', 'merge', 'restore', 'undone', 'redone');
     var lock = utilSessionMutex('lock');
 
-<<<<<<< HEAD
-    // is iD not open in another window and it detects that
-    // there's a history stored in localStorage that's recoverable?
-    var hasUnresolvedRestorableChanges = lock.lock() && context.storage(getKey('saved_history'));
-=======
     // restorable if iD not open in another window/tab and a saved history exists in localStorage
     var _hasUnresolvedRestorableChanges = lock.lock() && !!context.storage(getKey('saved_history'));
->>>>>>> 186aec68
 
     var duration = 150;
     var _imageryUsed = [];
@@ -659,11 +653,7 @@
         save: function() {
             if (lock.locked() &&
                 // don't overwrite existing, unresolved changes
-<<<<<<< HEAD
-                !hasUnresolvedRestorableChanges) {
-=======
                 !_hasUnresolvedRestorableChanges) {
->>>>>>> 186aec68
 
                 context.storage(getKey('saved_history'), history.toJSON() || null);
             }
@@ -674,13 +664,8 @@
         // delete the history version saved in localStorage
         clearSaved: function() {
             context.debouncedSave.cancel();
-<<<<<<< HEAD
-            if (lock.locked())  {
-                hasUnresolvedRestorableChanges = false;
-=======
             if (lock.locked()) {
                 _hasUnresolvedRestorableChanges = false;
->>>>>>> 186aec68
                 context.storage(getKey('saved_history'), null);
 
                 // clear the changeset metadata associated with the saved history
@@ -692,45 +677,23 @@
         },
 
 
-<<<<<<< HEAD
-        lock: function() {
-            return lock.lock();
-        },
-
-
-        unlock: function() {
-            lock.unlock();
-        },
-
-
         savedHistoryJSON: function() {
             return context.storage(getKey('saved_history'));
         },
 
 
         hasRestorableChanges: function() {
-            return hasUnresolvedRestorableChanges;
-=======
-        hasRestorableChanges: function() {
             return _hasUnresolvedRestorableChanges;
->>>>>>> 186aec68
         },
 
 
         // load history from a version stored in localStorage
         restore: function() {
-<<<<<<< HEAD
-            if (!lock.locked()) return;
-            hasUnresolvedRestorableChanges = false;
-            var json = this.savedHistoryJSON();
-            if (json) history.fromJSON(json, true);
-=======
             if (lock.locked()) {
                 _hasUnresolvedRestorableChanges = false;
-                var json = context.storage(getKey('saved_history'));
+                var json = this.savedHistoryJSON();
                 if (json) history.fromJSON(json, true);
             }
->>>>>>> 186aec68
         },
 
 
