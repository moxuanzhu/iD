--- conflicted
+++ resolved
@@ -5,7 +5,6 @@
 import _forOwn from 'lodash-es/forOwn';
 import _isObject from 'lodash-es/isObject';
 import _isString from 'lodash-es/isString';
-import _map from 'lodash-es/map';
 
 import { dispatch as d3_dispatch } from 'd3-dispatch';
 import { json as d3_json } from 'd3-request';
@@ -14,17 +13,7 @@
 import { t, currentLocale, addTranslation, setLocale } from '../util/locale';
 
 import { coreHistory } from './history';
-<<<<<<< HEAD
-
-import {
-    dataLocales,
-    dataEn
-} from '../../data';
-
-
-=======
 import { dataLocales, dataEn } from '../../data';
->>>>>>> eb14a9ed
 import { geoRawMercator } from '../geo/raw_mercator';
 import { modeSelect } from '../modes/select';
 import { presetIndex } from '../presets';
@@ -32,18 +21,8 @@
 import { services } from '../services';
 import { uiInit } from '../ui/init';
 import { utilDetect } from '../util/detect';
-<<<<<<< HEAD
-
-import {
-    utilCallWhenIdle,
-    utilExternalPresets,
-    utilExternalValidationRules,
-    utilRebind,
-    utilStringQs
-} from '../util';
-=======
 import { utilCallWhenIdle, utilKeybinding, utilRebind } from '../util';
->>>>>>> eb14a9ed
+
 
 export var areaKeys = {};
 
@@ -317,6 +296,12 @@
             entity = graph.entity(id);
         return features.hasHiddenConnections(entity, graph);
     };
+
+
+    /* Presets */
+    var presets;
+    context.presets = function() { return presets; };
+
 
     /* Map */
     var map;
@@ -505,6 +490,7 @@
     connection = services.osm;
     background = rendererBackground(context);
     features = rendererFeatures(context);
+    presets = presetIndex();
 
     map = rendererMap(context);
     context.mouse = map.mouse;
@@ -522,9 +508,11 @@
         }
     });
 
-    areaKeys = presets.areaKeys();
     background.init();
     features.init();
+    presets.init();
+    areaKeys = presets.areaKeys();
+
 
     return utilRebind(context, dispatch, 'on');
 }