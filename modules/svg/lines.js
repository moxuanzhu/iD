--- conflicted
+++ resolved
@@ -120,7 +120,7 @@
             lines.enter()
                 .append('path')
                 .attr('class', function(d) {
-<<<<<<< HEAD
+                    // 99% sure our logic here incorporates the fix made upstream
                     var baseClass = 'way line ' + klass + ' ' + d.id + (isSelected ? ' selected' : '') +
                         (oldMultiPolygonOuters[d.id] ? ' old-multipolygon' : '');
                     if (d.approvedForEdit) {
@@ -128,10 +128,6 @@
                     } else {
                         return baseClass + ' geoservice-osm';
                     }                    
-=======
-                    var oldMPClass = oldMultiPolygonOuters[d.id] ? 'old-multipolygon ' : '';
-                    return 'way line ' + klass + ' ' + selectedClass + oldMPClass + d.id;
->>>>>>> 799204c5
                 })
                 .call(svgTagClasses())
                 .merge(lines)
