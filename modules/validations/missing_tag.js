import _without from 'lodash-es/without';
import { t } from '../util/locale';
import {
    utilDisplayLabel
} from '../util';
import {
    ValidationIssueType,
    ValidationIssueSeverity,
    validationIssue,
    validationIssueFix
} from './validation_issue';
import { operationDelete } from '../operations/index';

export function validationMissingTag(context) {

    // Slightly stricter check than Entity#isUsed (#3091)
    function hasTags(entity, graph) {
        return _without(Object.keys(entity.tags), 'area', 'name').length > 0 ||
            graph.parentRelations(entity).length > 0;
    }

    var validation = function(changes, graph) {
<<<<<<< HEAD
        var types = ['point', 'line', 'area', 'relation'],
            issues = [];
=======
        var types = ['point', 'line', 'area', 'relation'];
        var warnings = [];
>>>>>>> 3090b5c8

        for (var i = 0; i < changes.created.length; i++) {
            var change = changes.created[i];
            var geometry = change.geometry(graph);

            if (types.indexOf(geometry) !== -1 && !hasTags(change, graph)) {
                var entityLabel = utilDisplayLabel(change, context);
                issues.push(new validationIssue({
                    type: ValidationIssueType.missing_tag,
                    severity: ValidationIssueSeverity.error,
                    message: t('issues.untagged_feature.message', {feature: entityLabel}),
                    tooltip: t('issues.untagged_feature.tooltip'),
                    entities: [change],
                    fixes: [
                        new validationIssueFix({
                            title: t('issues.fix.delete_feature.title'),
                            action: function() {
                                var id = this.issue.entities[0].id;
                                operationDelete([id], context)();
                            }
                        }),
                        new validationIssueFix({
                            title: t('issues.fix.select_preset.title'),
                            action: function() {
                                context.ui().sidebar.showPresetList();
                            }
                        })
                    ]
                }));
            }
        }

        return issues;
    };


    return validation;
}<|MERGE_RESOLUTION|>--- conflicted
+++ resolved
@@ -20,13 +20,8 @@
     }
 
     var validation = function(changes, graph) {
-<<<<<<< HEAD
-        var types = ['point', 'line', 'area', 'relation'],
-            issues = [];
-=======
         var types = ['point', 'line', 'area', 'relation'];
-        var warnings = [];
->>>>>>> 3090b5c8
+        var issues = [];
 
         for (var i = 0; i < changes.created.length; i++) {
             var change = changes.created[i];
