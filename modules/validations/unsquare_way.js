--- conflicted
+++ resolved
@@ -80,40 +80,6 @@
             reference: showReference,
             entityIds: [entity.id],
             hash: JSON.stringify(autoArgs !== undefined) + degreeThreshold,
-<<<<<<< HEAD
-            fixes: [
-                new validationIssueFix({
-                    icon: 'iD-operation-orthogonalize',
-                    title: t('issues.fix.square_feature.title'),
-                    autoArgs: autoArgs,
-                    onClick: function(context, completionHandler) {
-                        var entityId = this.issue.entityIds[0];
-                        // use same degree threshold as for detection
-                        context.perform(
-                            actionOrthogonalize(entityId, context.projection, undefined, degreeThreshold),
-                            t('operations.orthogonalize.annotation.feature.single')
-                        );
-                        // run after the squaring transition (currently 150ms)
-                        window.setTimeout(function() { completionHandler(); }, 175);
-                    }
-                }),
-                /*
-                new validationIssueFix({
-                    title: t('issues.fix.tag_as_unsquare.title'),
-                    onClick: function(context) {
-                        var entityId = this.issue.entityIds[0];
-                        var entity = context.entity(entityId);
-                        var tags = Object.assign({}, entity.tags);  // shallow copy
-                        tags.nonsquare = 'yes';
-                        context.perform(
-                            actionChangeTags(entityId, tags),
-                            t('issues.fix.tag_as_unsquare.annotation')
-                        );
-                    }
-                })
-                */
-            ]
-=======
             dynamicFixes: function() {
                 return [
                     new validationIssueFix({
@@ -125,7 +91,7 @@
                             // use same degree threshold as for detection
                             context.perform(
                                 actionOrthogonalize(entityId, context.projection, undefined, degreeThreshold),
-                                t('operations.orthogonalize.annotation.area')
+                                t('operations.orthogonalize.annotation.feature.single')
                             );
                             // run after the squaring transition (currently 150ms)
                             window.setTimeout(function() { completionHandler(); }, 175);
@@ -148,7 +114,6 @@
                     */
                 ];
             }
->>>>>>> 96c8bcb1
         })];
 
         function showReference(selection) {
