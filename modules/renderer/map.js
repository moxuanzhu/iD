import _throttle from 'lodash-es/throttle';

import { dispatch as d3_dispatch } from 'd3-dispatch';
import { interpolate as d3_interpolate } from 'd3-interpolate';
import { scaleLinear as d3_scaleLinear } from 'd3-scale';
import { event as d3_event, select as d3_select } from 'd3-selection';
import { zoom as d3_zoom, zoomIdentity as d3_zoomIdentity } from 'd3-zoom';

import { t } from '../util/locale';
import { geoExtent, geoRawMercator, geoScaleToZoom, geoZoomToScale } from '../geo';
import { modeBrowse } from '../modes/browse';
import { svgAreas, svgLabels, svgLayers, svgLines, svgMidpoints, svgPoints, svgVertices } from '../svg';
import { uiFlash } from '../ui/flash';
import { utilFastMouse, utilFunctor, utilSetTransform, utilEntityAndDeepMemberIDs } from '../util/util';
import { utilBindOnce } from '../util/bind_once';
import { utilDetect } from '../util/detect';
import { utilGetDimensions } from '../util/dimensions';
import { utilRebind } from '../util/rebind';

// constants
var TILESIZE = 256;
var kMin = geoZoomToScale(2, TILESIZE);
var kMax = geoZoomToScale(24, TILESIZE);

function clamp(num, min, max) {
    return Math.max(min, Math.min(num, max));
}


export function rendererMap(context) {
    var dispatch = d3_dispatch('move', 'drawn', 'crossEditableZoom');
    var projection = context.projection;
    var curtainProjection = context.curtainProjection;
    var drawLayers = svgLayers(projection, context);
    var drawPoints = svgPoints(projection, context);
    var drawVertices = svgVertices(projection, context);
    var drawLines = svgLines(projection, context);
    var drawAreas = svgAreas(projection, context);
    var drawMidpoints = svgMidpoints(projection, context);
    var drawLabels = svgLabels(projection, context);

    var _selection = d3_select(null);
    var supersurface = d3_select(null);
    var wrapper = d3_select(null);
    var surface = d3_select(null);

    var _dimensions = [1, 1];
    var _dblClickEnabled = true;
    var _redrawEnabled = true;
    var _gestureTransformStart;
    var _transformStart = projection.transform();
    var _transformLast;
    var _isTransformed = false;
    var _minzoom = 0;
    var _getMouseCoords;
    var _mouseEvent;
<<<<<<< HEAD
    var _previousCenter;
=======
    var _lastWithinEditableZoom;
>>>>>>> 6c7fb789

    var zoom = d3_zoom()
        .scaleExtent([kMin, kMax])
        .interpolate(d3_interpolate)
        .filter(zoomEventFilter)
        .on('zoom', zoomPan);

    var scheduleRedraw = _throttle(redraw, 750);
    // var isRedrawScheduled = false;
    // var pendingRedrawCall;
    // function scheduleRedraw() {
    //     // Only schedule the redraw if one has not already been set.
    //     if (isRedrawScheduled) return;
    //     isRedrawScheduled = true;
    //     var that = this;
    //     var args = arguments;
    //     pendingRedrawCall = window.requestIdleCallback(function () {
    //         // Reset the boolean so future redraws can be set.
    //         isRedrawScheduled = false;
    //         redraw.apply(that, args);
    //     }, { timeout: 1400 });
    // }

    function cancelPendingRedraw() {
        scheduleRedraw.cancel();
        // isRedrawScheduled = false;
        // window.cancelIdleCallback(pendingRedrawCall);
    }


    function map(selection) {
        _selection = selection;

        context
            .on('change.map', immediateRedraw);

        var osm = context.connection();
        if (osm) {
            osm.on('change.map', immediateRedraw);
        }

        function didUndoOrRedo(targetTransform) {
            var mode = context.mode().id;
            if (mode !== 'browse' && mode !== 'select') return;
            if (targetTransform) {
                map.transformEase(targetTransform);
            }
        }

        context.history()
            .on('merge.map', function() { scheduleRedraw(); })
            .on('change.map', immediateRedraw)
            .on('undone.map', function(stack, fromStack) {
                didUndoOrRedo(fromStack.transform);
            })
            .on('redone.map', function(stack) {
                didUndoOrRedo(stack.transform);
            });

        context.background()
            .on('change.map', immediateRedraw);

        context.features()
            .on('redraw.map', immediateRedraw);

        drawLayers
            .on('change.map', function() {
                context.background().updateImagery();
                immediateRedraw();
            });

        selection
            .on('dblclick.map', dblClick)
            .call(zoom)
            .call(zoom.transform, projection.transform());

        supersurface = selection.append('div')
            .attr('id', 'supersurface')
            .call(utilSetTransform, 0, 0);

        // Need a wrapper div because Opera can't cope with an absolutely positioned
        // SVG element: http://bl.ocks.org/jfirebaugh/6fbfbd922552bf776c16
        wrapper = supersurface
            .append('div')
            .attr('class', 'layer layer-data');

        map.surface = surface = wrapper
            .call(drawLayers)
            .selectAll('.surface')
            .attr('id', 'surface');

        surface
            .call(drawLabels.observe)
            .on('gesturestart.surface', function() {
                _gestureTransformStart = projection.transform();
            })
            .on('gesturechange.surface', gestureChange)
            .on('mousedown.zoom', function() {
                if (d3_event.button === 2) {
                    d3_event.stopPropagation();
                }
            }, true)
            .on('mouseup.zoom', function() {
                if (resetTransform()) {
                    immediateRedraw();
                }
            })
            .on('mousemove.map', function() {
                _mouseEvent = d3_event;
            })
            .on('mouseover.vertices', function() {
                if (map.editableDataEnabled() && !_isTransformed) {
                    var hover = d3_event.target.__data__;
                    surface.call(drawVertices.drawHover, context.graph(), hover, map.extent());
                    dispatch.call('drawn', this, { full: false });
                }
            })
            .on('mouseout.vertices', function() {
                if (map.editableDataEnabled() && !_isTransformed) {
                    var hover = d3_event.relatedTarget && d3_event.relatedTarget.__data__;
                    surface.call(drawVertices.drawHover, context.graph(), hover, map.extent());
                    dispatch.call('drawn', this, { full: false });
                }
            });

        context.on('enter.map',  function() {
            if (map.editableDataEnabled(true /* skip zoom check */) && !_isTransformed) {
                // redraw immediately any objects affected by a change in selectedIDs.
                var graph = context.graph();
                var selectedAndParents = {};
                context.selectedIDs().forEach(function(id) {
                    var entity = graph.hasEntity(id);
                    if (entity) {
                        selectedAndParents[entity.id] = entity;
                        if (entity.type === 'node') {
                            graph.parentWays(entity).forEach(function(parent) {
                                selectedAndParents[parent.id] = parent;
                            });
                        }
                    }
                });
                var data = Object.values(selectedAndParents);
                var filter = function(d) { return d.id in selectedAndParents; };

                data = context.features().filter(data, graph);

                surface
                    .call(drawVertices.drawSelected, graph, map.extent())
                    .call(drawLines, graph, data, filter)
                    .call(drawAreas, graph, data, filter)
                    .call(drawMidpoints, graph, data, filter, map.trimmedExtent());

                dispatch.call('drawn', this, { full: false });

                // redraw everything else later
                scheduleRedraw();
            }
        });

        map.dimensions(utilGetDimensions(selection));
    }


    function zoomEventFilter() {
        // Fix for #2151, (see also d3/d3-zoom#60, d3/d3-brush#18)
        // Intercept `mousedown` and check if there is an orphaned zoom gesture.
        // This can happen if a previous `mousedown` occurred without a `mouseup`.
        // If we detect this, dispatch `mouseup` to complete the orphaned gesture,
        // so that d3-zoom won't stop propagation of new `mousedown` events.
        if (d3_event.type === 'mousedown') {
            var hasOrphan = false;
            var listeners = window.__on;
            for (var i = 0; i < listeners.length; i++) {
                var listener = listeners[i];
                if (listener.name === 'zoom' && listener.type === 'mouseup') {
                    hasOrphan = true;
                    break;
                }
            }
            if (hasOrphan) {
                var event = window.CustomEvent;
                if (event) {
                    event = new event('mouseup');
                } else {
                    event = window.document.createEvent('Event');
                    event.initEvent('mouseup', false, false);
                }
                // Event needs to be dispatched with an event.view property.
                event.view = window;
                window.dispatchEvent(event);
            }
        }

        return d3_event.button !== 2;   // ignore right clicks
    }


    function pxCenter() {
        return [_dimensions[0] / 2, _dimensions[1] / 2];
    }


    function drawEditable(difference, extent) {
        var mode = context.mode();
        var graph = context.graph();
        var features = context.features();
        var all = context.intersects(map.extent());
        var fullRedraw = false;
        var data;
        var set;
        var filter;

        if (map.isInWideSelection()) {
            data = [];
            utilEntityAndDeepMemberIDs(mode.selectedIDs(), context.graph()).forEach(function(id) {
                var entity = context.hasEntity(id);
                if (entity) data.push(entity);
            });
            fullRedraw = true;
            filter = utilFunctor(true);

        } else if (difference) {
            var complete = difference.complete(map.extent());
            data = Object.values(complete).filter(Boolean);
            set = new Set(Object.keys(complete));
            filter = function(d) { return set.has(d.id); };
            features.clear(data);

        } else {
            // force a full redraw if gatherStats detects that a feature
            // should be auto-hidden (e.g. points or buildings)..
            if (features.gatherStats(all, graph, _dimensions)) {
                extent = undefined;
            }

            if (extent) {
                data = context.intersects(map.extent().intersection(extent));
                set = new Set(data.map(function(entity) { return entity.id; }));
                filter = function(d) { return set.has(d.id); };

            } else {
                data = all;
                fullRedraw = true;
                filter = utilFunctor(true);
            }
        }

        data = features.filter(data, graph);

        if (mode && mode.id === 'select') {
            // update selected vertices - the user might have just double-clicked a way,
            // creating a new vertex, triggering a partial redraw without a mode change
            surface.call(drawVertices.drawSelected, graph, map.extent());
        }

        surface
            .call(drawVertices, graph, data, filter, map.extent(), fullRedraw)
            .call(drawLines, graph, data, filter)
            .call(drawAreas, graph, data, filter)
            .call(drawMidpoints, graph, data, filter, map.trimmedExtent())
            .call(drawLabels, graph, data, filter, _dimensions, fullRedraw)
            .call(drawPoints, graph, data, filter);

        dispatch.call('drawn', this, {full: true});
    }


    function editOff() {
        context.features().resetStats();
        surface.selectAll('.layer-osm *').remove();
        surface.selectAll('.layer-touch:not(.markers) *').remove();

        var allowed = {
            'browse': true,
            'save': true,
            'select-note': true,
            'select-data': true,
            'select-error': true
        };

        var mode = context.mode();
        if (mode && !allowed[mode.id]) {
            context.enter(modeBrowse(context));
        }

        dispatch.call('drawn', this, {full: true});
    }


    function dblClick() {
        if (!_dblClickEnabled) {
            d3_event.preventDefault();
            d3_event.stopImmediatePropagation();
        }
    }


    function gestureChange() {
        // Remap Safari gesture events to wheel events - #5492
        // We want these disabled most places, but enabled for zoom/unzoom on map surface
        // https://developer.mozilla.org/en-US/docs/Web/API/GestureEvent
        var e = d3_event;
        e.preventDefault();

        var props = {
            deltaMode: 0,    // dummy values to ignore in zoomPan
            deltaY: 1,       // dummy values to ignore in zoomPan
            clientX: e.clientX,
            clientY: e.clientY,
            screenX: e.screenX,
            screenY: e.screenY,
            x: e.x,
            y: e.y
        };

        var e2 = new WheelEvent('wheel', props);
        e2._scale = e.scale;         // preserve the original scale
        e2._rotation = e.rotation;   // preserve the original rotation

        _selection.node().dispatchEvent(e2);
    }


    function zoomPan(manualEvent) {
        var event = (manualEvent || d3_event);
        var source = event.sourceEvent;
        var eventTransform = event.transform;
        var x = eventTransform.x;
        var y = eventTransform.y;
        var k = eventTransform.k;

        if (_transformStart.x === x &&
            _transformStart.y === y &&
            _transformStart.k === k) {
            return;  // no change
        }

        // Special handling of 'wheel' events:
        // They might be triggered by the user scrolling the mouse wheel,
        // or 2-finger pinch/zoom gestures, the transform may need adjustment.
        if (source && source.type === 'wheel') {
            var detected = utilDetect();
            var dX = source.deltaX;
            var dY = source.deltaY;
            var x2 = x;
            var y2 = y;
            var k2 = k;
            var t0, p0, p1;

            // Normalize mousewheel scroll speed (Firefox) - #3029
            // If wheel delta is provided in LINE units, recalculate it in PIXEL units
            // We are essentially redoing the calculations that occur here:
            //   https://github.com/d3/d3-zoom/blob/78563a8348aa4133b07cac92e2595c2227ca7cd7/src/zoom.js#L203
            // See this for more info:
            //   https://github.com/basilfx/normalize-wheel/blob/master/src/normalizeWheel.js
            if (source.deltaMode === 1 /* LINE */) {
                // Convert from lines to pixels, more if the user is scrolling fast.
                // (I made up the exp function to roughly match Firefox to what Chrome does)
                // These numbers should be floats, because integers are treated as pan gesture below.
                var lines = Math.abs(source.deltaY);
                var sign = (source.deltaY > 0) ? 1 : -1;
                dY = sign * clamp(
                    Math.exp((lines - 1) * 0.75) * 4.000244140625,
                    4.000244140625,    // min
                    350.000244140625   // max
                );

                // On Firefox Windows and Linux we always get +/- the scroll line amount (default 3)
                // There doesn't seem to be any scroll accelleration.
                // This multiplier increases the speed a little bit - #5512
                if (detected.os !== 'mac') {
                    dY *= 5;
                }

                // recalculate x2,y2,k2
                t0 = _isTransformed ? _transformLast : _transformStart;
                p0 = _getMouseCoords(source);
                p1 = t0.invert(p0);
                k2 = t0.k * Math.pow(2, -dY / 500);
                x2 = p0[0] - p1[0] * k2;
                y2 = p0[1] - p1[1] * k2;

            // 2 finger map pinch zooming (Safari) - #5492
            // These are fake `wheel` events we made from Safari `gesturechange` events..
            } else if (source._scale) {
                // recalculate x2,y2,k2
                t0 = _gestureTransformStart;
                p0 = _getMouseCoords(source);
                p1 = t0.invert(p0);
                k2 = t0.k * source._scale;
                x2 = p0[0] - p1[0] * k2;
                y2 = p0[1] - p1[1] * k2;

            // 2 finger map pinch zooming (all browsers except Safari) - #5492
            // Pinch zooming via the `wheel` event will always have:
            // - `ctrlKey = true`
            // - `deltaY` is not round integer pixels (ignore `deltaX`)
            } else if (source.ctrlKey && !isInteger(dY)) {
                dY *= 6;   // slightly scale up whatever the browser gave us

                // recalculate x2,y2,k2
                t0 = _isTransformed ? _transformLast : _transformStart;
                p0 = _getMouseCoords(source);
                p1 = t0.invert(p0);
                k2 = t0.k * Math.pow(2, -dY / 500);
                x2 = p0[0] - p1[0] * k2;
                y2 = p0[1] - p1[1] * k2;

            // Trackpad scroll zooming with shift or alt/option key down
            } else if ((source.altKey || source.shiftKey) && isInteger(dY)) {
                // recalculate x2,y2,k2
                t0 = _isTransformed ? _transformLast : _transformStart;
                p0 = _getMouseCoords(source);
                p1 = t0.invert(p0);
                k2 = t0.k * Math.pow(2, -dY / 500);
                x2 = p0[0] - p1[0] * k2;
                y2 = p0[1] - p1[1] * k2;

            // 2 finger map panning (Mac only, all browsers) - #5492, #5512
            // Panning via the `wheel` event will always have:
            // - `ctrlKey = false`
            // - `deltaX`,`deltaY` are round integer pixels
            } else if (detected.os === 'mac' && !source.ctrlKey && isInteger(dX) && isInteger(dY)) {
                p1 = projection.translate();
                x2 = p1[0] - dX;
                y2 = p1[1] - dY;
                k2 = projection.scale();
            }

            // something changed - replace the event transform
            if (x2 !== x || y2 !== y || k2 !== k) {
                x = x2;
                y = y2;
                k = k2;
                eventTransform = d3_zoomIdentity.translate(x2, y2).scale(k2);
                _selection.node().__zoom = eventTransform;
            }

        }

        var withinEditableZoom = map.withinEditableZoom();
        if (_lastWithinEditableZoom !== withinEditableZoom) {
            if (_lastWithinEditableZoom !== undefined) {
                // notify that the map zoomed in or out over the editable zoom threshold
                dispatch.call('crossEditableZoom', this, map);
            }
            _lastWithinEditableZoom = withinEditableZoom;
        }

        if (geoScaleToZoom(k, TILESIZE) < _minzoom) {
            surface.interrupt();
            uiFlash().text(t('cannot_zoom'))();
            setCenterZoom(map.center(), context.minEditableZoom(), 0, true);
            scheduleRedraw();
            dispatch.call('move', this, map);
            return;
        }

        if (context.layers().layer('tasking').enabled()) {

            var _currTask = context.tasking().currentTask();

            // restrict if trying to zoom too far out
            if (geoScaleToZoom(k, TILESIZE) < _currTask.minZoom()) {
                surface.interrupt();
                uiFlash().text(t('cannot_zoom_task'))();
                setCenterZoom(map.center(), _currTask.minZoom(), 0, true);
                scheduleRedraw();
                dispatch.call('move', this, map);
                return;
            }

            // restrict if trying to pan outside task
            if (!_currTask.extent().intersects(map.center())) {
                surface.interrupt();
                uiFlash().text(t('cannot_pan_task'))();
                setCenterZoom(_previousCenter || _currTask.center(), map.zoom(), 0, true);
                scheduleRedraw();
                // dispatch.call('move', this, map);
                return;
            }

            _previousCenter = map.center();
        }


        projection.transform(eventTransform);

        var scale = k / _transformStart.k;
        var tX = (x / scale - _transformStart.x) * scale;
        var tY = (y / scale - _transformStart.y) * scale;

        if (context.inIntro()) {
            curtainProjection.transform({
                x: x - tX,
                y: y - tY,
                k: k
            });
        }

        if (source) {
            _mouseEvent = event;
        }
        _isTransformed = true;
        _transformLast = eventTransform;
        utilSetTransform(supersurface, tX, tY, scale);
        scheduleRedraw();

        dispatch.call('move', this, map);


        function isInteger(val) {
            return typeof val === 'number' && isFinite(val) && Math.floor(val) === val;
        }
    }


    function resetTransform() {
        if (!_isTransformed) return false;

        utilSetTransform(supersurface, 0, 0);
        _isTransformed = false;
        if (context.inIntro()) {
            curtainProjection.transform(projection.transform());
        }
        return true;
    }


    function redraw(difference, extent) {
        if (surface.empty() || !_redrawEnabled) return;

        // If we are in the middle of a zoom/pan, we can't do differenced redraws.
        // It would result in artifacts where differenced entities are redrawn with
        // one transform and unchanged entities with another.
        if (resetTransform()) {
            difference = extent = undefined;
        }

        var zoom = map.zoom();
        var z = String(~~zoom);

        if (surface.attr('data-zoom') !== z) {
            surface.attr('data-zoom', z);
        }

        // class surface as `lowzoom` around z17-z18.5 (based on latitude)
        var lat = map.center()[1];
        var lowzoom = d3_scaleLinear()
            .domain([-60, 0, 60])
            .range([17, 18.5, 17])
            .clamp(true);

        surface
            .classed('low-zoom', zoom <= lowzoom(lat));


        if (!difference) {
            supersurface.call(context.background());
            wrapper.call(drawLayers);
        }

        // OSM
        if (map.editableDataEnabled() || map.isInWideSelection()) {
            context.loadTiles(projection);
            drawEditable(difference, extent);
        } else {
            editOff();
        }

        _transformStart = projection.transform();

        return map;
    }



    var immediateRedraw = function(difference, extent) {
        if (!difference && !extent) cancelPendingRedraw();
        redraw(difference, extent);
    };


    map.mouse = function() {
        var event = _mouseEvent || d3_event;
        if (event) {
            var s;
            while ((s = event.sourceEvent)) { event = s; }
            return _getMouseCoords(event);
        }
        return null;
    };


    // returns Lng/Lat
    map.mouseCoordinates = function() {
        var coord = map.mouse() || pxCenter();
        return projection.invert(coord);
    };


    map.dblclickEnable = function(val) {
        if (!arguments.length) return _dblClickEnabled;
        _dblClickEnabled = val;
        return map;
    };


    map.redrawEnable = function(val) {
        if (!arguments.length) return _redrawEnabled;
        _redrawEnabled = val;
        return map;
    };


    map.isTransformed = function() {
        return _isTransformed;
    };


    function setTransform(t2, duration, force) {
        var t = projection.transform();
        if (!force && t2.k === t.k && t2.x === t.x && t2.y === t.y) return false;

        if (duration) {
            _selection
                .transition()
                .duration(duration)
                .on('start', function() { map.startEase(); })
                .call(zoom.transform, d3_zoomIdentity.translate(t2.x, t2.y).scale(t2.k));
        } else {
            projection.transform(t2);
            _transformStart = t2;
            _selection.call(zoom.transform, _transformStart);
        }

        return true;
    }


    function setCenterZoom(loc2, z2, duration, force) {
        var c = map.center();
        var z = map.zoom();
        if (loc2[0] === c[0] && loc2[1] === c[1] && z2 === z && !force) return false;

        var proj = geoRawMercator().transform(projection.transform());  // copy projection

        var k2 = clamp(geoZoomToScale(z2, TILESIZE), kMin, kMax);
        proj.scale(k2);

        var t = proj.translate();
        var point = proj(loc2);

        var center = pxCenter();
        t[0] += center[0] - point[0];
        t[1] += center[1] - point[1];

        return setTransform(d3_zoomIdentity.translate(t[0], t[1]).scale(k2), duration, force);
    }


    map.pan = function(delta, duration) {
        var t = projection.translate();
        var k = projection.scale();

        t[0] += delta[0];
        t[1] += delta[1];

        if (duration) {
            _selection
                .transition()
                .duration(duration)
                .on('start', function() { map.startEase(); })
                .call(zoom.transform, d3_zoomIdentity.translate(t[0], t[1]).scale(k));
        } else {
            projection.translate(t);
            _transformStart = projection.transform();
            _selection.call(zoom.transform, _transformStart);
            dispatch.call('move', this, map);
            immediateRedraw();
        }

        return map;
    };


    map.dimensions = function(val) {
        if (!arguments.length) return _dimensions;

        _dimensions = val;
        drawLayers.dimensions(_dimensions);
        context.background().dimensions(_dimensions);
        projection.clipExtent([[0, 0], _dimensions]);
        _getMouseCoords = utilFastMouse(supersurface.node());

        scheduleRedraw();
        return map;
    };


    function zoomIn(delta) {
        setCenterZoom(map.center(), ~~map.zoom() + delta, 250, true);
    }

    function zoomOut(delta) {
        setCenterZoom(map.center(), ~~map.zoom() - delta, 250, true);
    }

    map.zoomIn = function() { zoomIn(1); };
    map.zoomInFurther = function() { zoomIn(4); };

    map.zoomOut = function() { zoomOut(1); };
    map.zoomOutFurther = function() { zoomOut(4); };


    map.center = function(loc2) {
        if (!arguments.length) {
            return projection.invert(pxCenter());
        }

        if (setCenterZoom(loc2, map.zoom())) {
            dispatch.call('move', this, map);
        }

        scheduleRedraw();
        return map;
    };

    map.unobscuredCenterZoomEase = function(loc, zoom) {
        var offset = map.unobscuredOffsetPx();

        var proj = geoRawMercator().transform(projection.transform());  // copy projection
        // use the target zoom to calculate the offset center
        proj.scale(geoZoomToScale(zoom, TILESIZE));

        var locPx = proj(loc);
        var offsetLocPx = [locPx[0] + offset[0], locPx[1] + offset[1]];
        var offsetLoc = proj.invert(offsetLocPx);

        map.centerZoomEase(offsetLoc, zoom);
    };

    map.unobscuredOffsetPx = function() {
        var openPane = d3_select('.map-panes .map-pane.shown');
        if (!openPane.empty()) {
            return [openPane.node().offsetWidth/2, 0];
        }
        return [0, 0];
    };

    map.zoom = function(z2) {
        if (!arguments.length) {
            return Math.max(geoScaleToZoom(projection.scale(), TILESIZE), 0);
        }

        if (z2 < _minzoom) {
            surface.interrupt();
            uiFlash().text(t('cannot_zoom'))();
            z2 = context.minEditableZoom();
        }

        if (setCenterZoom(map.center(), z2)) {
            dispatch.call('move', this, map);
        }

        scheduleRedraw();
        return map;
    };


    map.centerZoom = function(loc2, z2) {
        if (setCenterZoom(loc2, z2)) {
            dispatch.call('move', this, map);
        }

        scheduleRedraw();
        return map;
    };


    map.zoomTo = function(entity) {
        var extent = entity.extent(context.graph());
        if (!isFinite(extent.area())) return map;

        var z2 = clamp(map.trimmedExtentZoom(extent), 0, 20);
        return map.centerZoom(extent.center(), z2);
    };


    map.centerEase = function(loc2, duration) {
        duration = duration || 250;
        setCenterZoom(loc2, map.zoom(), duration);
        return map;
    };


    map.zoomEase = function(z2, duration) {
        duration = duration || 250;
        setCenterZoom(map.center(), z2, duration, false);
        return map;
    };


    map.centerZoomEase = function(loc2, z2, duration) {
        duration = duration || 250;
        setCenterZoom(loc2, z2, duration, false);
        return map;
    };


    map.transformEase = function(t2, duration) {
        duration = duration || 250;
        setTransform(t2, duration, false);
        return map;
    };


    map.zoomToEase = function(obj, duration) {
        var extent;
        if (Array.isArray(obj)) {
            obj.forEach(function(entity) {
                var entityExtent = entity.extent(context.graph());
                if (!extent) {
                    extent = entityExtent;
                } else {
                    extent = extent.extend(entityExtent);
                }
            });
        } else {
            extent = obj.extent(context.graph());
        }
        if (!isFinite(extent.area())) return map;

        var z2 = clamp(map.trimmedExtentZoom(extent), 0, 20);
        return map.centerZoomEase(extent.center(), z2, duration);
    };


    map.startEase = function() {
        utilBindOnce(surface, 'mousedown.ease', function() {
            map.cancelEase();
        });
        return map;
    };


    map.cancelEase = function() {
        _selection.interrupt();
        return map;
    };


    map.extent = function(val) {
        if (!arguments.length) {
            return new geoExtent(
                projection.invert([0, _dimensions[1]]),
                projection.invert([_dimensions[0], 0])
            );
        } else {
            var extent = geoExtent(val);
            map.centerZoom(extent.center(), map.extentZoom(extent));
        }
    };


    map.trimmedExtent = function(val) {
        if (!arguments.length) {
            var headerY = 60;
            var footerY = 30;
            var pad = 10;
            return new geoExtent(
                projection.invert([pad, _dimensions[1] - footerY - pad]),
                projection.invert([_dimensions[0] - pad, headerY + pad])
            );
        } else {
            var extent = geoExtent(val);
            map.centerZoom(extent.center(), map.trimmedExtentZoom(extent));
        }
    };


    function calcExtentZoom(extent, dim) {
        var tl = projection([extent[0][0], extent[1][1]]);
        var br = projection([extent[1][0], extent[0][1]]);

        // Calculate maximum zoom that fits extent
        var hFactor = (br[0] - tl[0]) / dim[0];
        var vFactor = (br[1] - tl[1]) / dim[1];
        var hZoomDiff = Math.log(Math.abs(hFactor)) / Math.LN2;
        var vZoomDiff = Math.log(Math.abs(vFactor)) / Math.LN2;
        var newZoom = map.zoom() - Math.max(hZoomDiff, vZoomDiff);

        return newZoom;
    }


    map.extentZoom = function(val) {
        return calcExtentZoom(geoExtent(val), _dimensions);
    };


    map.trimmedExtentZoom = function(val) {
        var trimY = 120;
        var trimX = 40;
        var trimmed = [_dimensions[0] - trimX, _dimensions[1] - trimY];
        return calcExtentZoom(geoExtent(val), trimmed);
    };


    map.withinEditableZoom = function() {
        return map.zoom() >= context.minEditableZoom();
    };


    map.isInWideSelection = function() {
        return !map.withinEditableZoom() && context.mode() && context.mode().id === 'select';
    };


    map.editableDataEnabled = function(skipZoomCheck) {
        if (context.history().hasRestorableChanges()) return false;

        var layer = context.layers().layer('osm');
        if (!layer || !layer.enabled()) return false;

        return skipZoomCheck || map.withinEditableZoom();
    };


    map.notesEditable = function() {
        var layer = context.layers().layer('notes');
        if (!layer || !layer.enabled()) return false;

        return map.withinEditableZoom();
    };


    map.minzoom = function(val) {
        if (!arguments.length) return _minzoom;
        _minzoom = val;
        return map;
    };


    map.layers = drawLayers;


    return utilRebind(map, dispatch, 'on');
}<|MERGE_RESOLUTION|>--- conflicted
+++ resolved
@@ -54,11 +54,7 @@
     var _minzoom = 0;
     var _getMouseCoords;
     var _mouseEvent;
-<<<<<<< HEAD
-    var _previousCenter;
-=======
     var _lastWithinEditableZoom;
->>>>>>> 6c7fb789
 
     var zoom = d3_zoom()
         .scaleExtent([kMin, kMax])
