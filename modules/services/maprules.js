import _isMatch from 'lodash-es/isMatch';
import _intersection from 'lodash-es/intersection';
import _reduce from 'lodash-es/reduce';
import _every from 'lodash-es/every';
<<<<<<< HEAD
import { mapcss } from '../../data/mapcss_rules';
import _each from 'lodash-es/each';
=======
import { areaKeys } from '../core/context';

>>>>>>> 46f3cea3

import {
    ValidationIssueType,
    ValidationIssueSeverity,
    validationIssue
} from '../core/validator';

var buildRuleChecks = function() {
    return {
        equals: function (equals) {
            return function(tags) {
                return _isMatch(tags, equals);
            };
        },
        notEquals: function (notEquals) {
            return function(tags) {
                return !_isMatch(tags, notEquals);
            };
        },
        absence: function(absence) {
            return function(tags) {
                return Object.keys(tags).indexOf(absence) === -1;
            };
        },
        presence: function(presence) {
            return function(tags) {
                return Object.keys(tags).indexOf(presence) > -1;
            };
        },
        greaterThan: function(greaterThan) {
            var key = Object.keys(greaterThan)[0];
            var value = greaterThan[key];

            return function(tags) {
                return tags[key] > value;
            };
        },
        greaterThanEqual: function(greaterThanEqual) {
            var key = Object.keys(greaterThanEqual)[0];
            var value = greaterThanEqual[key];

            return function(tags) {
                return tags[key] >= value;
            };
        },
        lessThan: function(lessThan) {
            var key = Object.keys(lessThan)[0];
            var value = lessThan[key];

            return function(tags) {
                return tags[key] < value;
            };
        },
        lessThanEqual: function(lessThanEqual) {
            var key = Object.keys(lessThanEqual)[0];
            var value = lessThanEqual[key];

            return function(tags) {
                return tags[key] <= value;
            };
        },
        positiveRegex: function(positiveRegex) {
            var tagKey = Object.keys(positiveRegex)[0];
            var expression = positiveRegex[tagKey].join('|');
            var regex = new RegExp(expression);

            return function(tags) {
                return regex.test(tags[tagKey]);
            };
        },
        negativeRegex: function(negativeRegex) {
            var tagKey = Object.keys(negativeRegex)[0];
            var expression = negativeRegex[tagKey].join('|');
            var regex = new RegExp(expression);

            return function(tags) {
                return !regex.test(tags[tagKey]);
            };
        }
    };
};

var buildLineKeys = function() {
    return {
        highway: {
            rest_area: true,
            services: true
        },
        railway: {
            roundhouse: true,
            station: true,
            traverser: true,
            turntable: true,
            wash: true
        }
    };
};

export default {
    init: function() {
        this._ruleChecks  = buildRuleChecks();
        this._areaKeys = areaKeys;
        this._lineKeys = buildLineKeys();
        this._validationRules = [];
        var $scope = this;
        Object.keys(mapcss.rules).forEach(function(name) {
             _each(mapcss.rules[name].default, function(mapcssSelector) {
                $scope.addRule(mapcssSelector, name);
            });
        });
    },

    // list of rules only relevant to tag checks...
    filterRuleChecks: function(selector) {
        var _ruleChecks = this._ruleChecks;
        return _reduce(Object.keys(selector), function(rules, key) {
            if (['geometry', 'error', 'warning'].indexOf(key) === -1) {
                rules.push(_ruleChecks[key](selector[key]));
            }
            return rules;
        }, []);
    },

    // builds tagMap from mapcss-parse selector object...
    buildTagMap: function(selector) {
        var getRegexValues = function(regexes) {
            return regexes.map(function(regex) {
                return regex.replace(/\$|\^/g, '');
            });
        };

        var selectorKeys = Object.keys(selector);
        var tagMap = _reduce(selectorKeys, function (expectedTags, key) {
            var values;
            var isRegex = /regex/gi.test(key);
            var isEqual = /equals/gi.test(key);

            if (isRegex || isEqual) {
                Object.keys(selector[key]).forEach(function(selectorKey) {
                    values = isEqual ? [selector[key][selectorKey]] : getRegexValues(selector[key][selectorKey]);

                    if (expectedTags.hasOwnProperty(selectorKey)) {
                        values = values.concat(expectedTags[selectorKey]);
                    }

                    expectedTags[selectorKey] = values;
                });

            } else if (/(greater|less)Than(Equal)?|presence/g.test(key)) {
                var tagKey = /presence/.test(key) ? selector[key] : Object.keys(selector[key])[0];

                values = [selector[key][tagKey]];

                if (expectedTags.hasOwnProperty(tagKey)) {
                    values = values.concat(expectedTags[tagKey]);
                }

                expectedTags[tagKey] = values;
            }

            return expectedTags;
        }, {});

        return tagMap;
    },

    // inspired by osmWay#isArea()
    inferGeometry: function(tagMap) {
        var _lineKeys = this._lineKeys;
        var _areaKeys = this._areaKeys;

        var isAreaKeyBlackList = function(key) {
            return _intersection(tagMap[key], Object.keys(_areaKeys[key])).length > 0;
        };
        var isLineKeysWhiteList = function(key) {
            return _intersection(tagMap[key], Object.keys(_lineKeys[key])).length > 0;
        };

        if (tagMap.hasOwnProperty('area')) {
            if (tagMap.area.indexOf('yes') > -1) {
                return 'area';
            }
            if (tagMap.area.indexOf('no') > -1) {
                return 'line';
            }
        }

        for (var key in tagMap) {
            if (key in _areaKeys && !isAreaKeyBlackList(key)) {
                return 'area';
            }
            if (key in _lineKeys && isLineKeysWhiteList(key)) {
                return 'area';
            }
        }

        return 'line';
    },

    // adds from mapcss-parse selector check...
    addRule: function(selector, source) {
        var rule = {
            // checks relevant to mapcss-selector
            checks: this.filterRuleChecks(selector),
            // true if all conditions for a tag error are true..
            matches: function(entity) {
                return _every(this.checks, function(check) {
                    return check(entity.tags);
                });
            },
            // borrowed from Way#isArea()
            inferredGeometry: this.inferGeometry(this.buildTagMap(selector), this._areaKeys),
            geometryMatches: function(entity, graph) {
                if (entity.type === 'node' || entity.type === 'relation') {
                    return selector.geometry.includes(entity.type) || selector.geometry === ['*'];
                } else if (entity.type === 'way') {
                    return this.inferredGeometry === entity.geometry(graph);
                }
            },
            // when geometries match and tag matches are present, return a warning...
            findIssues: function (entity, graph, issues) {
                if (this.geometryMatches(entity, graph) && this.matches(entity)) {
                    var severity = Object.keys(selector).indexOf('error') > -1
                            ? ValidationIssueSeverity.error
                            : ValidationIssueSeverity.warning;
                    issues.push(new validationIssue({
                        type: ValidationIssueType.maprules,
                        severity: severity,
                        message: selector[severity],
                        entities: [entity],
                        source: source
                    }));
                }
            }
        };
        this._validationRules.push(rule);
    },

    clearRules: function() { this._validationRules = []; },

    // returns validationRules...
    validationRules: function() { return this._validationRules; },

    // returns ruleChecks
    ruleChecks: function() { return this._ruleChecks; }
};<|MERGE_RESOLUTION|>--- conflicted
+++ resolved
@@ -2,13 +2,10 @@
 import _intersection from 'lodash-es/intersection';
 import _reduce from 'lodash-es/reduce';
 import _every from 'lodash-es/every';
-<<<<<<< HEAD
+import { areaKeys } from '../core/context';
 import { mapcss } from '../../data/mapcss_rules';
 import _each from 'lodash-es/each';
-=======
-import { areaKeys } from '../core/context';
-
->>>>>>> 46f3cea3
+
 
 import {
     ValidationIssueType,
