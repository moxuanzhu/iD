#!/bin/bash

# This script runs on TravisCI to push new translation strings to transifex

echo "TRAVIS=$TRAVIS"
echo "TRAVIS_PULL_REQUEST=$TRAVIS_PULL_REQUEST"
echo "TRAVIS_BRANCH=$TRAVIS_BRANCH"
echo "TRAVIS_NODE_VERSION=$TRAVIS_NODE_VERSION"

if [[ "$TRAVIS" != "true" ]]; then exit 0; fi
if [[ "$TRAVIS_PULL_REQUEST" != "false" ]]; then exit 0; fi
<<<<<<< HEAD
if [[ "$TRAVIS_BRANCH" != "2.15" ]]; then exit 0; fi
=======
if [[ "$TRAVIS_BRANCH" != "2.x" ]]; then exit 0; fi
>>>>>>> b4137c1a
if [[ "$TRAVIS_NODE_VERSION" != "10" ]]; then exit 0; fi

echo "Pushing source strings to Transifex..."
pip install virtualenv
virtualenv ~/env
source ~/env/bin/activate
pip install transifex-client
sudo echo $'[https://www.transifex.com]\nhostname = https://www.transifex.com\nusername = '"$TRANSIFEX_USER"$'\npassword = '"$TRANSIFEX_PASSWORD"$'\n' > ~/.transifexrc
tx push -s<|MERGE_RESOLUTION|>--- conflicted
+++ resolved
@@ -9,11 +9,7 @@
 
 if [[ "$TRAVIS" != "true" ]]; then exit 0; fi
 if [[ "$TRAVIS_PULL_REQUEST" != "false" ]]; then exit 0; fi
-<<<<<<< HEAD
-if [[ "$TRAVIS_BRANCH" != "2.15" ]]; then exit 0; fi
-=======
 if [[ "$TRAVIS_BRANCH" != "2.x" ]]; then exit 0; fi
->>>>>>> b4137c1a
 if [[ "$TRAVIS_NODE_VERSION" != "10" ]]; then exit 0; fi
 
 echo "Pushing source strings to Transifex..."
