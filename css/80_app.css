/* Basics
------------------------------------------------------- */
/*
  Opera misbehaves when the window is resized vertically unless 100% width + height are
  applied to both html and body. https://gist.github.com/jfirebaugh/bd225bcfdd3a633850c4
*/
html, body {
    width: 100%;
    height: 100%;
}

body {
    font: normal 12px/1.6667 "-apple-system", BlinkMacSystemFont,
        "Segoe UI", "Roboto", "Oxygen", "Ubuntu", "Cantarell",
        "Fira Sans", "Droid Sans", "Helvetica Neue", "Arial",
        sans-serif;
    margin: 0;
    padding: 0;
    color: #333;
    overflow: hidden;
    -ms-user-select: none;
    -ms-content-zooming: none;
}

.unsupported {
    text-align: center;
    vertical-align: middle;
    padding-top: 100px;
    font-size: 15px;
}

.id-container {
    height: 100%;
    width: 100%;
}

#content {
    position: relative;
    overflow: hidden;
    height: 100%;
}

#content.active #map {
    -webkit-filter: none !important;
    filter: none !important;
    -webkit-duration: 200ms;
    transition-duration: 200ms;
}

#content.inactive #map {
    -webkit-filter: grayscale(80%) brightness(80%);
    filter: grayscale(80%) brightness(80%);
    -webkit-duration: 200ms;
    transition-duration: 200ms;
}

#defs {
    /* Can't be display: none or the clippaths are ignored. */
    position: absolute;
    width: 0;
    height: 0;
}

div, textarea, label, input, form, span, ul, li, ol, a, button, h1, h2, h3, h4, h5, p, img {
    -moz-box-sizing: border-box;
    -webkit-box-sizing: border-box;
    box-sizing: border-box;
}

a, button, input, textarea {
    -webkit-tap-highlight-color: rgba(0,0,0,0);
    -webkit-touch-callout: none;
}

ul li {
    list-style: none;
}

a,
button {
    cursor: pointer;
}

h2 {
    font-size: 25px;
    line-height: 1.25;
    font-weight: bold;
    margin-bottom: 20px;
}

h3:last-child,
h2:last-child,
h4:last-child { margin-bottom: 0;}

h3 {
    font-size: 16px;
    line-height: 1.25;
    font-weight: bold;
    margin-bottom: 10px;
}
h4, h5 {
    font-size: 12px;
    font-weight: bold;
    padding-bottom: 10px;
}

:focus {
    outline-color: transparent;
    outline-style: none;
}

::placeholder { /* Chrome, Firefox, Opera, Safari 10.1+ */
    color: #aaa;
    opacity: 1; /* Firefox */
}
:-ms-input-placeholder { /* Internet Explorer 10-11 */
    color: #aaa;
}
::-ms-input-placeholder { /* Microsoft Edge */
    color: #aaa;
}

p {
    font-size: 12px;
    margin: 0;
    padding: 0;
}
p:last-child {
    padding-bottom: 0;
}
em {
    font-style: italic;
}
strong {
    font-weight: bold;
}
a:visited, a {
    color: #7092ff;
}
a:hover {
    color: #597be7;
}
kbd {
    display: inline-block;
    text-align: center;
    padding: 3px 5px;
    font-size: 11px;
    line-height: 12px;
    min-width: 12px;
    vertical-align: baseline;
    color: #333;
    background-color: #fcfcfc;
    border: solid 1px #ccc;
    margin: 0 2px;
    border-bottom-color: #bbb;
    border-radius: 3px;
    box-shadow: inset 0 -1px 0 #bbb;
}

/* Forms
------------------------------------------------------- */
textarea  {
    resize: vertical;
    font:normal 12px/20px "-apple-system", BlinkMacSystemFont,
        "Segoe UI", "Roboto", "Oxygen", "Ubuntu", "Cantarell",
        "Fira Sans", "Droid Sans", "Helvetica Neue", "Arial",
        sans-serif;
}

textarea,
input[type=text],
input[type=search],
input[type=number],
input[type=url],
input[type=tel],
input[type=email] {
    background-color: #fff;
    color: #333;
    border: 1px solid #ccc;
    padding: 5px 20px 5px 10px;
    height: 30px;
    border-radius: 4px;
    text-overflow: ellipsis;
}
[dir='rtl'] textarea,
[dir='rtl'] input[type=text],
[dir='rtl'] input[type=search],
[dir='rtl'] input[type=number],
[dir='rtl'] input[type=url],
[dir='rtl'] input[type=tel],
[dir='rtl'] input[type=email] {
    padding: 5px 10px 5px 20px;
}

textarea:focus,
input:focus {
    background-color: #f1f1f1;
}

textarea.disabled,
input.disabled {
    color: #777;
    background-color: #eee;
    cursor: not-allowed;
}

input[type="checkbox"],
input[type="radio"] {
    float: left;
    width: 14px;
    height: 14px;
    margin-right: 5px;
    margin-top: 3px;
    cursor: pointer;
}
[dir='rtl'] input[type="checkbox"],
[dir='rtl'] input[type="radio"] {
    float: right;
    margin-left: 5px;
    margin-right: 0;
}

/* tables */
table {
    background-color: #fff;
    border-collapse: collapse;
    width: 100%;
    border-spacing: 0;
}
table th {
    text-align: left;
}
table.tags, table.tags td, table.tags th {
    border: 1px solid #ccc;
    padding: 4px;
}

::-ms-clear {
   display: none;
}

/* Grid
------------------------------------------------------- */
.col6  { float: left; width: 50.0000%; max-width: 600px; }
.col12 { float: left; width: 100.0000%; }


/* Utility Classes
------------------------------------------------------- */
.fillL {
    background: #fff;
    color: #333;
}
.fillL2 {
    background: #f6f6f6;
    color: #333;
}
.fillL3 {
    background: #ececec;
    color: #333;
}
.fillD {
    background: rgba(0,0,0,.5);
    color: #fff;
    /*
    -webkit-backdrop-filter: blur(2.5px);
    backdrop-filter: blur(2.5px);
    */
}
.fillD2 {
    background: rgba(0,0,0,.75);
    color: #fff;
    /*
    -webkit-backdrop-filter: blur(2.5px);
    backdrop-filter: blur(2.5px);
    */
}

.fl { float: left;}
.fr { float: right;}
.al { left: 0; }
.ar { right: 0; }

input.hide,
textarea.hide,
div.hide,
form.hide,
button.hide,
a.hide,
ul.hide,
li.hide {
    display: none !important;
}

.deemphasize {
    color: #a9a9a9;
}
.content {
    box-shadow: 0 0 30px 0 rgba(0, 0, 0, 0.25);
}
.loading {
    background: url(img/loader_bg.gif);
    background-size: 5px 5px;
}


/* Buttons
------------------------------------------------------- */
button {
    text-align: center;
    line-height: 20px;
    border: 0;
    background: #fff;
    font-weight: bold;
    color: #333;
    font-size: 12px;
    display: inline-block;
    height: 40px;
    border-radius: 4px;
}

button:focus,
button:hover {
    background-color: #ececec;
}
button.active {
    background: #7092ff;
}
button.primary {
    color: #fff;
    background: #7092ff;
}
button.secondary {
    color: #7092ff;
    background: transparent;
    border: 1px solid #7092ff;
}
button.primary:hover,
button.secondary:hover {
    background: #88a4ff;
}
button.primary:active,
button.secondary:active {
    background: #597be7;
}
button.secondary:hover {
    color: #fff;
}
button.destructive {
    background: #d32232;
    color: #fff;
}
button.disabled {
    background-color: rgba(255,255,255,.25);
    color: rgba(0,0,0,.4);
    cursor: not-allowed;
}

.joined > * {
    border-radius: 0;
    border-right: 1px solid rgba(0,0,0,.5);
}
[dir='rtl'] .joined > * {
    border-left: 1px solid rgba(0,0,0,.5);
    border-right: none;
}

.fillL .joined > * {
    border-right: 1px solid #fff;
}
.joined > *:first-child {
    border-radius: 4px 0 0 4px;
}
[dir='rtl'] .joined > *:first-child {
    border-radius: 0 4px 4px 0;
}
.joined > *:last-child {
    border-right-width: 0;
    border-radius: 0 4px 4px 0;
}
[dir='rtl'] .joined > *.bar-button:last-child {
    border-radius: 4px 0 0 4px;
}


/* Action buttons */
button.action {
    background: #7092ff;
    color: #fff;
}
button.action:focus,
button.action:hover {
    background: #597be7;
}
button.secondary-action {
    background: #ececec;
}
button.secondary-action:focus,
button.secondary-action:hover {
    background: #cccccc;
}

button.action.disabled,
button.action.disabled:hover,
button[disabled].action,
button[disabled].action:hover {
    background: #cccccc;
    color: #888;
    cursor: not-allowed;
}


/* Icons
------------------------------------------------------- */
.icon {
    vertical-align: top;
    width: 20px;
    height: 20px;
}
.icon-30 {
    width: 30px;
    height: 30px;
}

.icon.inline {
    vertical-align: text-top;
    width: 1.2em;
    height: 1.2em;
    margin: 0px 3px;
}

.icon.pre-text {
    margin-right: 5px;
}
[dir='rtl'] .icon.pre-text {
    margin-left: 5px;
    margin-right: 0;
}

.icon.pre-text.user-icon {
    margin-left: 5px;
    margin-right: 5px;
}

.icon.light {
    color: #fff;
}
.icon.created {
    color: #00ca07;
}
.icon.modified {
    color: #666;
}
.icon.deleted {
    color: #ea0000;
}

.user-icon {
    max-height: 20px;
    max-width: 20px;
    height: auto;
    width: auto;
    border-radius: 3px;
}

.icon-annotation {
    color: #333;
}

.notification-badge {
    display: block;
    position: absolute;
    width: 10px;
    height: 10px;
    right: 7px;
    top: 9px;
}

.notification-badge.hide {
    display: none;
}


/* Toolbar / Persistent UI Elements
------------------------------------------------------- */
#bar-wrap {
    position: absolute;
    left: 0;
    top: 0;
    right: 0;
    z-index: 101;
}
#bar {
    display: flex;
    flex-flow: row nowrap;
    justify-content: space-between;
    padding: 0;
    overflow-x: auto;
    overflow-y: hidden;
    height: 100%;
    width: 100%;

    /* hide scrollbar but allow scrolling */
    scrollbar-width: none; /* Firefox */
    -ms-overflow-style: none; /* IE, Edge */
}
#bar::-webkit-scrollbar {
    display: none; /* Chrome, Safari, Opera */
}
#bar .toolbar-item {
    display: flex;
    flex: 0 1 auto;
    flex-flow: column wrap;
    justify-content: center;
    padding-top: 10px;
}
#bar .toolbar-item .item-content {
    display: flex;
    flex: 0 1 auto;
    flex-flow: row nowrap;
    justify-content: center;
    height: 40px;
    width: auto;
    margin: 0 5px;
}
[dir='ltr'] #bar .toolbar-item:last-child .item-content,
[dir='rtl'] #bar .toolbar-item:first-child .item-content {
    margin-right: 10px;
}
[dir='ltr'] #bar .toolbar-item:first-child .item-content,
[dir='rtl'] #bar .toolbar-item:last-child .item-content {
    margin-left: 10px;
}
#bar .toolbar-item .item-label {
    text-align: center;
    font-size: 11px;
    white-space: nowrap;
    margin: 1px 2px 2px 2px;
}
#bar .toolbar-item.spacer-half {
    width: 50%;
}
#bar .toolbar-item.spacer {
    width: 100%;
    flex-grow: 2;
}
#bar .toolbar-item:first-child {
    justify-content: flex-start;
}
#bar .toolbar-item:last-child {
    justify-content: flex-end;
}
#bar .toolbar-item:empty:not(.spacer):not(.spacer-half) {
    display: none;
}
button.bar-button {
    flex: 0 0 auto;
    flex-flow: row nowrap;
    align-items: center;
    padding: 0 10px;
    min-width: 30px;
    white-space: nowrap;
    display: flex;
}
.toolbar-item button.bar-button.wide {
    padding: 0 15px;
}
#bar .drag-placeholder {
    width: 41px;
    height: 40px;
    visibility: hidden;
}
button.bar-button .icon {
    flex: 0 0 auto;
}
button.bar-button .label {
    flex: 0 1 auto;
    padding: 0 5px;
}
.toolbar-item button.bar-button .disclosure-icon {
    width: 18px;
    color: rgba(0, 0, 0, 0.5);
}
[dir='ltr'] .toolbar-item .disclosure-icon {
    margin-left: 6px;
    margin-right: -2px;
}
[dir='rtl'] .toolbar-item .disclosure-icon {
    margin-left: -2px;
    margin-right: 6px;
}
[dir='ltr'] .toolbar-item.add-feature .disclosure-icon {
    margin-left: 4px;
}
[dir='rtl'] .toolbar-item.add-feature .disclosure-icon {
    margin-right: 4px;
}

button.bar-button.dragging {
    opacity: 0.75;
    z-index: 200;
}
.toolbar-item.disclosing button.bar-button.active .tooltip,
button.bar-button.dragging .tooltip {
    display: none;
}
button.bar-button.dragging.removing {
    cursor: url(img/cursor-select-remove.png), pointer;
}

button.save .count {
    display: inline-block;
    min-width: 32px;
    text-align: center;
}

.help-wrap svg.icon.pre-text.add-note,
button.add-note svg.icon {
    height: 15px;
    width: 15px;
    color: rgba(0,0,0,0.25);
    stroke: #333;
    stroke-width: 60px;
    margin-top: 3px;
}
button.add-note svg.icon {
    margin-left: unset;
    margin-right: 4px;
}
[dir='rtl'] button.add-note svg.icon {
    margin-left: 4px;
    margin-right: unset;
}
.help-wrap svg.icon.pre-text.add-note {
    margin-left: 3px;
    margin-right: 3px;
}

.spinner {
    opacity: .5;
    position: absolute;
    right: 4px;
    bottom: 26px;
}
.spinner img {
    height: 20px;
    width: 20px;
    background: transparent;
    border-radius: 100%;
}
[dir='rtl'] .spinner img {
    -moz-transform: scaleX(-1);
    -o-transform: scaleX(-1);
    -webkit-transform: scaleX(-1);
    transform: scaleX(-1);
    filter: FlipH;
    -ms-filter: "FlipH";
}

[dir='ltr'] .undo-redo button:first-of-type {
    margin-right: 1px;
}
[dir='rtl'] .undo-redo button:first-of-type {
    margin-left: 1px;
}


/* Popovers
------------------------------------------------------- */
.popover {
    position: absolute;
    display: none;
}
.popover.in {
    z-index: 5000;
    height: auto;
    display: block;
}
.popover.top {
    margin-top: -4px;
}
.popover.right {
    margin-left: 4px;
}
.popover.bottom {
    margin-top: 4px;
}
.popover.left {
    margin-left: -4px;
}
.popover.arrowed.top {
    margin-top: -10px;
}
.popover.arrowed.right {
    margin-left: 10px;
}
.popover.arrowed.bottom {
    margin-top: 10px;
}
.popover.arrowed.left {
    margin-left: -10px;
}

.popover-inner {
    border-radius: inherit;
    display: flex;
    flex-direction: column;
    min-height: 0;
}

.tail {
    width: 200px;
    height: 400px;
    pointer-events: none;
    opacity: .8;
    margin-top: -200px;
    position: absolute;
    background: transparent;
}
.tail::after {
    content: "";
    position: absolute;
    width: 0;
    height: 0;
    border-color: transparent;
    border-style: solid;
    top: 50%;
    right: -5px;
    margin-top: -5px;
    border-left-color: #fff;
    border-width: 5px 0 5px 5px;
}

.tail div {
    border-radius: 3px;
    padding: 10px;
    background: #fff;
    position: absolute;
    top: 180px;
    left: 0;
    right: 0;
    margin: auto;
}

.left.tail::after {
    content: "";
    position: absolute;
    width: 0;
    height: 0;
    border-color: transparent;
    border-style: solid;
    top: 50%;
    left: -5px;
    margin-top: -5px;
    border-right-color: #fff;
    border-width: 5px 5px 5px 0;
}
.popover-arrow {
    position: absolute;
    width: 0;
    height: 0;
    border-color: transparent;
    border-style: solid;
}
.popover.top .popover-arrow {
    bottom: -5px;
    left: 50%;
    margin-left: -5px;
    border-top-color: #fff;
    border-width: 5px 5px 0;
}
.popover.right .popover-arrow {
    top: 50%;
    left: -5px;
    margin-top: -5px;
    border-right-color: #fff;
    border-width: 5px 5px 5px 0;
}
.popover.left .popover-arrow {
    top: 50%;
    right: -5px;
    margin-top: -5px;
    border-left-color: #fff;
    border-width: 5px 0 5px 5px;
}
.popover.bottom .popover-arrow {
    top: -5px;
    left: 50%;
    margin-left: -5px;
    border-bottom-color: #fff;
    border-width: 0 5px 5px;
}
.popover:not(.arrowed) > .popover-arrow {
    display: none;
}


/* Tooltips
------------------------------------------------------- */
.tooltip {
    color: #333;
    font-size: 12px;
    white-space: initial;
}
.tooltip:not(.curtain-tooltip) {
    pointer-events: none;
}
.tooltip.in {
    opacity: 0.95;
}
.bar-button .tooltip.arrowed.bottom {
    margin-top: 20px;
}
.tooltip.top {
    text-align: center;
}
.tooltip.right {
    text-align: left;
}
.tooltip.bottom {
    text-align: center;
}
.tooltip.left {
    text-align: right;
}
.tooltip .popover-inner {
    border-radius: 4px;
    max-width: 200px;
    min-width: 80px;
    padding: 10px;
    font-weight: normal;
    background-color: #fff;
    overflow: hidden;
}
.tooltip-heading {
    font-weight: bold;
    background: #f6f6f6;
    padding: 10px;
    margin: -10px -10px 10px -10px;
    border-radius: 3px 3px 0 0;
    font-size: 14px;
}

.keyhint-wrap {
    background: #f6f6f6;
    padding: 10px;
    margin: -10px -10px -10px -10px;
    border-radius: 0 0 3px 3px;
}
.popover-inner .tooltip-text {
    margin-bottom: 20px;
}
.popover-inner .shortcut {
    font-weight: bold;
    margin-left: 5px;
}

[dir='rtl'] .popover-inner .shortcut {
    margin-left: 0;
    margin-right: 5px;
}

/* dark tooltips for sidebar / panels */
.tooltip.dark.top .popover-arrow,
.map-pane .tooltip.top .popover-arrow {
    border-top-color: #000;
}
.tooltip.dark.bottom .popover-arrow,
.map-pane .tooltip.bottom .popover-arrow {
    border-bottom-color: #000;
}
.tooltip.dark.left .popover-arrow,
.map-pane .tooltip.left .popover-arrow {
    border-left-color: #000;
}
.tooltip.dark.right .popover-arrow,
.map-pane .tooltip.right .popover-arrow {
    border-right-color: #000;
}
.tooltip.dark .popover-inner,
.tooltip.dark .tooltip-heading,
.tooltip.dark .keyhint-wrap,
.map-pane .popover-inner,
.map-pane .tooltip-heading,
.map-pane .keyhint-wrap {
    background: #000;
    color: #ccc;
}

/* Exceptions for tooltip layouts */

/* commit warning tooltips need to be closer */
.warning-section .tooltip.top {
    margin-top: -5px;
}

li:first-of-type .badge .tooltip,
li.hide + li.version .badge .tooltip {
    left: auto !important;
    right: 5px !important;
}
[dir='rtl'] li:first-of-type .badge .tooltip,
[dir='rtl'] li.hide + li.version .badge .tooltip {
    left: 5px !important;
    right: auto !important;
}
li:first-of-type .badge .tooltip .popover-arrow,
li.hide + li.version .badge .tooltip .popover-arrow {
    right: 15px !important;
    left: auto !important;
}
[dir='rtl'] li:first-of-type .badge .tooltip .popover-arrow,
[dir='rtl'] li.hide + li.version .badge .tooltip .popover-arrow {
    left: 15px !important;
    right: auto !important;
}


/* Poplist
------------------------------------------------------- */
.poplist {
    border: 0.5px solid #DCDCDC;
    border-radius: 6px;
    max-height: 600px;
    min-width: 160px;
    max-width: 325px;
    flex-direction: column;
    -webkit-box-shadow: 0px 0px 3px 0px rgba(0,0,0,0.29);
    -moz-box-shadow: 0px 0px 3px 0px rgba(0,0,0,0.29);
    box-shadow: 0px 0px 3px 0px rgba(0,0,0,0.29);
}
.poplist.in {
    display: flex;
}

.poplist input[type='search'] {
    position: relative;
    width: 100%;
    height: 100%;
    border: none;
    font-size: 14px;
    text-indent: 25px;
    padding: 5px 10px;
    border-top-left-radius: 6px;
    border-top-right-radius: 6px;
}
.poplist input[type='search'],
.poplist input[type='search']:focus {
    background: #f6f6f6;
}
.poplist .search-icon {
    color: #333;
    display: block;
    position: absolute;
    left: 10px;
    top: 10px;
    pointer-events: none;
}
[dir='rtl'] .poplist .search-icon {
    left: auto;
    right: 10px;
}
.poplist .poplist-content {
    overflow-y: auto;
    max-height: 60vh;
}
.poplist-content:first-child {
    border-top-left-radius: inherit;
    border-top-right-radius: inherit;
}
.poplist-content:last-child {
    border-bottom-left-radius: inherit;
    border-bottom-right-radius: inherit;
}
/* ensure corners are rounded in Chrome
.poplist .poplist-content {
    -webkit-mask-image: url(data:image/png;base64,iVBORw0KGgoAAAANSUhEUgAAAAEAAAABCAIAAACQd1PeAAAAGXRFWHRTb2Z0d2FyZQBBZG9iZSBJbWFnZVJlYWR5ccllPAAAAA5JREFUeNpiYGBgAAgwAAAEAAGbA+oJAAAAAElFTkSuQmCC);
}
 */
.poplist::-webkit-scrollbar {
    /* don't overlap rounded corners */
    background: transparent;
}
.poplist .list {
    height: 100%;
}
.poplist .list-item > .row {
    display: flex;
    position: relative;
    padding: 2px;
    min-height: 40px;
    align-items: center;
}
.poplist .list-item:not(:last-of-type) .row,
.poplist .subsection.subitems .list-item .row {
    border-bottom: 1px solid #DCDCDC;
}
.poplist .list-item .item-icon {
    flex: 0 0 auto;
    position: relative;
    padding: 0 8px;
}
.poplist .list-item .item-icon.icon-30 {
    padding: 0 3px;
}
.poplist .list-item .label {
    font-weight: bold;
    font-size: 12px;
    padding-left: 2px;
    top: 0;
    bottom: 0;
    position: relative;
    display: flex;
    align-items: center;
    line-height: 1.3em;
    width: 100%;
}
.poplist .list-item .label .namepart:nth-child(2) {
    font-weight: normal;
}
.poplist .list-item.disabled .preset-icon-container,
.poplist .list-item.disabled .label {
    opacity: 0.55;
}
[dir='ltr'] .poplist .list-item .label .icon.inline {
    margin-left: 0;
}
[dir='rtl'] .poplist .list-item .label .icon.inline {
    margin-right: 0;
}
.poplist .list-item .row > *:not(button) {
    pointer-events: none;
}
.poplist .list-item button.choose {
    position: absolute;
    border-radius: 0;
    height: 100%;
    width: 100%;
    top: 0;
    left: 0;
}
.poplist .list-item button.choose:hover,
.poplist .list-item button.choose:focus {
    background: #fff;
}
.poplist .list-item.focused:not(.disabled) button.choose {
    background: #e8ebff;
}
.poplist .list-item button.choose.disabled {
    background-color: #ececec;
}
.poplist .subsection .list-item button.choose {
    opacity: 0.85;
}
.poplist .list-item .accessory {
    position: relative;
    flex: 0 0 auto;
    color: #808080;
    background: transparent;
    padding-right: 3px;
    padding-left: 3px;
}
.poplist .list-item button.accessory:hover {
    color: #666;
}
.poplist .list-item .checkmark {
    color: #7092ff;
    padding: 0 3px;
}
.poplist .subsection {
    background-color: #CBCBCB;
    display: flex;
    flex-direction: column;
}
[dir='ltr'] .poplist .subitems {
    padding-left: 6px;
}
[dir='rtl'] .poplist .subitems {
    padding-right: 6px;
}


/* Preset browser
------------------------------------------------------- */
.preset-browser.poplist {
    min-width: 300px;
}
.assistant .preset-browser.poplist {
    top: 84px;
    max-height: 300px
}
.assistant .preset-browser.poplist .poplist-content {
    max-height: 30vh;
}
[dir='ltr'] .assistant .preset-browser.poplist {
    left: 20px;
}
[dir='rtl'] .assistant .preset-browser.poplist {
    right: 20px;
}
.preset-browser .poplist-header {
    height: 40px;
    border-bottom: 2px solid #DCDCDC;
    flex: 0 0 auto;
}
.preset-browser .poplist-footer {
    padding: 5px 10px 5px 10px;
    background: #f6f6f6;
    border-top: 1px solid #DCDCDC;
    flex: 0 0 auto;
    display: flex;
    border-bottom-left-radius: 6px;
    border-bottom-right-radius: 6px;
}
.preset-browser .poplist-footer .message {
    color: #666666;
    flex-grow: 1;
}
.preset-browser .poplist-footer button.filter {
    height: 20px;
    background: transparent;
    color: #666;
}
.preset-browser .poplist-footer button.filter.active {
    color: #7092ff;
}
.preset-browser .poplist-footer button.filter:hover {
    color: #333;
}
.preset-browser .poplist-footer button.filter.active:hover {
    color: #597be7;
}
.preset-browser .subsection .tag-reference-body {
    background: rgba(255, 255, 255, 0.85);
    padding: 10px;
}
.preset-browser .list-item button.tag-reference-open path {
    fill: #000;
}
.preset-browser .subsection > .tag-reference-body  {
    border-bottom: 1px solid #DCDCDC;
}

/* Add a preset mode buttons
------------------------------------------------------- */

button.bar-button.add-preset {
    border-radius: 4px;
}
[dir='ltr'] button.bar-button.add-preset {
    margin-left: 1px;
}
[dir='rtl'] button.bar-button.add-preset {
    margin-right: 1px;
}
[dir='ltr'] button.bar-button.add-preset.first-recent {
    margin-left: 10px;
}
[dir='rtl'] button.bar-button.add-preset.first-recent {
    margin-right: 10px;
}
button.bar-button.add-preset {
    padding: 0;
}
button.add-preset.disabled .preset-icon-container {
    opacity: 0.5;
}
/* Header for modals / panes
------------------------------------------------------- */
.header {
    border-bottom: 1px solid #ccc;
    height: 60px;
    position: relative;
    flex: 0 0 auto;
}

.header h3 {
    text-align: center;
    margin-bottom: 0;
    white-space: nowrap;
    text-overflow: ellipsis;
    overflow: hidden;
    padding: 20px;
}

.header button,
.modal > button {
    border-radius: 0;
    width: 40px;
    text-align: center;
    overflow: hidden;
}

.header button {
    position: relative;
    height: 100%;
}

.field-help-title button.close {
    position: absolute;
    right: 0;
    top: 0;
}
[dir='rtl'] .field-help-title button.close {
    left: 0;
    right: auto;
}

.preset-choose {
    font-size: 16px;
    line-height: 1.25;
    font-weight: bold;
}

.modal > button {
    position: absolute;
    right: 0;
    top: 0;
    height: 59px;
    z-index: 50;
}
[dir='rtl'] .modal > button {
    left: 0;
    right: unset;
}

.header-container {
    display: flex;
    justify-content: space-between;
}

.header-block-outer {
    width: 20%;
}

.header-block-close {
    display: flex;
    justify-content: flex-end;
}

/* Hide/Toggle collapsable sections (aka Disclosure)
------------------------------------------------------- */
.hide-toggle .icon.pre-text {
    vertical-align: text-top;
    width: 16px;
    height: 16px;
    margin-left: -3px;
}
[dir='rtl'] .hide-toggle .icon.pre-text {
    margin-left: 0;
    margin-right: -3px;
}

a:visited.hide-toggle,
a.hide-toggle {
    display: inline-block;
    font-size: 14px;
    font-weight: bold;
    padding-bottom: 5px;
}


/* Over Map
------------------------------------------------------- */
.over-map {
    position: absolute;
    left: 0;
    right: 0;
    top: 71px;
    bottom: 30px;
    pointer-events: none;
    display: flex;
    flex-direction: row-reverse;
    align-items: flex-end;
}
.over-map > * {
    pointer-events: auto;
}

/* Assistant
------------------------------------------------------- */
.assistant-wrap {
    position: relative;
    height: 100%;
    padding: 10px;
    flex: 0 0 auto;
    pointer-events: none;
    display: flex;
    flex-direction: column;
    max-width: 100%;
}
.assistant-wrap > * {
    pointer-events: auto;
}
.assistant {
    flex: 0 0 auto;
    border-radius: 4px;
    display: flex;
    flex-direction: column;
    margin-bottom: 10px;
    max-width: 100%;
    max-height: 100%;
    position: relative;

    background: rgba(45, 41, 41, 0.90);
    color: #fff;

    -webkit-box-shadow: 0px 0px 6px 0px rgba(0,0,0,0.5);
    -moz-box-shadow: 0px 0px 6px 0px rgba(0,0,0,0.5);
    box-shadow: 0px 0px 6px 0px rgba(0,0,0,0.5);

    -webkit-backdrop-filter: blur(2.5px);
    backdrop-filter: blur(2.5px);
    /*
    -webkit-transition: background 100ms;
    -moz-transition: background 100ms;
    -o-transition: background 100ms;
    transition: background 100ms;
    */
}
.assistant.light:not(.body-collapsed) {
    background: rgba(246, 246, 246, 0.98);
    color: #333;
}
.assistant .sep-top {
    border-top: 1px solid rgba(127, 127, 127, 0.5);
}
.assistant .assistant-row {
    display: flex;
    flex: 0 0 auto;
}
.assistant.body-collapsed.minimal {
    width: auto !important;
    max-width: 350px;
}
.assistant:not(.minimal) {
    min-width: 250px;
}
.assistant > .resizer-x {
    position: absolute;
    top: 0;
    right: -6px;
    height: 100%;
    width: 6px;
    cursor: col-resize;
}
[dir='rtl'] .assistant > .resizer-x {
    right: auto;
    left: -6px;
}
.assistant.body-collapsed > .resizer-x {
    display: none;
}

/* assistant header */
.assistant .assistant-header {
    flex: 0 0 auto;
    border-top-left-radius: inherit;
    border-top-right-radius: inherit;
}
.assistant.light:not(.body-collapsed) .assistant-header {
    background: #fff;
}
.assistant.collapsible .assistant-header {
    cursor: pointer;
}
.assistant.collapsible .assistant-header * {
    /* disable text selection caused by double clicking */
    pointer-events: none;
    -webkit-touch-callout: none; /* iOS Safari */
    -webkit-user-select: none; /* Safari */
    -khtml-user-select: none; /* Konqueror HTML */
    -moz-user-select: none; /* Firefox */
    -ms-user-select: none; /* Internet Explorer/Edge */
    user-select: none; /* Non-prefixed version, currently */
}
.assistant .icon-col {
    flex: 0 0 auto;
    padding: 10px;
    min-width: 50px;
}
.assistant .icon-col > .icon {
    width: 30px;
    height: 30px;
}
.assistant .icon-col > .preset-icon-container {
    margin: -5px;
}
.assistant .main-col {
    flex: 1 1 auto;
    padding-top: 10px;
    padding-bottom: 12px;
}
[dir='ltr'] .assistant .main-col {
    padding-right: 10px;
}
[dir='rtl'] .assistant .main-col {
    padding-left: 10px;
}
.assistant .mode-label {
    opacity: 0.8;
    text-transform: uppercase;
    letter-spacing: 0.7px;
    font-size: 10px;
    font-weight: bold;
    line-height: 1em;
    margin-bottom: 3px;
}
.assistant .subject-title {
    font-size: 14px;
    font-weight: bold;
    line-height: normal;
    display: flex;
}
.assistant .subject-title span {
    flex: 1 1 auto;
}
.assistant .subject-title .controls {
    flex: 0 0 auto;
    margin-top: -3px;
    margin-bottom: -10px
}
.assistant .subject-title .controls button {
    color: #999;
    background: transparent;
    border-radius: 100%;
    height: 30px;
    width: 30px;
}
.assistant .subject-title .controls button:hover {
    color: #666;
    background: rgba(0, 0, 0, 0.1);
}
.assistant .control-col {
    flex: 0 0 auto;
}
.assistant .control-col button {
    background: transparent;
    color: #808080;
    height: 100%;
    width: 40px;
}
.assistant .assistant-header .header-body {
    margin-top: 8px;
}
.assistant .assistant-header .header-body:empty {
    display: none;
}

/* assistant body */
.assistant .assistant-body {
    display: flex;
    flex-direction: column;
    position: relative;
    border-bottom-right-radius: inherit;
    border-bottom-left-radius: inherit;
    min-height: 0px; /* needed for scroll in flexbox in Firefox */
}
.assistant.body-collapsed .assistant-body {
    display: none;
}
.assistant .assistant-body .feature-list-pane {
    padding: 0px 15px 10px 15px;
}
.assistant .body-text {
    font-size: 12px;
    opacity: 0.8;
    line-height: 1.5em;
}
.assistant b {
    font-weight: bold;
}
.assistant br {
    display: block;
    margin-top: 8px;
    content: " ";
}
.assistant .search-header {
    position: relative;
}
.assistant .search-header .icon {
    position: absolute;
    left: 7px;
    top: 5px;
    pointer-events: none;
    opacity: 0.75;
}
[dir='rtl'] .assistant .search-header .icon {
    left: auto;
    right: 7px;
}
.assistant input[type='search'].feature-search {
    height: 30px;
    width: 100%;
    padding: 5px 10px;
    border-radius: 15px;
    border-width: 0;
    text-indent: 25px;
    font-size: 12px;
    background: rgba(18, 18, 18, 0.97);
    color: #fff;
    min-width: 225px;
}
.assistant .main-footer {
    margin-top: 15px;
}
.assistant button.geocode-item,
.assistant .main-footer button {
    min-width: 100px;
    height: auto;
    padding: 7px 12px;
    line-height: 1em;
    font-size: 13px;
}
[dir='ltr'] .assistant .main-footer button:first-of-type {
    margin-right: 8px;
}
[dir='rtl'] .assistant .main-footer button:first-of-type {
    margin-left: 8px;
}
.assistant .body-text:empty,
.assistant .main-footer:empty,
.assistant .assistant-body:empty {
    display: none;
}
/* prominent assistant */
.assistant.prominent .assistant-header {
    padding-bottom: 5px;
    padding-top: 5px;
}
.assistant.light.prominent:not(.has-body) {
    background: rgba(255, 255, 255, 0.97);
}
.assistant.light.prominent:not(.has-body) .assistant-header {
    background: transparent;
}
.assistant.prominent .icon-col {
    min-width: 60px;
}
.assistant.prominent .icon-col .icon {
    width: 40px;
    height: 40px;
    color: #f6bb00; /*#FFCF4A*/
}
.assistant.prominent .mode-label {
    display: none;
}
.assistant.prominent .subject-title {
    font-family: Georgia, serif;
    font-weight: bold;
    font-size: 20px;
}
.assistant.prominent .body-text {
    font-size: 14px;
}
/* note icon */
.assistant .note-header-icon,
.assistant .error-header-icon {
    position: relative;
    width: 30px;
    height: 30px;
}
.assistant .note-header-icon .note-fill,
.assistant .error-header-icon .keepRight,
.assistant .error-header-icon .keepRight svg {
    width: 100%;
    height: 100%;
}
.assistant .note-header-icon .note-icon-annotation{
    position: absolute;
    width: 100%;
    height: 100%;
    text-align: center;
    top: 0;
}
.assistant .note-icon-annotation .icon-annotation {
    position: relative;
    top: 5px;
    width: 15px;
    height: 15px;
    margin: auto;
}

/* Feature List / Search Results
------------------------------------------------------- */
.feature-list  {
    width: 100%;
    text-align: center;
}
.feature-list-item {
    width: 100%;
    position: relative;
    border-radius: 0;
    font-weight: bold;
    height: 40px;
    line-height: 20px;
    text-align: initial;
    display: flex;
}
.selection-list .feature-list-item {
    border-bottom: 1px solid rgba(127, 127, 127, 0.5);
}
.assistant .no-results-item,
.assistant .feature-list-item {
    width: 100%;
    background: transparent;
    color: inherit;
}
.feature-list-item button {
    background: transparent;
    height: auto;
    color: inherit;
}
.feature-list-item .label {
    text-align: left;
    padding: 10px 10px;
    white-space: nowrap;
    text-overflow: ellipsis;
    overflow: hidden;
    flex: 1 1 auto;
}
[dir='rtl'] .feature-list-item .label {
    text-align: right;
}
.feature-list-item .close {
    flex: 0 0 auto;
    padding: 10px;
}
.feature-list-item .entity-type {
    color: #7092ff;
}
.feature-list-item:hover .entity-type {
    color: #597be7;
}
.feature-list-item .entity-name {
    font-weight: normal;
    padding-left: 10px;
}
[dir='rtl'] .feature-list-item .entity-name {
    padding-left: 0;
    padding-right: 10px;
}
.assistant .feature-list-item:hover {
    background: rgba(255, 255, 255, 0.05);
}
.assistant .feature-list-pane .feature-list > *:first-child {
    border-top: none;
}
[dir='ltr'] .assistant .feature-list-item .label {
    padding-left: 8px;
}
[dir='rtl'] .assistant .feature-list-item .label {
    padding-right: 8px;
}
.assistant .feature-list-item .entity-geom-icon .icon {
    opacity: 0.75;
}
[dir='ltr'] .assistant .feature-list-item .entity-geom-icon .icon {
    margin-right: 8px;
}
[dir='rtl'] .assistant .feature-list-item .entity-geom-icon .icon {
    margin-left: 8px;
}
.assistant .geocode-item {
    margin-top: 5px;
    margin-right: auto;
    margin-left: auto;
    margin-bottom: 10px;
}

/* Success Screen / Community Index
------------------------------------------------------- */
.save-success {
    overflow-y: scroll;
    overflow-x: hidden;
}

.save-success .link-out {
    margin: 0px 5px;
    white-space: nowrap;
}
.save-success h3 {
    font-size: 14px;
    margin-top: 15px;
    line-height: 1.5;
    padding-bottom: 0;
    margin-left: 10px;
    margin-right: 10px;
}
.save-success .summary-detail {
    align-self: center;
}

.summary-view-on-osm,
.community-name {
    font-size: 14px;
    font-weight: bold;
}
.community-languages {
    margin-top: 5px;
    font-style: italic;
}
.community-languages:only-child {
    margin-top: 0;
}

.community-detail a.hide-toggle,
.community-detail a:visited.hide-toggle {
    font-size: 12px;
    font-weight: normal;
    padding-bottom: 0;
}
.community-detail .hide-toggle svg.icon.pre-text {
    width: 12px;
    height: 15px;
}

.community-events {
    margin-top: 5px;
}

.community-event,
.community-more {
    background-color: #e5e5e5;
    padding: 8px;
    border-radius: 4px;
    margin-bottom: 5px;
}

.community-event-name {
    font-size: 14px;
    font-weight: bold;
}
.community-event-when {
    font-weight: bold;
}

.community-missing {
    padding: 10px;
    text-align: center;
}


/* Inspector
------------------------------------------------------- */
.inspector-hidden {
    display: none;
}

.inspector-body {
    overflow-y: auto;
    overflow-x: visible;
    width: 100%;
    height: 100%;
}
.inspector-footer {
    display: flex;
    flex: 0 0 auto;
    padding: 5px 20px 5px 20px;
    border-top: 1px solid #ccc;
    flex-wrap: wrap;
    justify-content: space-between;
    list-style: none;
    border-bottom-left-radius: inherit;
    border-bottom-right-radius: inherit;
}
.inspector-footer:empty {
    display: none;
}

.feature-list-pane {
    width: 100%;
    min-height: 0;
    display: flex;
    flex-direction: column;
}

.inspector-inner {
    padding: 20px 20px 5px 20px;
    position: relative;
}

.entity-editor {
    padding-bottom: 15px;
}

/* Preset List and Icons
------------------------------------------------------- */
.preset-list  {
    width: 100%;
    padding: 20px 20px 10px 20px;
    border-bottom: 1px solid #ccc;
}

.preset-list-item {
    margin-bottom: 10px;
    position: static;
}

.preset-list-button-wrap {
    height: 62px;
    display: flex;
    border: 1px solid #ccc;
    border-radius: 4px;
}

.preset-list-button {
    width: 100%;
    height: 100%;
    position: relative;
    display: flex;
}

.preset-list.filtered .preset-list-item:first-child .preset-list-button {
    background: #ececec;
}

.preset-icon-container {
    position: relative;
    width: 60px;
    height: 60px;
    text-align: center;
    display: flex;
    align-items: center;
    justify-content: center;
}
.preset-icon-container.small {
    width: 40px;
    height: 40px;
    flex: 0 0 auto;
}
.preset-icon-container img.image-icon {
    width: 50px;
    height: 50px;
    object-fit: contain;
    border-radius: 2px;
}
.preset-icon-container.small img.image-icon {
    width: 34px;
    height: 34px;
}

.preset-icon-point-border path,
.preset-icon-category-border path,
.preset-icon-fill-vertex circle {
    stroke-width: 1.3px;
    stroke: currentColor;
    fill: transparent;
}

.preset-icon-line {
    margin: auto;
    position: absolute;
    left: 0;
    right: 0;
    top: 0;
    width: 100%;
    height: 100%;
}
.preset-icon-container path {
    cursor: inherit;
}
.preset-icon-container circle.vertex {
    fill: #fff;
    stroke: rgba(0, 0, 0, 0.25);
}
.preset-icon-fill circle.midpoint {
    fill: transparent;
    stroke: rgba(0, 0, 0, 0.25);
}
/* use a consistent stroke width */
.preset-icon-container path.line.stroke {
    stroke-width: 2 !important;
}
.preset-icon-container path.line.casing {
    stroke-width: 4 !important;
}

.preset-icon-fill {
    margin: auto;
    position: absolute;
    width: 100%;
    height: 100%;
    left: 0;
    top: 0;
}
.preset-icon-container svg,
.preset-icon-container svg > * {
    cursor: inherit !important;
}
.preset-icon-fill path.area.stroke {
    fill: transparent;
}

.preset-icon {
    width: 100%;
    height:100%;
    position: absolute;
    z-index: 1;
}
.preset-icon .icon {
    position: absolute;
    margin: auto;
    left: 0;
    right: 0;
    width: 100%;
    height: 100%;
    transform: scale(0.48);
}
.preset-icon-container .preset-icon.framed.point-geom .icon {
    transform: translateY(-7%) scale(0.27);
}
.preset-icon-container .preset-icon.framed.point-geom.preset-icon-iD .icon {
    transform: translateY(-9%) scale(0.5);
}
.preset-icon.framed .icon {
    transform: scale(0.4);
}
.preset-icon.framed.line-geom .icon,
.preset-icon.framed.route-geom .icon {
    top: 20%;
    transform: translateY(-30%) scale(0.4);
}
.preset-icon-iD .icon {
    transform: scale(1);
}
.preset-icon-iD.framed .icon {
    transform: scale(0.74);
}
.preset-icon-iD.framed.line-geom .icon,
.preset-icon-iD.framed.route-geom .icon {
    transform: translateY(-30%) scale(0.74);
}
.preset-icon-container.fallback .preset-icon .icon {
    transform: scale(0.5) !important;
}

.preset-list-button .label {
    display: flex;
    flex-flow: row wrap;
    align-items: center;
    background-color: #f6f6f6;
    text-align: left;
    position: absolute;
    top: 0;
    bottom: 0;
    right: 0;
    padding: 5px 10px;
    left: 60px;
    border-left: 1px solid rgba(0, 0, 0, .1);
}
[dir='rtl'] .preset-list-button .label {
    text-align: right;
    left: 0;
    right: 60px;
    border-left: none;
    border-right: 1px solid rgba(0, 0, 0, .1);
}
[dir='ltr'] .category .preset-list-button .label {
    border-radius: 0px 4px 4px 0px;
}
[dir='rtl'] .category .preset-list-button .label {
    border-radius: 4px 0px 0px 4px;
}

.preset-list-button .label-inner {
    width: 100%;
}
.preset-list-button .label-inner .namepart {
    height: 17px;
    white-space: nowrap;
    text-overflow: ellipsis;
    overflow: hidden;
}

.preset-list-button:hover .label,
.preset-list-button:focus .label,
.preset-list-button.disabled,
.preset-list-button.disabled .label {
    background-color: #ececec;
}

.preset-list-item .accessory-buttons {
    flex: 0 0 auto;
    display: flex;
}
.preset-list-item .accessory-buttons button.preset-favorite-button {
    border-radius: 0;
}
.preset-list-item .accessory-buttons button.preset-favorite-button,
.preset-list-item .accessory-buttons button.tag-reference-button {
    height: 100%;
    width: 32px;
    flex: 0 0 auto;
    background: #f6f6f6;
}
[dir='ltr'] .preset-list-item .accessory-buttons button.preset-favorite-button,
[dir='ltr'] .preset-list-item .accessory-buttons button.tag-reference-button {
    border-left: 1px solid #ccc;
}
[dir='rtl'] .preset-list-item .accessory-buttons button.preset-favorite-button,
[dir='rtl'] .preset-list-item .accessory-buttons button.tag-reference-button {
    border-right: 1px solid #ccc;
}
[dir='ltr'] .preset-list-item .accessory-buttons button:last-child {
    border-radius: 0 4px 4px 0;
}
[dir='rtl'] .preset-list-item .accessory-buttons button:last-child {
    border-radius: 4px 0 0 4px;
}

.preset-list-item .accessory-buttons button.preset-favorite-button:hover,
.preset-list-item .accessory-buttons button.tag-reference-button:hover {
    background: #f1f1f1;
}
.preset-list-item .accessory-buttons button.preset-favorite-button .icon,
.preset-list-item .accessory-buttons button.tag-reference-button .icon {
    opacity: .5;
}

button.preset-favorite-button .icon {
    fill-opacity: 0;
    stroke-width: 1;
}
button.preset-favorite-button.active .icon {
    fill-opacity: inherit;
}


.current .preset-list-button,
.current .preset-list-button .label {
    background-color: #e8ebff;
}

.category .preset-list-button:after,
.category .preset-list-button:before {
    content: "";
    position: absolute;
    top: -5px;
    left: -1px; right: -1px;
    border: 1px solid #ccc;
    border-bottom: none;
    border-radius: 6px 6px 0 0;
    height: 6px;
}

.category .preset-list-button:before {
    top: -3px;
}

.subgrid .preset-list {
    padding: 10px;
    margin-top: 0;
    border: 0;
    border-radius: 8px;
    width: -webkit-calc(100% + 20px);
    margin-left: -10px;
}
.subgrid .preset-list > *:last-child {
    margin-bottom: 0;
}

.subgrid .arrow {
    border: solid rgba(0, 0, 0, 0);
    border-width: 10px;
    border-bottom-color: #ececec;
    width: 0;
    height: 0;
    margin-left: 50%;
    margin-left: -webkit-calc(50% - 10px);
}


/* Quick links
------------------------------------------------------- */
.quick-links {
    display: flex;
    flex-flow: row wrap;
    justify-content: flex-end;
    padding: 0 20px;
}
.quick-link {
    margin: 0 5px;
}

.task-editor .quick-links,
.data-editor .quick-links,
.error-editor .quick-links,
.note-editor .quick-links {
    padding: 5px 0 0 0;
}


/* Entity/Preset Editor
------------------------------------------------------- */
.entity-issues,
.preset-editor {
    overflow: hidden;
    padding: 10px 0px 5px 0px;
}
.entity-issues a.hide-toggle,
.preset-editor a.hide-toggle {
    margin: 0 20px 5px 20px;
}
.entity-issues .disclosure-wrap-entity_issues,
.preset-editor .form-fields-container {
    padding: 10px;
    margin: 0 10px 10px 10px;
    border-radius: 8px;
    background: rgba(0, 0, 0, 0.06);
}
.entity-issues .disclosure-wrap-entity_issues:empty,
.preset-editor .form-fields-container:empty {
    display: none;
}

/*
    The parts of a field:
    - `.form-field` is a `div` wraps the entire thing
    - `.field-label` is a `label` that wraps the top part, it contains;
       - `span` classed `label-text`
       - 0..n buttons for "remove", "modified", "tag reference"
    - `.form-field-input-wrap` is a `label` or `div` that wraps the bottom part, it contains;
       - usually an `input`
       - sometimes some buttons (translate, increment, decrement)
       - or could just be a `div` with anything really
    - `.tag-reference-body` at the bottom (usually hidden)

   .------------------.                             -
   |  Name        | i |  <- .field-label        |
   +------------------+                               |
   |  Starbucks   | + |  <- .form-field-input-wrap     >  .form-field
   '------------------'                               |
     tag reference       <- .tag-reference-body      |
                                                    -
*/

.form-field {
    display: flex;
    flex-flow: row wrap;
    margin-bottom: 10px;
    width: 100%;
    -webkit-transition: margin-bottom 200ms;
       -moz-transition: margin-bottom 200ms;
         -o-transition: margin-bottom 200ms;
            transition: margin-bottom 200ms;
}

.form-field.nowrap,
.wrap-form-field:last-child .form-field {
    margin-bottom: 0;
}

/* A `label` element that wraps the top section */
.field-label {
    display: flex;
    flex-flow: row nowrap;
    flex: 1 1 100%;
    height: 30px;
    position: relative;
    font-weight: bold;
    color: #333;
    background: #f6f6f6;
    border: 1px solid #ccc;
    border-radius: 4px 4px 0 0;
    overflow: hidden;
}
.field-label .label-text {
    flex: 1 1 auto;
    padding: 5px 0 5px 10px;
}
[dir='rtl'] .field-label .label-text {
    padding: 5px 10px 5px 0;
}

.label-text .label-textannotation svg.icon {
    margin: 0 8px;
    color: #333;
    opacity: 0.5;
    width: 14px;
    height: 14px;
    vertical-align: text-top;
}

.field-label button {
    flex: 0 0 32px;
    border-left: 1px solid #ccc;
    width: 32px;
    height: 100%;
    border-radius: 0;
    background: #f6f6f6;
}
[dir='rtl'] .field-label button {
    border-left: none;
    border-right: 1px solid #ccc;
}
.field-label button:hover {
    background: #f1f1f1;
}
.field-label .icon {
    opacity: .5;
}

.field-label .modified-icon,
.field-label .remove-icon,
.field-label .remove-icon-multilingual {
    display: none;
}
.modified:not(.locked) .field-label .modified-icon,
.present:not(.locked) .field-label .remove-icon,
.present:not(.locked) .field-label .remove-icon-multilingual {
    display: inline-block;
}

/* A `div` element that wraps the bottom section */
.form-field-input-wrap {
    display: flex;
    flex-flow: row nowrap;
    width: 100%;
    flex: 1 1 auto;
    min-height: 30px;
    border-top: 0;
    border-radius: 0 0 4px 4px;
}
.nowrap .form-field-input-wrap {
    border-radius: 0;
}


.form-field-input-wrap > input,
.form-field-input-wrap > label,
.form-field-input-wrap > textarea,
.form-field-input-wrap > ul.chiplist {
    flex: 1 1 auto;
    min-height: 30px;
    border: 1px solid #ccc;
    border-top: 0;
    border-radius: 0;
    overflow: hidden;
    position: relative;
}
.form-field-input-wrap > textarea {
    height: 65px;
    border-radius: 0 0 4px 4px;
    overflow: auto;
}

/* Buttons inside fields */
.form-field-button {
    flex: 0 0 auto;
    height: 30px;
    width: 32px;
    position: relative;
    background-color: #fff;
    border: 1px solid #ccc;
    border-radius: 0;
    border-top-width: 0;
    border-left-width: 0;
    vertical-align: top;
}
[dir='rtl'] .form-field-button {
    border-left-width: 1px;
    border-right-width: 0;
}
.form-field-button:hover {
    background-color: #f1f1f1;
}
.form-field-button .icon {
    fill: #333;
    opacity: .5;
}


/* round corners of first/last child elements */
.form-field-input-wrap > button:last-of-type {
    border-bottom-right-radius: 4px;
}
[dir='rtl'] .form-field-input-wrap > button:last-of-type {
    border-bottom-left-radius: 4px;
    border-bottom-right-radius: 0;
}


/* Field - Access, Cycleway
------------------------------------------------------- */
.form-field-input-access,
.form-field-input-cycleway {
    flex: 1 1 auto;
    display: flex;
    flex-flow: row wrap;
}

/* Field - lists with labeled input items
------------------------------------------------------- */
.form-field ul.rows {
    flex: 1 1 auto;
    border: 1px solid #ccc;
    border-top: 0;
    border-radius: 0 0 4px 4px;
    overflow: hidden;
    width: 100%;
}
.form-field ul.rows li {
    border-top: 1px solid #ccc;
}
.form-field ul.rows li:first-child {
    border-top: 0;
}
.form-field ul.rows li {
    display: flex;
    flex-flow: row nowrap;
}
.form-field ul.rows li.labeled-input > span,
.form-field ul.rows li.labeled-input > div {
    flex: 1 1 auto;
    width: 100%;
    border-radius: 0;
}
.form-field ul.rows li input {
    border-radius: 0;
    border-width: 0;
    width: 100%;
}
.form-field ul.rows li button {
    border-width: 0;
}
[dir='ltr'] .form-field ul.rows li.labeled-input input,
[dir='ltr'] .form-field ul.rows li button {
    border-left-width: 1px;
}
[dir='rtl'] .form-field ul.rows li.labeled-input input,
[dir='rtl'] .form-field ul.rows li button {
    border-right-width: 1px;
}


/* Field - Structure
------------------------------------------------------- */
.structure-extras-wrap {
    width: 100%;
    padding: 10px 10px;
    background: #fff;
    border: 1px solid #ccc;
    border-top: 0px;
    border-radius: 0 0 4px 4px;
}
.structure-extras-wrap > ul.rows {
    border: 1px solid #ccc;
    border-radius: 4px;
}


/* Field - Combo / Multicombo
------------------------------------------------------- */
.form-field-input-combo > input:only-of-type {
    border-radius: 0 0 4px 4px;
}
.form-field-input-combo.empty-combobox input,
.form-field-input-multicombo .empty-combobox input {
    padding-right: 10px;
    padding-left: 10px;
}
.form-field-input-combo.empty-combobox .combobox-caret,
.form-field-input-multicombo .empty-combobox .combobox-caret {
    display: none;
}

.form-field-input-multicombo ul.chiplist {
    padding: 5px 8px 5px 8px;
    background: #fff;
    display: block;
    border-radius: 0 0 4px 4px;
    width: 100%;
}

.form-field-input-multicombo li {
    display: inline-flex;
    flex-flow: row nowrap;
    align-items: center;
    margin-bottom: 3px;
    margin-top: 3px;
    border-radius: 4px;
}
[dir='ltr'] .form-field-input-multicombo li {
    margin-right: 6px;
}
[dir='rtl'] .form-field-input-multicombo li {
    margin-left: 6px;
}

.form-field-input-multicombo li.chips {
    background-color: #eff2f7;
    border: 1px solid #ccd5e3;
    line-height: 25px;
    max-width: 100%;
}
[dir='ltr'] .form-field-input-multicombo li.chips {
    padding: 2px 0px 2px 5px;
}
[dir='rtl'] .form-field-input-multicombo li.chips {
    padding: 2px 5px 2px 0px;
}

.form-field-input-multicombo li.chips span {
    display: block;
    flex: 1 1 auto;
    overflow: hidden;
    word-wrap: break-word;
}

.form-field-input-multicombo a {
    font-family: Arial, Helvetica, sans-serif !important;
    font-size: 16px !important;
    padding: 0px 5px 0px 5px;
    margin: 0;
    cursor: pointer;
    color: #a6b4ce;
    display: block;
    text-align: center;
    flex: 0 0 auto;
}

.form-field-input-multicombo .input-wrap {
    border: 1px solid #ddd;
    width: 100px;
    height: 31px;
}
.form-field-input-multicombo input {
    border: none;
    width: 100%;
    height: 100%;
}

.form-field-input-multicombo input:focus {
    border-radius: 4px !important;
}

.form-field-input-multicombo .full-line-chips li.chips {
    width: 100%;
}
.form-field-input-multicombo .full-line-chips .input-wrap {
    width: auto;
}


/* Field - Text / Numeric
------------------------------------------------------- */
.form-field-input-text > input:only-of-type,
.form-field-input-tel > input:only-of-type,
.form-field-input-email > input:only-of-type,
.form-field-input-url > input:only-of-type {
    border-radius: 0 0 4px 4px;
}
.form-field-input-number > input:only-of-type {
    border-radius: 0 0 0 4px;
}
[dir='rtl'] .form-field-input-number > input:only-of-type {
    border-radius: 0 0 4px 0;
}
.form-field-input-number > button:last-of-type {
    border-radius: 0 0 4px 0;
}
[dir='rtl'] .form-field-input-number > button:last-of-type {
    border-radius: 0 0 0 4px;
}

/* draw the up/down on the buttons */
.form-field-input-number button.decrement::after,
.form-field-input-number button.increment::after {
    content: "";
    height: 0; width: 0;
    position: absolute;
    left: 0; right: 0; bottom: 0; top: 0;
    margin: auto;
}
.form-field-input-number button.decrement::after {
    border-top: 5px solid #ccc;
    border-left: 5px solid transparent;
    border-right: 5px solid transparent;
}
.form-field-input-number button.increment::after {
    border-bottom: 5px solid #ccc;
    border-left: 5px solid transparent;
    border-right: 5px solid transparent;
}


/* Field - Checkbox
------------------------------------------------------- */
.form-field-input-check {
    display: flex;
    align-items: end;
    background: #fff;
    padding: 5px 10px;
    color: #7092ff;
    border: 1px solid #ccc;
    border-top: 0;
    cursor: pointer;
}
.form-field-input-check > input[type="checkbox"] {
    flex: 0 1 auto;
    min-height: 20px;
    width: 20px;
}
.form-field-input-check > span {
    flex: 1 1 auto;
}
.form-field-input-check > .reverser.button {
    flex: 0 1 auto;
    background-color: #eff2f7;
    border: 1px solid #ccd5e3;
    border-radius: 2px;
    padding: 0px 8px;
}
.form-field-input-check > .reverser.button.hide {
    display: none;
}

.form-field-input-check:hover {
    background: #f1f1f1;
}
.form-field-input-check .set {
    color: inherit;
}
.form-field-input-check label:not(.set) input[type="checkbox"] {
    opacity: .5;
}


/* Field - Radio button
------------------------------------------------------- */
.form-field-input-radio {
    flex: 1 1 auto;
    display: flex;
    flex-flow: row wrap;
}
.form-field-input-radio > label {
    flex: 1 1 auto;
    display: flex;
    flex-flow: row nowrap;
    width: 100%;
    padding: 5px 10px;
    height: 30px;
    background-color: #fff;
    color: #7092ff;
    cursor: pointer;
}
.form-field-input-radio > label:last-child {
    border-radius: 0 0 4px 4px;
}
.form-field-input-radio > label:hover {
    background-color: #ececec;
}
.form-field-input-radio > label.active {
    background-color: #e8ebff;
}
.form-field-input-radio > label:not(:last-of-type) {
    border-bottom: 1px solid #ccc;
}
.form-field-input-radio > label > input[type="radio"] {
    flex: 0 1 auto;
    width: 20px;
}
.form-field-input-radio > label > span {
    flex: 1 1 auto;
    overflow: hidden;
    white-space: nowrap;
    text-overflow: ellipsis;
}

/* Hide placeholder for radio buttons if another is active, or not in hover state */
.form-field-input-radio label.active ~ .placeholder,
.form-field-input-radio .placeholder {
    padding: 0;
    opacity: 0;
    width: 0;
    line-height: 0;
    display: block;
    overflow: hidden;
}


/* Field - Maxspeed
------------------------------------------------------- */
.form-field-input-maxspeed > input:first-of-type {
    border-radius: 0 0 0 4px;
}
[dir='rtl'] .form-field-input-maxspeed > input:first-of-type {
    border-radius: 0 0 4px 0;
}
.form-field-input-maxspeed > input:last-of-type {  /* unit field */
    flex: 0 1 80px;
    width: 80px;
    border-left: 0;
    border-radius: 0 0 4px 0;
}
[dir='rtl'] .form-field-input-maxspeed > input:last-of-type {
    border-right: 0;
    border-radius: 0 0 0 4px;
}


/* Field - Localized Name
------------------------------------------------------- */
.form-field-input-localized > input.localized-main {
    border-radius: 0 0 0 4px;
}
[dir='rtl'] .form-field-input-localized > input.localized-main {
    border-radius: 0 0 4px 0;
}
.form-field-input-localized > button.localized-add {
    border-radius: 0 0 4px 0;
}
[dir='rtl'] .form-field-input-localized > button.localized-add {
    border-radius: 0 0 0 4px;
}

.form-field-input-localized button.localized-add.disabled,
.form-field-input-localized input.localized-main.disabled,
.form-field-input-localized input.localized-lang.disabled,
.form-field-input-localized input.localized-value.disabled {
    color: #777;
    background-color: #eee;
    cursor: not-allowed;
}

/* nested subfields for name in different languages */
.localized-multilingual {
    padding: 0 10px;
    flex-basis: 100%;
}
.localized-multilingual .entry {
    position: relative;
    overflow: hidden;
}

/* draws a little line connecting the multilingual field up to the name field */
.localized-multilingual .entry::before {
    content: "";
    display: block;
    position: absolute;
    background: #ccc;
    height: 11px;
    width: 1px;
    left: 0;
    right: 0;
    top: -11px;
    margin: auto;
}

.localized-multilingual .entry .localized-lang {
    border-radius: 0;
    border-top-width: 0;
    width: 100%;
}
.localized-multilingual .entry .localized-value {
    border-top-width: 0;
    border-radius: 0 0 4px 4px;
    width: 100%;
}


/* Field - Address
------------------------------------------------------- */
.form-field-input-address {
    flex: 1 1 auto;
    display: flex;
    flex-flow: row wrap;
    border: 1px solid #ccc;
    border-top: 0px;
}

.addr-row {
    flex: 1 1 auto;
    display: flex;
    width: 100%;
    min-height: 30px;
}

.addr-row > input {
    flex: 1 1 auto;
    border-radius: 0;
    border-right: 0;
    border-bottom: 0;
}
[dir='rtl'] .addr-row input {
    border-right: 1px solid #ccc;
    border-left: 0;
}

.addr-row:first-of-type input {
    border-top: 0;
}
.addr-row input:first-of-type {
    border-left: 0;
}
[dir='rtl'] .addr-row input:first-of-type {
    border-right: 0;
}
.addr-row:last-of-type input:first-of-type {
    border-radius: 0 0 0 4px;
}
[dir='rtl'] .addr-row:last-of-type input:first-of-type {
    border-radius: 0 0 4px 0;
}
.addr-row:last-of-type input:last-of-type {
    border-radius: 0 0 4px 0;
}
[dir='rtl'] .addr-row:last-of-type input:last-of-type {
    border-radius: 0 0 0 4px;
}


/* Field - Wikipedia
------------------------------------------------------- */
.form-field-input-wikipedia {
    display: flex;
    flex-flow: row wrap;
    flex: 1 1 auto;
}

.wiki-lang-container,
.wiki-title-container {
    display: flex;
    flex-flow: row nowrap;
    flex: 1 1 auto;
    width: 100%;
}

.wiki-lang-container > input.wiki-lang,
.wiki-title-container > input.wiki-title {
    flex: 1 1 auto;
    border-top: 0;
    border-radius: 0;
}
.wiki-title-container > input.wiki-title {
    border-radius: 0 0 0 4px;
}
[dir='rtl'] .wiki-title-container > input.wiki-title {
    border-radius: 0 0 4px 0;
}
.wiki-title-container > button.wiki-link,
.form-field-wikidata ul.rows li:last-child button.form-field-button:last-child {
    border-radius: 0 0 4px 0;
}
[dir='rtl'] .wiki-title-container > button.wiki-link,
[dir='rtl'] .form-field-wikidata ul.rows li:last-child button.form-field-button:last-child {
    border-radius: 0 0 0 4px;
}


/* Field - Restriction Editor
------------------------------------------------------- */
.form-field-input-restrictions {
    display: block;
    border: 1px solid #ccc;
    border-top: 0;
    border-radius: 0 0 4px 4px;
}

.form-field-input-restrictions .restriction-controls-container {
    background-color: #fff;
    width: 100%;
    padding: 5px;
    border-top: 1px solid #ccc;
    border-radius: 0 0 4px 4px;
}

.restriction-controls-container .restriction-controls {
    display: table;
    -moz-user-select: none;
    -webkit-user-select: none;
    -ms-user-select: none;
    user-select: none;
}

.restriction-controls .restriction-control {
    display: table-row;
    padding: 5px 10px;
    height: 25px;
}

.restriction-control input,
.restriction-control span {
    display: table-cell;
    text-align: start;
    padding: 0px 5px;
}

.restriction-control span.restriction-control-label {
    text-align: end;
}

.restriction-control input {
    width: 60px;
    padding: 0;
    margin: 0px 5px;
    vertical-align: middle;
}

.form-field-input-restrictions .restriction-container {
    position: relative;
    height: 370px;
}
/* zero width space, so container takes up space */
.form-field-input-restrictions .restriction-container:after {
    content: '\200b';
}

.form-field-input-restrictions svg.surface {
    width: 100%;
    height: 100%;
}

.restriction-container .restriction-help {
    z-index: 1;
    position: absolute;
    top: 0;
    left: 0;
    right: 0;
    padding: 2px 6px;
    background-color: rgba(255, 255, 255, .8);
    color: #888;
    text-align: center;
    pointer-events: none;

    -moz-user-select: none;
    -webkit-user-select: none;
    -ms-user-select: none;
    user-select: none;
}

.restriction-help span {
    margin: 2px;
}

.restriction-help .qualifier {
    color: #666;
    font-weight: bold;
}
.restriction-help .qualifier.allow {
    color: #8b5;
}
.restriction-help .qualifier.restrict {
    color: #d53;
}
.restriction-help .qualifier.only {
    color: #78f;
}


/* Field - Changeset Comment
------------------------------------------------------- */
.form-field-comment:not(.present) #preset-input-comment {
    border-color: rgb(230, 100, 100);
}
.form-field-comment:not(.present) .field-label {
    border-color: rgb(230, 100, 100);
    background: rgba(230, 100, 100, 0.2);
}
.form-field-comment:not(.present) button {
    border-color: rgb(230, 100, 100);
}


/* Field - Combobox
------------------------------------------------------- */
div.combobox {
    z-index: 9999;
    display: none;
    box-shadow: 0 4px 10px 1px rgba(0,0,0,.2);
    margin-top: -1px;
    background: #fff;
    max-height: 245px;
    overflow-y: auto;
    overflow-x: hidden;
    border: 1px solid #ccc;
    border-radius: 0 0 4px 4px;
}

.combobox a {
    display: block;
    padding: 5px 10px;
    border-top: 1px solid #ccc;
    text-overflow: ellipsis;
    white-space: nowrap;
    overflow: hidden;
}

.combobox a.selected,
.combobox a:hover {
    background: #ececec;
}

.combobox a:first-child {
    border-top: 0;
    padding: 4px 10px;
}

.combobox-caret {
    display: inline-block;
    position: relative;
    height: 30px;
    width: 30px !important;
    margin-left: -30px;
    vertical-align: top;
    cursor: pointer;
}
[dir='rtl'] .combobox-caret {
  margin-left: 0;
  margin-right: -30px;
}

.combobox-caret::after {
    content: "";
    height: 0; width: 0;
    position: absolute;
    left: 0; right: 0; bottom: 0; top: 0;
    margin: auto;
    border-top: 5px solid #ccc;
    border-left: 5px solid transparent;
    border-right: 5px solid transparent;
}


/* Field Help
------------------------------------------------------- */
.field-help-body {
    display: block;
    position: absolute;
    top: 0;
    left: 20px;
    right: 20px;
    margin: 5px;
    padding: 8px;
    border: 1px solid #ccc;
    border-top: 0;
    border-radius: 0 0 4px 4px;
    z-index: 20;
    background: rgba(255,255,255,0.95);
    box-shadow: 0 0 30px 5px rgba(0,0,0,.4);
}

.field-help-title h2 {
    padding: 10px;
    margin-bottom: 0px;
    font-size: 17px;
}
.field-help-title button {
    width: 45px;
    height: 55px;
    border-radius: 0;
}

.field-help-nav {
    font-size: 13px;
    font-weight: bold;
    margin-bottom: 10px;
}
.field-help-nav-item {
    display: inline-block;
    padding: 5px 10px;
    cursor: pointer;
    color: #666;
}
.field-help-nav-item.active {
    color: #7092ff;
    border-bottom: 2px solid;
}
.field-help-nav-item:hover {
    color: #597be7;
    background-color: #efefef;
}

.field-help-content {
    padding: 10px;
    overflow-y: auto;
    overflow-x: hidden;
}
.field-help-content h3 {
    font-size: 12px;
    margin-bottom: 5px;
}
.field-help-content p {
    margin-bottom: 15px;
}
.field-help-content ul li {
    list-style: inside;
    margin-bottom: 5px;
}

.field-help-content .field-help-image {
    width: 100%;
    margin-bottom: 15px;
}

.field-help-content svg.turn {
    width: 40px;
    height: 20px;
}
.field-help-content svg.shadow {
    opacity: 0.7;
    width: 60px;
    height: 20px;
}
.field-help-content svg.from {
    color: #777;
}
.field-help-content svg.allow {
    color: #5b3;
}
.field-help-content svg.restrict {
    color: #d53;
}
.field-help-content svg.only {
    color: #68f;
}

.field-help-content p.from_shadow,
.field-help-content p.allow_shadow,
.field-help-content p.restrict_shadow,
.field-help-content p.allow_turn,
.field-help-content p.restrict_turn {
    margin-bottom: 5px;
}


/* More Fields dropdown
------------------------------------------------------- */
.more-fields {
    padding: 0 20px 20px 20px;
    font-weight: bold;
}
.changeset-editor .more-fields {
    padding: 15px 0 0 0;
}

.more-fields label {
    display: flex;
    flex-flow: row nowrap;
    justify-content: space-between;
    align-items: center;
}

.more-fields input {
    margin-left: 10px;
    flex: 1 1 50%;
}
[dir='rtl'] .more-fields input {
    margin-left: auto;
    margin-right: 10px;
}

.form-field-input-wrap .label {
    height: 30px;
    background: #f6f6f6;
    padding: 5px 10px;
}


/* Raw Tag Editor
------------------------------------------------------- */
.raw-tag-options {
    display: flex;
    flex-flow: row nowrap;
    flex-direction: row-reverse;
    margin-top: -25px;
    padding: 0 3px;
}
button.raw-tag-option {
    flex: 0 0 20px;
    height: 20px;
    width: 20px;
    background: #aaa;
    color: #eee;
    margin: 0 3px;
}
button.raw-tag-option:focus,
button.raw-tag-option:hover,
button.raw-tag-option.active {
    color: #fff;
    background: #597be7;
}
button.raw-tag-option.selected {
    color: #fff;
    background: #7092ff;
}
button.raw-tag-option svg.icon {
    width: 14px;
    height: 14px;
    vertical-align: text-bottom;
}
[dir='ltr'] button.raw-tag-option-list {
    -moz-transform: scaleX(-1);
    -o-transform: scaleX(-1);
    -webkit-transform: scaleX(-1);
    transform: scaleX(-1);
    filter: FlipH;
    -ms-filter: "FlipH";
}


.tag-text {
    width: 100%;
    height: 100%;
    font-family: monospace;
    white-space: pre;
}

.tag-text,
.tag-list {
    margin-top: 10px;
}
.tag-row {
    width: 100%;
    position: relative;
}
.tag-row .inner-wrap {
    display: flex;
    flex-flow: row nowrap;
    width: 100%;
    position: relative;
}
.tag-row .key-wrap,
.tag-row .value-wrap {
    flex: 1 1 50%;
}

.tag-text.readonly,
.tag-row.readonly,
.tag-row.readonly input.key,
.tag-row.readonly input.value,
.tag-row.readonly button.remove {
    color: #777;
    background-color: #eee;
    cursor: not-allowed;
}

.tag-row input {
    height: 31px;
    border: 0;
    border-radius: 0;
    border-bottom: 1px solid #ccc;
    border-left: 1px solid #ccc;
    width: 100%;
}
[dir='rtl'] .tag-row input {
    border-left: none;
    border-right: 1px solid #ccc;
}


.tag-row input.key {
    font-weight: bold;
    background-color: #f6f6f6;
}

.tag-row input.value {
    border-right: 1px solid #ccc;
}
[dir='rtl'] .tag-row input.value {
    border-left: 1px solid #ccc;
}

.tag-row:first-child input.key {
    border-top: 1px solid #ccc;
    border-top-left-radius: 4px;
}
[dir='rtl'] .tag-row:first-child input.key {
    border-top-left-radius: 0;
    border-top-right-radius: 4px;
}

.tag-row:first-child input.value {
    border-top: 1px solid #ccc;
}
.tag-row button {
    flex: 0 0 32px;
    height: 31px;
    width: 32px;
    border: 1px solid #ccc;
    border-top-width: 0;
    border-left-width: 0;
}
[dir='rtl'] .tag-row button {
    border-left-width: 1px;
    border-right-width: 0;
}

.tag-row button:hover {
    background: #f1f1f1;
}
.tag-row button .icon {
    opacity: .5;
}
.tag-row:first-child button {
    border-top-width: 1px;
}

.tag-row:first-child .tag-reference-button {
    border-top-right-radius: 4px;
}
[dir='rtl'] .tag-row:first-child .tag-reference-button {
    border-top-left-radius: 4px;
    border-top-right-radius: 0;
}

.tag-row:last-child .tag-reference-button {
    border-bottom-right-radius: 4px;
}
[dir='rtl'] .tag-row:last-child .tag-reference-button {
    border-bottom-left-radius: 4px;
    border-bottom-right-radius: 0;
}

.tag-row .tag-reference-button {
    border-radius: 0;
}
[dir='rtl'] .tag-row .tag-reference-button {
    border-left-width: 1px;
    border-right-width: 0;
}

/* Tag reference */
.tag-reference-loading {
    background-color: #f5f5f5;
}
.tag-reference-loading .icon {
    background-image: url(img/mini-loader.gif);
    background-position: 0 0;
}

.tag-reference-body {
    flex: 1 1 auto;
    width: 100%;
    overflow: hidden;
    display: none;
    padding-top: 10px;
}
.tag-reference-body.expanded {
    padding-bottom: 10px;
    display: inline-block;
}
.tag-reference-description {

}
.tag-reference-link {
    display: block;
}

img.tag-reference-wiki-image {
    float: right;
    width: 33.3333%;
    border-radius: 4px;
    margin: 0 0 0 5px;
}
[dir='rtl'] img.tag-reference-wiki-image {
    float: left;
    margin: 0 5px 0 0;
}

.preset-list .tag-reference-body {
    position: relative;
    width: 100%;
}
.raw-tag-editor .tag-reference-body {
    width: 100%;
}
.raw-tag-editor .tag-row.readonly .tag-reference-body {
    background: #f6f6f6;
    color: #333;
}
.raw-tag-editor .tag-row:not(:last-child) .tag-reference-body.expanded {
    border-bottom: 1px solid #ccc;
}
.raw-tag-editor .tag-row.readonly .tag-reference-body.expanded {
    border-top: 1px solid #ccc;
}


/* Raw Member / Membership Editor
------------------------------------------------------- */

.raw-member-editor .member-list,
.raw-membership-editor .member-list {
    padding-top: 10px;
}
.raw-member-editor .member-list li,
.raw-membership-editor .member-list li {
    position: relative;
    border-radius: 4px;
    margin: 0;
    padding-bottom: 10px;
}
.raw-member-editor .member-row .member-entity-name,
.raw-membership-editor .member-row .member-entity-name {
    font-weight: normal;
    padding-left: 10px;
}

[dir='rtl'] .raw-member-editor .member-row .member-entity-name,
[dir='rtl'] .raw-membership-editor .member-row .member-entity-name {
    padding-left:0;
    padding-right: 10px;
}

.form-field-input-member > input.member-role {
    border-radius: 0 0 0 4px;
}
[dir='rtl'] .form-field-input-member > input.member-role {
    border-radius: 0 0 4px 0;
}

.member-incomplete .form-field-input-member > input.member-role,
[dir='rtl'] .member-incomplete .form-field-input-member > input.member-role {
    border-radius: 0 0 4px 4px;
}

.member-incomplete .member-delete {
    display: none;
}

.member-row-new .member-entity-input {
    flex: 1 1 100%;
    border-radius: 4px 4px 0 0;
    border: 0;
}

.raw-member-editor .member-row.dragging {
    opacity: 0.75;
    z-index: 3000;
    /*
    -webkit-box-shadow: 0px 0px 5px 0px rgba(0,0,0,0.3);
    -moz-box-shadow: 0px 0px 5px 0px rgba(0,0,0,0.3);
    box-shadow: 0px 0px 5px 0px rgba(0,0,0,0.3);
    */
}
.raw-member-editor .member-row.dragging

/* preserve extra space at bottom of inspector to allow for dropdown options - #5280 */
.raw-membership-editor.inspector-inner {
    margin-bottom: 150px;
}

/* hidden field to prevent user from tabbing out of the sidebar */
.key-trap-wrap, input.key-trap {
    margin: 0;
    height: 0px;
    width: 0px;
    padding: 0px;
    border: 1px solid rgba(0,0,0,0);
}


/* add tag, add relation buttons */
.add-row {
    display: flex;
    width: 100%;
    flex-flow: row nowrap;
}
.add-row .add-tag,
.add-row .add-relation,
.add-row .space-value {
    flex: 1 1 50%;
}
.add-row .space-buttons {
    flex: 0 0 62px;
}
.add-row button {
    height: 30px;
    background: rgba(0,0,0,.5);
}
.add-row button:focus,
.add-row button:hover {
    background: rgba(0,0,0,.8);
}

.add-tag {
    border-radius: 0 0 4px 4px;
}
.add-relation {
    margin-top: 10px;
    border-radius: 4px;
}


/* OSM Note / KeepRight Editors
------------------------------------------------------- */
.preset-icon-28 {
    position: absolute;
    top: 16px;
    left: 16px;
    margin: auto;
}
.preset-icon-28 .icon {
    width: 28px;
    height: 28px;
}

.note-category {
    margin: 20px 0px;
}

.project-information-container,
.project-description-container,
.task-complete-container,
.task-instructions-container,
.task-history-container,
.comments-container {
    background: #ececec;
    padding: 1px 10px;
    border-radius: 8px;
    margin-top: 20px;
    width: 100%;
}

.task-history-container {
    max-height: 500px;
    overflow: auto;
    border-radius: 5px;
    border: 1px solid #ccc;
}

.comment {
    background-color: #fff;
    border-radius: 5px;
    border: 1px solid #ccc;
    margin: 10px auto;
    display: flex;
    flex-flow: row nowrap;
}
.comment-avatar {
    padding: 10px;
    flex: 0 0 62px;
}
.comment-avatar .icon.comment-avatar-icon {
    width: 40px;
    height: 40px;
    object-fit: cover;
    border: 1px solid #ccc;
    border-radius: 20px;
}
.comment-main {
    padding: 10px 10px 10px 0;
    flex: 1 1 100%;
    flex-flow: column nowrap;
    overflow: hidden;
    overflow-wrap: break-word;
}
[dir='rtl'] .comment-main {
    padding: 10px 0 10px 10px;
}

.comment-metadata {
    flex-flow: row nowrap;
    justify-content: space-between;
}
.comment-author {
    font-weight: bold;
    color: #333;
}
.comment-action {
    color: #aaa;
}
.comment-date {
    color: #aaa;
}
.comment-text {
    color: #333;
    margin-top: 10px;
    overflow-y: auto;
    max-height: 250px;
}
.comment-text::-webkit-scrollbar {
    border-left: none;
}

.task-save,
.note-save,
.error-save {
    padding-top: 20px;
}

.error-details {
    padding: 10px;
}
.error-details-container {
    background: #ececec;
    padding: 10px;
    margin-top: 20px;
    border-radius: 4px;
    border: 1px solid #ccc;
}
.error-details-description {
    margin-bottom: 10px;
}
.error-details-description-text::first-letter {
    text-transform: capitalize;
}
[dir='rtl'] .error-details-description-text::first-letter {
    text-transform: none;  /* #5877 */
}

.task-save .new-comment-input,
.note-save .new-comment-input,
.error-save .new-comment-input {
    width: 100%;
    height: 100px;
    max-height: 300px;
    min-height: 100px;
}

.task-save .detail-section,
.note-save .detail-section,
.error-save .detail-section {
    margin: 10px 0;
}

.note-report {
    float: right;
}


/* Custom Data & Tasking Editor
------------------------------------------------------- */
.project-header,
.task-header,
.data-header {
    background-color: #f6f6f6;
    border-radius: 5px;
    border: 1px solid #ccc;
    display: flex;
    flex-flow: row nowrap;
    align-items: center;
}

.project-header-icon,
.task-header-icon,
.data-header-icon {
    background-color: #fff;
    padding: 10px;
    flex: 0 0 62px;
    position: relative;
    width: 60px;
    height: 60px;
    border-right: 1px solid #ccc;
    border-radius: 5px 0 0 5px;
}

[dir='rtl'] .project-header-icon,
[dir='rtl'] .task-header-icon,
[dir='rtl'] .data-header-icon {
    border-right: unset;
    border-left: 1px solid #ccc;
    border-radius: 0 5px 5px 0;
}

.project-header-icon .icon-wrap,
.task-header-icon .icon-wrap,
.data-header-icon .icon-wrap {
    position: absolute;
    top: 0px;
}

.project-header-label,
.task-header-label,
.data-header-label {
    background-color: #f6f6f6;
    padding: 0 15px;
    flex: 1 1 100%;
    font-size: 14px;
    font-weight: bold;
    border-radius: 0 5px 5px 0;
}

[dir='rtl'] .project-header-label,
[dir='rtl'] .task-header-label,
[dir='rtl'] .data-header-label {
    border-radius: 5px 0 0 5px;
}

/* custom data editor - no info/delete buttons */
.data-editor.raw-tag-editor .tag-row button {
    display: none;
}
.data-editor.raw-tag-editor .tag-row .key-wrap,
.data-editor.raw-tag-editor .tag-row .value-wrap {
    width: 50%;
}


/* Map Controls
------------------------------------------------------- */
.map-controls {
    right: 0;
    top: 141px;
    width: 40px;
    position: fixed;
    z-index: 100;
}
[dir='rtl'] .map-controls {
    left: 0;
    right: auto;
}

.map-control > button {
    position: relative;
    width: 40px;
    background: rgba(0,0,0,.5);
    border-radius: 0;
}

.map-control > button:not(.disabled):hover,
.map-control > button:not(.disabled):focus {
    background: rgba(0, 0, 0, .8);
}

.map-control > button.active,
.map-control > button.active:hover {
    background: #7092ff;
}

<<<<<<< HEAD
.map-tasking-control > button.enabled,
.map-tasking-control > button.enabled:hover {
    background: rgb(112, 255, 112, 1);
=======
.map-control > button.disabled .icon {
    color: rgba(255, 255, 255, 0.5);
>>>>>>> 5a34a3cc
}


/* Fullscreen Button (disabled)
------------------------------------------------------- */
div.full-screen {
    display: inline-block;
    width: 40px;
    margin-right: 10px;
    display: none;
}

div.full-screen .tooltip {
    min-width: 160px;
}

div.full-screen > button, div.full-screen > button.active {
    width: 40px;
    height: 40px;
    background: transparent;
}

div.full-screen > button:hover {
    background-color: rgba(0, 0, 0, .8);
}


/* Zoom Buttons
------------------------------------------------------- */
.zoombuttons > button.zoom-in {
    border-radius: 4px 0 0 0;
}
[dir='rtl'] .zoombuttons > button.zoom-in {
    border-radius: 0 4px 0 0;
}


/* Geolocate Button
------------------------------------------------------- */
.geolocate-control {
    margin-bottom: 10px;
}
.geolocate-control > button {
    border-radius: 0 0 0 4px;
}
[dir='rtl'] .geolocate-control > button {
    border-radius: 0 0 4px 0;
}


/* Background / Map Data / Help Pane buttons
------------------------------------------------------- */
.help-control > button {
    border-radius: 0 0 0 4px;
}
[dir='rtl'] .help-control > button {
    border-radius: 0 0 4px 0;
}

.map-data-control button {
    border-radius: 0;
}

.background-control > button {
    border-radius: 4px 0 0 0;
}
[dir='rtl'] .background-control > button {
    border-radius: 0 4px 0 0;
}


/* Background / Map Data / Tasking Settings
------------------------------------------------------- */
.tasking_manager-welcome-link {
    display: inline-block;
}

.map-data-control,
.background-control {
    position: relative;
}

.imagery-faq {
    margin-bottom: 10px;
    white-space: nowrap;
}

.layer-list, .controls-list {
    margin-bottom: 10px;
    border: 1px solid #ccc;
    border-radius: 4px;
}

.layer-list > li {
    height: 30px;
    background-color: #fff;
    color: #7092ff;
    position: relative;
    display: flex;
}

.layer-list:empty {
    display: none;
}

.layer-list > li:first-child {
    border-radius: 3px 3px 0 0;
}
.layer-list > li:last-child {
    border-radius: 0 0 3px 3px;
}
.layer-list > li:only-child {
    border-radius: 3px;
}
.layer-list li:not(:last-child) {
    border-bottom: 1px solid #ccc;
}
.layer-list li:hover {
    background-color: #ececec;
}

.layer-list li.active button,
.layer-list li.switch button,
.layer-list li.active,
.layer-list li.switch {
    background: #e8ebff;
}

.layer-list li.best > div.best {
    padding: 5px;
    flex: 0 0 auto;
}

[dir='rtl'] .list-item-data-browse svg {
    transform: rotateY(180deg);
}

/* make sure tooltip fits in map-control panel */
/* if too wide, placement will be wrong the first time it displays */
.layer-list li.best .popover-inner {
    max-width: 160px;
}

.layer-list label {
    padding: 5px 10px;
    cursor: pointer;
    flex: 1 1 auto;
}

[dir='ltr'] .layer-list .indented label {
    padding-left: 24px;
}
[dir='rtl'] .layer-list .indented label {
    padding-right: 24px;
}

.layer-list label > span {
    display: block;
    overflow: hidden;
    white-space: nowrap;
    text-overflow: ellipsis;
}

.tasking-pane .layer-list button,
.map-data-pane .layer-list button,
.background-pane .layer-list button {
    height: 100%;
    border-left: 1px solid #ccc;
    border-radius: 0;
    padding-left: 4px;
    padding-right: 4px;
}
[dir='rtl'] .tasking-pane .layer-list button,
[dir='rtl'] .map-data-pane .layer-list button,
[dir='rtl'] .background-pane .layer-list button {
    border-left: none;
    border-right: 1px solid #ccc;
}

.tasking-pane .layer-list button .icon,
.map-data-pane .layer-list button .icon,
.background-pane .layer-list button .icon {
    opacity: 0.5;
}

.tasking-pane .layer-list button:first-of-type,
.map-data-pane .layer-list button:first-of-type,
.background-pane .layer-list button:first-of-type {
    border-radius: 0 3px 3px 0;
}
[dir='rtl'] .tasking-pane .layer-list button:first-of-type,
[dir='rtl'] .map-data-pane .layer-list button:first-of-type,
[dir='rtl'] .background-pane .layer-list button:first-of-type {
    border-radius: 3px 0 0 3px;
}

.map-data-pane .vectortile-container .vectortile-header {
    padding-bottom: 5px;
}
.map-data-pane .vectortile-container .vectortile-footer {
    padding-bottom: 10px;
}


/* Issues
------------------------------------------------------- */
.issue {
    overflow: hidden;
}
.issue .issue-label,
.issue-label .issue-text {
    width: 100%;
    display: flex;
    flex-flow: row nowrap;
    cursor: pointer;
}

.issue-text .issue-icon {
    flex: 0 0 auto;
    padding: 5px 7px;
}
.issue-text .issue-message {
    flex: 1 1 auto;
    padding: 5px 5px 5px 0px;
}
.issue-label .issue-autofix {
    flex: 0 0 auto;
    padding: 5px 8px;
}
.issue-label .issue-info-button {
    height: unset;
    width: 32px;
    flex: 0 0 auto;
    border-left: 1px solid #ccc;
    background-color: rgba(0,0,0,0);
}
[dir='rtl'] .issue-label .issue-info-button {
    border-left: 0;
    border-right: 1px solid;
}
.issue-container .issue-label .issue-info-button .icon {
    opacity: 0.5;
}
.issue-container.active .issue-label .issue-info-button .icon {
    opacity: 0.7;
}
.issue-label .issue-info-button:last-child {
    border-radius: 0 4px 4px 0;
}
[dir='rtl'] .issue-label .issue-info-button:last-child {
    border-radius: 4px 0 0 4px;
}

button.autofix.action {
    flex: 0 0 20px;
    height: 20px;
    width: 20px;
    background: #7092ff;
    color: #fff;
}
button.autofix.action:focus,
button.autofix.action:hover,
button.autofix.action.active {
    background: #597be7;
}

/* fix all */
.autofix-all {
    display: flex;
    flex-flow: row nowrap;
    flex-direction: row-reverse;
    margin-top: -25px;
    padding-bottom: 5px;
}
.autofix-all-link-text {
    padding: 0;
}
.autofix-all-link-icon svg {
    margin: 0 9px;
    background: currentColor;
    border-radius: 4px;
}
.autofix-all-link-icon svg use {
    color: #fff;
}

/* warning styles */
.warnings-list,
.warnings-list *,
.issue-container.active .issue.severity-warning,
.issue-container.active .issue.severity-warning * {
    border-color: #fb2;
}

.warnings-list .issue.severity-warning .issue-label,
.issue.severity-warning .issue-fix-list,
.mode-save .warning-section {
    background: #ffc;
}

.issue-container.active .issue.severity-warning .issue-label {
    background: #ffa;
}

.warnings-list .issue.severity-warning .issue-label:hover,
.issue.severity-warning .issue-fix-item.actionable:hover {
    background: #ff8;
}

.issue.severity-warning .issue-icon {
    color: #f90;
}

.issue.severity-warning .issue-fix-item.actionable,
.issue-container.active .issue.severity-warning .issue-info-button {
    color: #b15500;
    fill: #b15500;
    /*color: #7092ff;*/
    /*fill: #7092ff;*/
}
.issue.severity-warning .issue-fix-item.actionable:hover,
.issue-container.active .issue.severity-warning .issue-info-button:hover {
    color: #7f3d00;
    fill: #7f3d00;
    /*color: #597be7;*/
    /*fill: #597be7;*/
}

.notification-badge.warning {
    color: #ffdf5c;
}


/* error styles */
.errors-list,
.errors-list *,
.issue-container.active .issue.severity-error,
.issue-container.active .issue.severity-error * {
    border-color: #f77;
}

.errors-list .issue.severity-error .issue-label,
.issue.severity-error .issue-fix-list,
.mode-save .error-section {
    background: #ffd6d6;
}

.issue-container.active .issue.severity-error .issue-label {
    background: #ffc6c6;
}

.errors-list .issue.severity-error .issue-label:hover,
.issue.severity-error .issue-fix-item.actionable:hover {
    background: #ffb6b6;
}

.issue.severity-error .issue-icon {
    color: #dd1400;
}

.issue.severity-error .issue-fix-item.actionable,
.issue-container.active .issue.severity-error .issue-info-button {
    color: #b91201;
    fill: #b91201;
    /*color: #7092ff;*/
    /*fill: #7092ff;*/
}
.issue.severity-error .issue-fix-item.actionable:hover,
.issue-container.active .issue.severity-error .issue-info-button:hover {
    color: #840c00;
    fill: #840c00;
    /*color: #597be7;*/
    /*fill: #597be7;*/
}

.notification-badge.error {
    color: #ff0c05;
}


/* Issues Pane */
.issues-options-container {
    display: table;
}
.issues-option {
    display: table-row;
}
.issues-option-title {
    display: table-cell;
    font-weight: bold;
    padding-right: 10px;
}
[dir='rtl'] .issues-option-title {
    padding-right: 0;
    padding-left: 10px;
}
.issues-option label {
    display: table-cell;
    padding: 0 10px;
    white-space: nowrap;
}

.layer-list.issues-list li.issue {
    border-color: inherit;    /* override .layer-list styles */
    color: inherit;
    height: unset;
}

.layer-list.issue-rules-list,
.layer-list.issues-list,
.layer-list.layer-feature-list {
    margin-bottom: 0;
}
.section-footer {
    display: flex;
    flex-flow: row nowrap;
    flex-direction: row-reverse;
    height: 30px;
}
.section-footer a {
    padding: 5px;
}

.issues-none .box {
    border-radius: 4px;
    border: 1px solid #72d979;
    background: #c6ffca;
    padding: 5px !important;
    display: flex;
}
.issues-none .icon {
    color: #05ac10;
}

input.square-degrees-input {
    padding: 2px;
    height: unset;
    text-align: center;
    background: rgba(0,0,0,0);
    color: currentColor;
}


/* Entity Issues List */
.entity-issues .issue-container .issue {
    border-radius: 4px;
    border: 1px solid #ccc;
    background: #f6f6f6;
}
.entity-issues .issue-container:not(.active) .issue-text:hover,
.entity-issues .issue-container:not(.active) .issue-info-button:hover {
    background: #f1f1f1;
}
.entity-issues .issue .issue-label .issue-text {
    padding-right: 10px;
}
[dir='rtl'] .entity-issues .issue .issue-label .issue-text {
    padding-right: unset;
    padding-left: 10px;
}

.entity-issues .issue-container.active .issue-label .issue-text {
    font-weight: bold;
}
.entity-issues .issue-container:not(:last-of-type) {
    margin-bottom: 5px;
}
.entity-issues .issue-container.active:not(:first-of-type) {
    margin-top: 10px;
}
.entity-issues .issue-container.active:not(:last-of-type) {
    margin-bottom: 10px;
}

/* fixes */
.entity-issues .issue-fix-list {
    border-top: 1px solid;
    border-color: inherit;
}
.entity-issues .issue-container.active .issue-fix-list:empty {
    display: none;
}

li.issue-fix-item {
    padding: 2px 10px 2px 20px;
}
[dir='rtl'] li.issue-fix-item {
    padding: 2px 20px 2px 10px;
}
li.issue-fix-item:first-of-type {
    padding-top: 5px;
}
li.issue-fix-item:last-of-type {
    padding-bottom: 5px;
}

li.issue-fix-item .fix-message {
    padding: 0 10px;
}

li.issue-fix-item.actionable {
    cursor: pointer;
}
li.issue-fix-item:not(.actionable) .fix-icon {
    color: #555;
    fill: #555;
}

.issue-container:not(.active) ul.issue-fix-list {
    display: none;
}

.issue-info {
    flex: 1 1 auto;
    width: 100%;
    overflow: hidden;
    display: none;
    padding: 10px 0;
}
.issue-info.expanded {
    display: inline-block;
}

.issue-info .issue-reference {
    margin-bottom: 10px;
}
.issue-info .tagDiff-table {
    min-width: 60%;
    width: unset;
    border: 1px solid #ccc;
}
.issue-info .tagDiff-row {
    border: 1px solid #ccc;
}
.issue-info .tagDiff-cell {
    padding: 2px 10px;
    font-family: monospace;
    font-size: 10px;
    border: 1px solid #ccc;
}
.issue-info .tagDiff-cell-add {
    background: #dfd;
}
.issue-info .tagDiff-cell-remove {
    background: #fdd;
}


/* Background - Display Options Sliders
------------------------------------------------------- */
.display-options-container {
    padding: 10px;
}

.display-control h5 {
    padding-bottom: 0;
    padding-top: 10px;
}

.display-control h5 span {
    margin: 5px;
}

.display-control .display-option-input {
    height: 20px;
    width: 155px;
}

.display-control button {
    height: 30px;
    width: 30px;
    margin-left: 5px;
    margin-right: 0px;
    vertical-align: text-bottom;
    border-radius: 4px;
}
[dir='rtl'] .display-control button {
    margin-left: 0px;
    margin-right: 5px;
}


/* Background - Adjust Alignment
------------------------------------------------------- */
.background-pane .nudge-container {
    border: 1px solid #ccc;
    border-radius: 4px;
    padding: 10px;
}

.nudge-container .nudge-instructions {
    padding-bottom: 15px;
}

.nudge-container .nudge-outer-rect {
    background-color: #eee;
    border: 1px solid #ccc;
    border-radius: 2px;
    padding: 20px 0;
    width: 70%;
    display: flex;
    justify-content: center;
    align-items: center;
    margin: 0 auto;
    margin-top: 20px;
    cursor: move;
}

.nudge-container .nudge-inner-rect {
    background-color: #fff;
    border: 1px solid #ccc;
    border-radius: 2px;
    width: 65%;
    min-height: 20px;
}

.nudge-container .nudge::after {
    content: '';
    display: block;
    position: absolute;
    margin: auto;
    left: 0; right: 0; top: 0; bottom: 0;
    height: 0;
    width: 0;
}

.nudge-container input {
    width: 100%;
    height: 20px;
    text-align: center;
    border: 0;
}

.nudge-container input.error {
    border: 1px solid #ff7878;
    border-radius: 2px;
    background: #ffb;
}

.nudge-container input:focus {
    background-color: transparent;
}

.nudge-container button {
    float: left;
    display: block;
    width: 20%;
    position: relative;
    background-color: transparent;
}

.nudge-container button.right {
    top: -50px;
    right: -85%;
}

.nudge-container button.left {
    top: -50px;
    right: 45%;
}

.nudge-container button.top {
    left: 20%;
    top: -104px;
}

.nudge-container button.bottom {
    left: -20%;
}

.nudge-container button.nudge-reset {
    right: -10px;
}

.nudge-surface {
   position: absolute;
   z-index: 5000;
   left: 0;
   top: 0;
   width: 100%;
   height: 100%;
   background-color: transparent;
   cursor: move;
}

.background-pane .nudge.right::after {
    border-top: 5px solid transparent;
    border-bottom: 5px solid transparent;
    border-left: 5px solid #222;
}

.background-pane .nudge.left::after {
    border-top: 5px solid transparent;
    border-bottom: 5px solid transparent;
    border-right: 5px solid #222;
}

.background-pane .nudge.top::after {
    border-right: 5px solid transparent;
    border-left: 5px solid transparent;
    border-bottom: 5px solid #222;
}

.background-pane .nudge.bottom::after {
    border-right: 5px solid transparent;
    border-left: 5px solid transparent;
    border-top: 5px solid #222;
}


/* Side Panes - Background / Map Data / Help
------------------------------------------------------- */
.map-panes {
    flex: 0 1 auto;
    position: relative;
    height: 100%;
}
.map-pane {
    position: relative;
    height: 100%;
    padding-bottom: 60px;
    overflow: hidden;
    z-index: 10;
    width: 100%;
    min-width: 300px;
    max-width: 500px;
}

.map-pane.help-wrap {
    width: 600px;
    max-width: 100%;
}

.pane-heading {
    display: flex;
    flex-flow: row nowrap;
    justify-content: space-between;
    border-bottom: 1px solid #ccc;
    height: 60px;
}

.pane-heading h2 {
    margin: 14px 20px;
}

.pane-heading button {
    width: 40px;
    height: 100%;
    border-radius: 0;
}

.pane-content {
    height: 100%;
    padding: 10px 40px 20px 20px;
    overflow-x: hidden;
    overflow-y: scroll;
    position: relative;
}
[dir='rtl'] .pane-content {
    padding: 10px 20px 20px 40px;
}

.pane-content > div {
    padding-bottom: 15px;
}


/* Help
------------------------------------------------------- */
.help-wrap p {
    font-size: 15px;
    margin-bottom: 20px;
}

.help-wrap .left-content .body p code {
    padding: 3px 4px;
    font-size: 12px;
    color: #555;
    vertical-align: baseline;
    background-color: #f6f6f6;
    border: solid 1px #ccc;
    margin: 0 2px;
    border-bottom-color: #bbb;
    border-radius: 3px;
    box-shadow: inset 0 -1px 0 #bbb;
}

.help-wrap .left-content .icon.pre-text {
    vertical-align: text-top;
    margin-right: 0;
    margin-left: 0;
    display: inline-block;
}

.help-wrap .toc {
    width: 40%;
    float: right;
    margin-left: 20px;
    margin-bottom: 20px;
    padding-left: 5px;
}

.help-wrap .toc li a,
.help-wrap .nav a {
    display: block;
    border: 1px solid #ccc;
    padding: 5px 10px;
}

.help-wrap .toc li a {
    border-bottom: 0;
}

.help-wrap .toc li a:hover,
.help-wrap .nav a:hover {
    background: #ececec;
}

.help-wrap .toc li a.selected {
    background: #e8ebff;
}

.help-wrap .toc li:first-child a {
    border-radius: 4px 4px 0 0;
}

.help-wrap .toc li:nth-last-child(3) a {
    border-bottom: 1px solid #ccc;
    border-radius: 0 0 4px 4px
}

.help-wrap .toc li.shortcuts a,
.help-wrap .toc li.walkthrough a {
    overflow: hidden;
    margin-top: 10px;
    border-bottom: 1px solid #ccc;
    border-radius: 4px;
}

.help-wrap .toc li.walkthrough a {
    text-align: center;
}

.help-wrap .nav {
    position: relative;
    padding-bottom: 30px;
}

.help-wrap .nav a {
    float: left;
    width: 50%;
    text-align: center;
}

.help-wrap .nav a:first-child {
    border-radius: 4px 0 0 4px;
}

.help-wrap .nav a:last-child:not(:only-child) {
    border-radius: 0 4px 4px 0;
    border-left: 0;
}

.help-wrap .nav a:only-child {
    width: 100%;
    border-radius: 4px;
}


/* Inspector (hover styles)
------------------------------------------------------- */
.inspector-hover .entity-issues .issue-container .issue .issue-label,
.inspector-hover .form-field-input-wrap .label,
.inspector-hover .form-field-input-multicombo .chiplist,
.inspector-hover .form-field-button,
.inspector-hover .structure-extras-wrap,
.inspector-hover .comments-container .comment,
.inspector-hover button,
.inspector-hover input,
.inspector-hover textarea,
.inspector-hover label {
    background: #ececec;
}
.inspector-hover .preset-list-button,
.inspector-hover .tag-row input {
    background: #f6f6f6;
}

.inspector-hover a,
.inspector-hover .form-field-input-multicombo .chips,
.inspector-hover .form-field-input-check span,
.inspector-hover .entity-issues .issue .icon {
    color: #666;
}

.inspector-hover .form-field-input-multicombo .chips {
    background: #eee;
    border: 1px solid #ccc;
}

/* no scrollbars */
.inspector-hover div {
    overflow-x: hidden;
    overflow-y: hidden;
}

/* hide and remove from layout */
.inspector-hidden,
.inspector-hover .preset-list-button-wrap .preset-favorite-button,
.inspector-hover .preset-list-button-wrap .tag-reference-button,
.inspector-hover label input[type="checkbox"],
.inspector-hover label input[type="radio"],
.inspector-hover .form-field-input-multicombo .input-wrap,
.inspector-hover .form-field-input-radio label,
.inspector-hover .form-field-input-radio label span,
.inspector-hover .form-field-input-radio label.remove .icon,
.inspector-hover .inspector-inner .add-row,
.inspector-hover .entity-issues .issue-container .issue-fix-list,
.inspector-hover .entity-issues .issue-container .issue-info-button {
    display: none;
}

/* hide but preserve in layout */
.inspector-hover .combobox-caret,
.inspector-hover .header button,
.inspector-hover .quick-links,
.inspector-hover .form-field-input-multicombo .chips .remove,
.inspector-hover .hide-toggle:before,
.inspector-hover .more-fields,
.inspector-hover .field-label button,
.inspector-hover .tag-row button {
    opacity: 0;
}

/* Unstyle the active entity issue on hover */
.inspector-hover .entity-issues .issue-container.active {
    margin-top: 1px;
    margin-bottom: 1px;
}
.inspector-hover .entity-issues .issue-container * {
    border-color: #ccc !important;
}
.inspector-hover .entity-issues .issue-container.active .issue-label {
    border-bottom: 0;
}
.inspector-hover .entity-issues .issue-container.active .issue-label .issue-text {
    font-weight: normal;
}


/* Styles for raw tag inspector on hover */
.inspector-hover .tag-row .key-wrap,
.inspector-hover .tag-row .value-wrap {
    height: 31px;
}

.inspector-hover .tag-row:first-child input.value {
    border-top-right-radius: 4px;
}
[dir='rtl'] .inspector-hover .tag-row:first-child input.value {
    border-top-right-radius: 0;
    border-top-left-radius: 4px;
}

.inspector-hover .tag-row:last-child input.value {
    border-bottom-right-radius: 4px;
}
[dir='rtl'] .inspector-hover .tag-row:last-child input.value {
    border-bottom-right-radius: 0;
    border-bottom-left-radius: 4px;
}

.inspector-hover .tag-row:last-child input.key {
    border-bottom-left-radius: 4px;
}
[dir='rtl'] .inspector-hover .tag-row:last-child input.key {
    border-bottom-left-radius: 0;
    border-bottom-right-radius: 4px;
}

.inspector-hover .more-fields {
    max-height: 0;
    margin-bottom: -10px;
}

/* Unstyle button fields */
.inspector-hover .form-field-input-radio label.active {
    opacity: 1;
    background-color: transparent;
    color: #666;
    padding-left: 0;
    border-width: 0;
}
.inspector-hover .form-field-input-radio button.active {
    padding-left: 10px;
}

/* Show placeholder on hover for radio buttons */
.inspector-hover .form-field-input-radio {
    border: 1px solid #ccc;
    border-top: 0;
    border-radius: 0 0 4px 4px;
}
.inspector-hover .form-field-input-radio .placeholder {
    opacity: 1;
    color: #666;
    padding: 5px 10px;
    line-height: 20px;
    width: 100%;
    border: 0;
}
.inspector-hover .form-field-input-radio .structure-extras-wrap {
    border: 0;
}


/* Raster Background Tiles
------------------------------------------------------- */
img.tile {
    position: absolute;
    transform-origin: 0 0;
    -ms-transform-origin: 0 0;
    -webkit-transform-origin: 0 0;
    -moz-transform-origin: 0 0;
    -o-transform-origin: 0 0;

    -moz-user-select: none;
    -webkit-user-select: none;
    -ms-user-select: none;
    user-select: none;

    opacity: 0;

    -webkit-transition: opacity 200ms linear;
    -moz-transition: opacity 200ms linear;
    transition: opacity 200ms linear;
}

img.tile-loaded {
    opacity: 1;
}

img.tile-removing {
    opacity: 0;
}

.tile-label-debug {
    font-size: 10px;
    background: rgba(0, 0, 0, 0.7);
    color: #fff;
    position: absolute;
    text-align: center;
    padding: 5px;
    border-radius: 3px;
    z-index: 2;
    margin-left: -70px;
    margin-top: -20px;

    transform-origin: 0 0;
    -ms-transform-origin: 0 0;
    -webkit-transform-origin: 0 0;
    -moz-transform-origin: 0 0;
    -o-transform-origin: 0 0;

    -moz-user-select: none;
    -webkit-user-select: none;
    -ms-user-select: none;
    user-select: none;
}

img.tile-debug {
    outline: 1px solid red;
}


/* Map
------------------------------------------------------- */
#map {
    position: relative;
    overflow: hidden;
    height: 100%;
    background: #000;
    -moz-user-select: none;
    -webkit-user-select: none;
    -ms-user-select: none;
    user-select: none;
}

#supersurface {
    transform-origin: 0 0;
    -ms-transform-origin: 0 0;
    -webkit-transform-origin: 0 0;
    -moz-transform-origin: 0 0;
    -o-transform-origin: 0 0;
}

#supersurface, .layer {
    position: absolute;
    top: 0;
    left: 0;
    right: 0;
    bottom: 0;
}


/* Map-In-Map
------------------------------------------------------- */
.map-in-map {
    position: absolute;
    overflow: hidden;
    top: 10px;
    width: 200px;
    height: 150px;
    z-index: 5;
    background: #000;
    border: #aaa 1px solid;
    box-shadow: 0 0 2em black;
}
[dir='ltr'] .map-in-map {
    right: 50px;
}
[dir='rtl'] .map-in-map {
    left: 50px;
}

.map-in-map-tiles {
    transform-origin: 0 0;
    -ms-transform-origin: 0 0;
    -webkit-transform-origin: 0 0;
    -moz-transform-origin: 0 0;
    -o-transform-origin: 0 0;

    -moz-user-select: none;
    -webkit-user-select: none;
    -ms-user-select: none;
    user-select: none;
}

.map-in-map-viewport,
.map-in-map-data {
    top: 0;
    left: 0;
    overflow: hidden;
    height: 100%;
    width: 100%;
}

.map-in-map-viewport {
    position: absolute;
}

.map-in-map-data {
    position: relative;
    z-index: 10;
}

.map-in-map-bbox {
    fill: none;
    stroke: rgba(255, 255, 0, 0.75);
    stroke-width: 1;
    shape-rendering: crispEdges;
}

.map-in-map-bbox.thick {
    stroke-width: 5;
}


/* Debug Data
------------------------------------------------------- */
.debug {
    stroke: currentColor;
    fill: none;
    stroke-width: 2;
}
.map-in-map-data .debug {
    stroke-width: 1;
}

.nocolor { color: rgba(0, 0, 0, 0); }
.red     { color: rgba(255, 0, 0, 0.75); }
.green   { color: rgba(0, 255, 0, 0.75); }
.blue    { color: rgba(176, 176, 255, 0.75); }
.yellow  { color: rgba(255, 255, 0, 0.75); }
.cyan    { color: rgba(0, 255, 255, 0.75); }
.magenta { color: rgba(255, 0, 255, 0.75); }
.orange  { color: rgba(255, 153, 0, 0.75); }
.pink    { color: rgba(255, 0, 153, 0.75); }
.purple  { color: rgba(153, 0, 255, 0.75); }

.debug-legend {
    position: absolute;
    top: 70px;
    right: 80px;
    padding: 5px;
    border-radius: 4px;
    pointer-events: none;
}

.debug-legend-item {
    padding-right: 5px;
}
.debug-legend-item:before {
    content: "\25A0";
    padding: 0 5px;
}

/* Information Panels
------------------------------------------------------- */
.info-panels {
    display: flex;
    flex-flow: row-reverse wrap-reverse;
    width: 100%;
    z-index: 1;
    -ms-user-select: element;
    pointer-events: none;
}

.panel-container h1,
.panel-container h2,
.panel-container h3,
.panel-container h4,
.panel-container h5 {
    display: inline-block;
    margin-bottom: 0;
}

.panel-container h1,
.panel-container h2,
.panel-container h3 {
    color: #ff8;
}

.panel-container {
    flex: 0 0 auto;
    margin: 0 2px 2px 0;
    border-radius: 4px;
    border: 1px solid rgba(0, 0, 0, 0.75);
    padding-bottom: 10px;
    width: 250px;
    pointer-events: auto;
}

.panel-container .panel-title {
    border-radius: 4px 4px 0 0;
}

.panel-title {
    padding: 5px 10px;
}

.panel-title button.close {
    float: right;
    height: 20px;
    background: none;
    color: #ddd;
}
[dir='rtl'] .panel-title button.close {
    float: left;
}

.panel-title button.close:hover {
    color: #fff;
}
.panel-title button.close .icon {
    height: 20px;
    width: 16px;
}

.panel-content {
    padding: 5px 10px;
    position: relative;
}

.panel-content li span {
    display: inline-block;
    white-space: nowrap;
    margin: 0 8px;
}

.panel-content .button {
    display: inline-block;
    background: #7092ff;
    border-radius: 2px;
    padding: 0 4px;
    margin-top: 10px;
    margin-right: 10px;
    color: #fff;
}
[dir='rtl'] .panel-content .button {
    margin-right: auto;
    margin-left: 10px;
}

.panel-content-history .links a {
    margin-left: 8px;
}
[dir='rtl'] .panel-content-history .links a {
    margin-left: auto;
    margin-right: 8px;
}
.panel-content-history h4 {
    padding-bottom: 0;
}
.panel-content-location .location-info {
    margin-top: 10px;
}


/* About Section, Attribution, Footer
------------------------------------------------------- */
#about {
    width: 100%;
    position: absolute;
    right: 0;
    bottom: 0;
    border-radius: 0;
    pointer-events: none;
    display: flex;
    flex-direction: column;
    -ms-user-select: element;
}

#attrib {
    width: 100%;
    height: 20px;
    margin-bottom: 5px;
}

#attrib * { pointer-events: all; }

.base-layer-attribution,
.overlay-layer-attribution {
    position: absolute;
    color: #ccc;
    font-size: 10px;
}

.base-layer-attribution {
    left: 10px;
}

.overlay-layer-attribution {
    right: 10px;
}

.overlay-layer-attribution .attribution:not(:last-child):after {
    content: '; ';
}

.attribution a,
.attribution a:visited {
    color: #ccf;
}

.attribution a:hover {
    color: #aaf;
}

.attribution .source-image {
    height: 20px;
    vertical-align: middle;
    border-radius: 3px;
}

.attribution span {
    margin: 0 3px;
}

#footer {
    pointer-events: all;
    display: block;
    height: 30px;
}


/* Footer - Flash messages
------------------------------------------------------- */
#flash-wrap {
    display: flex;
    flex: 0 0 100%;
    flex-flow: row nowrap;
    justify-content: space-between;
    max-height: 30px;
    position: absolute;
    right: 0;
    left: 0;
}

.flash-content {
    display: flex;
    flex: 1 0 auto;
    flex-flow: row nowrap;
    align-items: center;
    padding: 2px;
    height: 30px;
}

.flash-icon {
    flex: 0 0 auto;
    width: 20px;
    height: 20px;
    margin: 0 8px;
}

.flash-icon circle {
    fill: #eee;
}
.flash-icon.disabled circle {
    cursor: auto;
    fill: rgba(255,255,255,0.7);
}

.flash-icon use {
    color: #222;
}
.flash-icon.disabled use {
    color: rgba(32,32,32,0.7);
}

.flash-icon.operation use {
    fill: #222;
    color: #79f;
}
.flash-icon.operation.disabled use {
    fill: rgba(32,32,32,0.7);
    color: rgba(40,40,40,0.7);
}

.flash-text {
    flex: 1 1 auto;
}

#footer-wrap {
    display: flex;
    flex: 0 0 100%;
    flex-flow: row nowrap;
    justify-content: space-between;
    max-height: 30px;
    position: absolute;
    right: 0;
    left: 0;
}

.footer-show {
    bottom: 0px;
    transition: bottom 75ms linear;
    -moz-transition: bottom 75ms linear;
    -webkit-transition: bottom 75ms linear;
}

.footer-hide {
    bottom: -35px;
    transition: bottom 75ms linear;
    -moz-transition: bottom 75ms linear;
    -webkit-transition: bottom 75ms linear;
}


/* Footer - Scale bar, About, Source Switcher
------------------------------------------------------- */
#scale-block {
    vertical-align: bottom;
    width: 250px;
    max-height: 30px;
    flex: 0 0 250px;
    -moz-user-select: none;
    -webkit-user-select: none;
    -ms-user-select: none;
    user-select: none;
}

#info-block {
    max-height: 30px;
    flex: 1 1 auto;
}

#scale {
    height: 30px;
    width: 100%;
}
[dir='rtl'] #scale {
    transform: scaleX(-1);
}

#scale:hover {
    cursor: pointer;
}

#scale text {
    font: 12px sans-serif;
    stroke: none;
    fill: #ccc;
    text-anchor: start;
}
#scale.origin-trailing text {
    text-anchor: end;
}
[dir='rtl'] #scale text {
    transform: scaleX(-1);
}

#scale path {
    fill: none;
    stroke: #ccc;
    stroke-width: 1;
    shape-rendering: crispEdges;
}

#about-list {
    text-align: left;
    margin-left: 5px;
    clear: left;
    overflow: hidden;
}
[dir='rtl'] #about-list {
    text-align: right;
    clear: right;
    margin-right: 5px;
    margin-left: 0;
}

#about-list li {
    float: left;
    border-right: 1px solid rgba(255,255,255,.5);
    padding: 5px 5px 5px 0;
    margin-right: 5px;
}
[dir='rtl'] #about-list li {
    float: right;
    border-right: none;
    border-left: 1px solid rgba(255,255,255,.5);
    margin-right: 0;
    margin-left: 5px;
    padding: 5px 0 5px 5px;
}

#about-list li:last-child {
    border-right: 0;
    margin-right: 0;
    padding-right: 0;
}
[dir='rtl'] #about-list li:last-child {
    border-left: none;
}

.source-switch a {
    padding: 2px 4px 2px 4px;
    border-radius: 2px;
}
.source-switch a.live {
    background: #d32232;
    color: #fff;
}

.feature-warning a {
    background: #1e90ff;
    padding: 2px 4px 4px 4px;
    border-radius: 2px;
    color: #eee;
}

.user-list a:not(:last-child):after {
    content: ', ';
}

.api-status {
    text-align: right;
    padding: 0px 10px;
    color: #eee;
    flex: 1 1 auto;
}
[dir='rtl'] .api-status {
    text-align: left;
}

.api-status.offline,
.api-status.readonly,
.api-status.error {
    background: #a22;
}

.api-status-login {
    color: #aaf;
}
.api-status-login:hover {
    color: #ccf;
}

/* Notification Badges
------------------------------------------------------- */
/* For an icon (e.g. new version) */
.badge {
    display: inline-block;
    background: #d32232;
    width: 21px;
    height: 20px;
    border-radius: 11px;
    margin-left: 6px;
}
[dir='rtl'] .badge {
    margin-left: 0;
    margin-right: 6px;
}
.badge a {
    margin-right: 5px;
}
[dir='rtl'] .badge a {
    margin-right: 0;
    margin-left: 5px;
}
.badge .icon {
    vertical-align: baseline;
    width: 11px;
    height: 11px;
    color: #fff;
}

/* For text (e.g. upcoming events) */
.badge-text {
    display: inline-block;
    color: #fff;
    text-align: center;
    width: 16px;
    height: 16px;
    font-size: 10px;
    font-weight: bold;
    margin-left: 5px;
    background: #f00;
    border-radius: 9px;
}
[dir='rtl'] .badge-text {
    margin-left: 0;
    margin-right: 5px;
}


/* Modals / Prompts
------------------------------------------------------- */
.modal {
    top: 40px;
    display: inline-block;
    position: absolute;
    border-radius: 3px;
    overflow: hidden;
    left: 0;
    right: 0;
    margin: auto;
    z-index: 50;
    width: 50%;
    min-width: 200px;
    max-width: 600px;
}

.modal .loader {
    margin-bottom: 10px;
}
.modal .description {
    text-align: center;
}

.shaded {
    z-index: 5000;
    position: absolute;
    top: 0;
    bottom: 0;
    left: 0;
    right: 0;
    overflow: auto;
}
.shaded:before {
    content:'';
    background: rgba(0,0,0,0.5);
    position: fixed;
    left: 0px; right: 0px; top: 0px; bottom: 0px;
}

.modal-section {
    width: 100%;
    padding: 20px;
    border-bottom: 1px solid #ccc;
}
.modal-section.header h3 {
    padding: 0;
}
.modal-section.buttons {
    text-align: center;
}

.modal-section.buttons button {
    min-width: 130px;
}

.modal-section.buttons .action {
    display: inline-block;
    margin: 0 10px;
    text-align: center;
    vertical-align: middle;
}
.save-section .blocker-message {
    margin-bottom: 15px;
}
.save-section .blocker-message:empty {
    display: none;
}
.save-section .buttons {
    display: flex;
    flex-wrap: wrap;
    justify-content: space-around;
}

.save-section .buttons .action,
.save-section .buttons .secondary-action {
    flex: 1 1 auto;
    text-align: center;
    vertical-align: middle;
}
[dir='ltr'] .save-section .buttons button:first-child {
    margin-right: 20px;
}
[dir='rtl'] .save-section .buttons button:first-child {
    margin-left: 20px;
}

.loading-modal {
    text-align: center;
}
.modal-actions {
    display: flex;
}
.modal-actions button {
    font-weight: normal;
    color: #7092ff;
    border-bottom: 1px solid #ccc;
    border-radius: 0;
    height: 160px;
    text-align: center;
    width: 100%;
}
.modal-actions button:hover {
    background-color: #ececec;
}

.logo-small {
    height: 40px;
    width: 40px;
    margin: auto;
}

.logo {
    height: 100px;
    width: 100%;
    max-width: 100px;
    margin: auto;
}

.modal-actions > :first-child {
    border-right: 1px solid #ccc;
}

.modal-section:last-child {
    border-bottom: 0;
}


/* Splash Modal
------------------------------------------------------- */
.modal-actions .logo-walkthrough,
.modal-actions .logo-features {
    color: #7092ff;
}


/* Shortcuts Modal / Tasking Tabs
------------------------------------------------------- */
.task-complete-header {
    margin-top: 10px
}
.task-complete-details {
    padding-top: 10px;
    margin-left: 15px;
    list-style-type: 'circle'
}
.task-complete-details-item {

}
.task-instructions {
    padding-bottom: 15px;
}

.tasking-tabs {
    padding-top: 15px;
}

.modal-shortcuts {
    width: 90%;
    max-width: 950px;
}

.tasking-tabs .modal-section:last-child,
.modal-shortcuts .modal-section:last-child {
    padding-top: 10px;
    min-height: 275px;
}

.tasking-tabs .tabs-bar,
.modal-shortcuts .tabs-bar {
    text-align: center;
    padding-bottom: 5px;
    font-size: 16px;
    font-weight: bold;
}

.tasking-tabs .tab {
    display: inline-block;
    padding: 5px 10px;
    margin: 0 5px;
    cursor: pointer;
    color: #666;
}

.modal-shortcuts .tab {
    display: inline-block;
    padding: 5px 10px;
    margin: 0 5px;
    cursor: pointer;
    color: #666;
}

.tasking-tabs .tab.active,
.modal-shortcuts .tab.active {
    color: #7092ff;
    border-bottom: 2px solid;
}

.tasking-tabs .tab:hover,
.modal-shortcuts .tab:hover {
    color: #597be7;
    background-color: #efefef;
}

.tasking-tabs .section-tab,
.modal-shortcuts .shortcut-tab {
    display: flex;
    flex-flow: row wrap;
    justify-content: center;
}

.tasking-tabs .shortcut-column,
.modal-shortcuts .shortcut-column {
    width: auto;
}

.tasking-tabs .section-tab-tools .shortcut-column,
.modal-shortcuts .shortcut-tab-tools .shortcut-column {
    flex: 1 1 100%;
    width: 100%;
}

.modal-shortcuts td {
    padding-bottom: 5px;
}

.modal-shortcuts .shortcut-section {
    padding: 20px 0 10px 0;
}

.modal-shortcuts .shortcut-keys {
    padding: 0 10px;
    color: #767676;
    text-align: right;
    white-space: nowrap;
}
[dir='rtl'] .modal-shortcuts .shortcut-keys {
    text-align: left;
}

.modal-shortcuts .shortcut-keys kbd {
    color: #555;
}

svg.mouseclick use.left {
    fill: rgba(112, 146, 255, 1);
    color: rgba(112, 146, 255, 0);
}
svg.mouseclick use.right {
    fill: rgba(112, 146, 255, 0);
    color: rgba(112, 146, 255, 1);
}

.modal-shortcuts .shortcut-keys .gesture {
    color: #333;
    padding: 3px;
}


/* Settings Modals
------------------------------------------------------- */
.settings-modal textarea {
    height: 70px;
    width: 100%;
}

.settings-custom-background .instructions-template {
    margin-bottom: 20px;
}

.settings-custom-data .instructions-url {
    margin-bottom: 10px;
}
.settings-custom-data .field-file,
.settings-custom-data .instructions-template {
    margin-bottom: 20px;
}


/* Save Mode
------------------------------------------------------- */
.save-footer {
    padding: 0;
}
.mode-save a.user-info {
    display: inline-block;
}

.mode-save .commit-form {
    margin-bottom: 0;
}

.mode-save .user-info img {
    float: left;
}

.mode-save h3 small.count {
    margin-right: 10px;
    text-align: center;
    float: left;
    height: 12px;
    min-width: 12px;
    font-size: 12px;
    line-height: 12px;
    border-radius: 24px;
    padding: 5px;
    background: #7092ff;
    color: #fff;
}

.task-save .field-warning,
.note-save .field-warning,
.mode-save .field-warning {
    background: #ffb;
    border: 1px solid #ccc;
    border-radius: 4px;
    padding: 10px;
}

.task-save .field-warning:empty,
.note-save .field-warning:empty,
.mode-save .field-warning:empty {
    display: none;
}

.mode-save .field-warning,
.mode-save .changeset-info,
.mode-save .commit-info {
    margin-bottom: 10px;
}

.mode-save .request-review label {
    cursor: pointer;
}

.mode-save .changeset-list {
    border: 1px solid #ccc;
    border-radius: 4px;
    background: #fff;
    margin-bottom: 10px;
    margin-top: 5px;
}

.mode-save .warning-section .changeset-list button {
    border-left: 1px solid #ccc;
}

.mode-save .changeset-list li {
    position: relative;
    border-top: 1px solid #ccc;
    padding: 5px 10px;
    cursor: pointer;
}

.mode-save .changeset-list li:hover {
    background-color: #ececec;
}

.mode-save .changeset-list .alert {
    opacity: 0.5;
}

.changeset-list li span.count {
    font-size: 10px;
    color: #555;
}

.mode-save .commit-section .changeset-list button {
    border-left: 1px solid #ccc;
}

.changeset-list li span.count:before { content: '('; }

.changeset-list li span.count:after { content: ')'; }

.changeset-list li:first-child { border-top: 0;}


/* Conflict resolution
------------------------------------------------------- */
.conflicts-help {
    padding: 20px;
    background-color: #ffffbb;
    border-bottom: 1px solid #ccc;
}

.conflicts-buttons {
    padding: 20px;
}

.mode-save button.conflicts-button {
    float: left;
}

.conflict-container {
    border-bottom: 1px solid #ccc;
}

.conflict-description {
    padding: 5px 20px;
    display: block;
}

.conflicts-done {
    padding: 20px 20px 0 20px;
}

.conflict-detail-container {
    padding: 10px 20px;
}

.conflict-count {
    padding: 10px 20px;
}

.conflict-choices {
    margin-top: 10px;
}

.conflict-nav-buttons {
    padding: 10px 0 20px 0;
}

.conflict-nav-button {
    height: 30px;
}


/* Notices (Zoom in to Edit)
------------------------------------------------------- */
.notice {
    position: absolute;
    top: 15px;
    left: 0;
    right: 0;
    text-align: center;
}

.notice .zoom-to {
    margin: auto;
    width: 300px;
    height: 70px;
    font-size: 150%;
    border-radius: 8px;
}

.notice .zoom-to:hover,
.notice .zoom-to:focus {
    background: rgba(0,0,0,0.6);
}

.notice .zoom-to .icon {
    width: 30px;
    height: 30px;
    vertical-align: middle;
    margin-right: 10px;
}
[dir='rtl'] .notice .zoom-to .icon {
    margin-left: 10px;
    margin-right: 0;
}


/* Contextual Edit Menu
------------------------------------------------------- */
.edit-menu-tooltip {
    width: 200px;
}

.edit-menu-background {
    fill: #eee;
}

.edit-menu-item rect {
    fill: #eee;
    cursor: default;
}

.edit-menu-item rect:active,
.edit-menu-item rect:hover {
    fill: #ccc;
}

.edit-menu-item.disabled rect {
    cursor: not-allowed;
}
.edit-menu-item.disabled rect:hover {
    cursor: not-allowed;
    fill: #eee;
}

.operation-icon {
    fill: #222;
    color: #79f;
    pointer-events: none;
}
.disabled .operation-icon {
    fill: rgba(32,32,32,.2);
    color: rgba(40,40,40,.2);
}


/* Lasso
------------------------------------------------------- */
.lasso-path {
    fill-opacity: 0.3;
    stroke: #fff;
    stroke-width: 1;
    stroke-opacity: 1;
    stroke-dasharray: 5, 5;
}


/* Scrollbars
 ----------------------------------------------------- */
::-webkit-scrollbar {
    height: 20px;
    overflow: visible;
    width: 10px;
    background: #fff;
    border-left: 1px solid #DDD;
}

::-webkit-scrollbar-track {
    background-clip: padding-box;
    border: solid transparent;
    border-width: 0;
}

::-webkit-scrollbar-thumb {
    background-color: rgba(0,0,0,.2);
    background-clip: padding-box;
    border: solid transparent;
    border-width: 3px 3px 3px 4px;
    border-radius: 6px;
}
::-webkit-scrollbar-track:hover,
::-webkit-scrollbar-track:active {
    background-color: rgba(0,0,0,.05);
}


/* Intro walkthrough
 ----------------------------------------------------- */
.curtain-darkness {
    pointer-events: all;
    fill-opacity: 0.7;
    fill: #222;
    fill-rule: evenodd;
}

.intro-nav-wrap {
    display: flex;
    flex-direction: row;
    position: absolute;
    left: 0;
    right: 0;
    bottom: 30px;
    padding: 10px;
    z-index: 1001;
}

.intro-nav-wrap .intro-nav-wrap-logo {
    flex: 0 0 auto;
    height: 40px;
    width: 40px;
    color: #fff;
    margin: 0px 20px;
    vertical-align: middle;
}

.intro-nav-wrap .joined {
    flex: 1 1 auto;
    display: flex;
    flex-direction: row;
}

.intro-nav-wrap button.chapter {
    flex: 1 1 100%;
    padding: 0px 20px;
}

.intro-nav-wrap button.chapter.next {
    animation-duration: 1s;
    animation-name: pulse;
    animation-iteration-count: infinite;
    animation-direction: alternate;
}
@keyframes pulse {
    from  { background: #7092ff; }
    to    { background: #c6d4ff; }
}

.intro-nav-wrap button.chapter.finished {
    background: #8cd05f;
}

.intro-nav-wrap button.chapter .status {
    display: none;
}

.intro-nav-wrap button.chapter.finished .status {
    display: inline-block;
}

.curtain-tooltip.tooltip.in {
    opacity: 1;
}
.curtain-tooltip.tooltip {
    text-align: left;
}
[dir='rtl'] .curtain-tooltip.tooltip {
    text-align: right;
}

.curtain-tooltip .popover-inner {
    font-size: 15px;
    position: relative;
    padding: 20px;
}

.curtain-tooltip .popover-inner .button-section,
.curtain-tooltip .popover-inner .instruction {
    font-weight: bold;
    display: block;
    border-top: 1px solid #ccc;
    margin-top: 10px;
    margin-left: -20px;
    margin-right: -20px;
    padding: 10px 20px 0 20px;
}

.curtain-tooltip .popover-inner .button-section button {
    width: 66.6666%;
}

.curtain-tooltip .popover-inner .instruction:only-child {
    border: 0;
    padding: 0;
    margin: 0;
}

.curtain-tooltip .popover-inner .icon.pre-text {
    vertical-align: text-top;
    margin-right: 0;
    margin-left: 0;
    display: inline-block;
}

.curtain-tooltip.intro-points-describe ,
.curtain-tooltip.intro-lines-name_road {
    top: 133px !important;
}

.tooltip-illustration {
    height: 80px;
    width: 200px;
    margin-left: -20px;
    margin-top: -10px;
}
[dir='rtl'] .tooltip-illustration {
    margin-left: auto;
    margin-right: -20px;
}

.curtain-tooltip.intro-mouse {
    -moz-user-select: none;
    -webkit-user-select: none;
    -ms-user-select: none;
    user-select: none;
}

.curtain-tooltip.intro-mouse .counter {
    position: absolute;
    display: block;
    top: 50px;
    width: 100%;
    text-align: center;
    font-weight: bold;
    font-size: 14px;
    z-index: 1003;
}

.curtain-tooltip.intro-mouse .tooltip-illustration use {
    fill: rgba(112, 146, 255, 0);
    color: rgba(112, 146, 255, 0);
}
.curtain-tooltip.intro-mouse.leftclick .tooltip-illustration use {
    fill: rgba(112, 146, 255, 1);
}
.curtain-tooltip.intro-mouse.rightclick .tooltip-illustration use {
    color: rgba(112, 146, 255, 1);
}

.huge-modal-button {
    width: 100%;
    height: auto;
    padding: 20px;
}

.huge-modal-button .illustration {
    height: 100px;
    width: 100px;
    color: #7092ff;
}


.list-item-photos.list-item-mapillary-map-features .request-data-link {
    float: right;
    margin-top: -20px;
}<|MERGE_RESOLUTION|>--- conflicted
+++ resolved
@@ -3620,14 +3620,13 @@
     background: #7092ff;
 }
 
-<<<<<<< HEAD
 .map-tasking-control > button.enabled,
 .map-tasking-control > button.enabled:hover {
     background: rgb(112, 255, 112, 1);
-=======
+}
+
 .map-control > button.disabled .icon {
     color: rgba(255, 255, 255, 0.5);
->>>>>>> 5a34a3cc
 }
 
 
