/* Basics
------------------------------------------------------- */
/*
  Opera misbehaves when the window is resized vertically unless 100% width + height are
  applied to both html and body. https://gist.github.com/jfirebaugh/bd225bcfdd3a633850c4
*/
html, body {
    width: 100%;
    height: 100%;
}

body {
    font: normal 12px/1.6667 "-apple-system", BlinkMacSystemFont,
        "Segoe UI", "Roboto", "Oxygen", "Ubuntu", "Cantarell",
        "Fira Sans", "Droid Sans", "Helvetica Neue", "Arial",
        sans-serif;
    margin: 0;
    padding: 0;
    color: #333;
    overflow: hidden;
    -ms-user-select: none;
    -ms-content-zooming: none;
}

.unsupported {
    text-align: center;
    vertical-align: middle;
    padding-top: 100px;
    font-size: 15px;
}

.id-container {
    height: 100%;
    width: 100%;
}

#content {
    position: relative;
    overflow: hidden;
    height: 100%;
}

#content.active {
    -webkit-filter: none !important;
    filter: none !important;
    -webkit-duration: 200ms;
    transition-duration: 200ms;
}

#content.inactive {
    -webkit-filter: grayscale(80%) brightness(80%);
    filter: grayscale(80%) brightness(80%);
    -webkit-duration: 200ms;
    transition-duration: 200ms;
}

#defs {
    /* Can't be display: none or the clippaths are ignored. */
    position: absolute;
    width: 0;
    height: 0;
}

div, textarea, label, input, form, span, ul, li, ol, a, button, h1, h2, h3, h4, h5, p, img {
    -moz-box-sizing: border-box;
    -webkit-box-sizing: border-box;
    box-sizing: border-box;
}

a, button, input, textarea {
    -webkit-tap-highlight-color: rgba(0,0,0,0);
    -webkit-touch-callout: none;
}

ul li {
    list-style: none;
}

a,
button,
.radial-menu-item {
    cursor: pointer;
}

h2 {
    font-size: 25px;
    line-height: 1.25;
    font-weight: bold;
    margin-bottom: 20px;
}

h3:last-child,
h2:last-child,
h4:last-child { margin-bottom: 0;}

h3 {
    font-size: 16px;
    line-height: 1.25;
    font-weight: bold;
    margin-bottom: 10px;
}
h4, h5 {
    font-size: 12px;
    font-weight: bold;
    padding-bottom: 10px;
}

:focus {
    outline-color: transparent;
    outline-style: none;
}

::placeholder { /* Chrome, Firefox, Opera, Safari 10.1+ */
    color: #aaa;
    opacity: 1; /* Firefox */
}
:-ms-input-placeholder { /* Internet Explorer 10-11 */
    color: #aaa;
}
::-ms-input-placeholder { /* Microsoft Edge */
    color: #aaa;
}

p {
    font-size: 12px;
    margin: 0;
    padding: 0;
}
p:last-child {
    padding-bottom: 0;
}
em {
    font-style: italic;
}
strong {
    font-weight: bold;
}
a:visited, a {
    color: #7092ff;
}
a:hover {
    color: #597be7;
}

/* Forms
------------------------------------------------------- */
textarea  {
    resize: vertical;
    font:normal 12px/20px "-apple-system", BlinkMacSystemFont,
        "Segoe UI", "Roboto", "Oxygen", "Ubuntu", "Cantarell",
        "Fira Sans", "Droid Sans", "Helvetica Neue", "Arial",
        sans-serif;
}

textarea,
input[type=text],
input[type=search],
input[type=number],
input[type=url],
input[type=tel],
input[type=email] {
    background-color: #fff;
    color: #333;
    border: 1px solid #ccc;
    padding: 5px 20px 5px 10px;
    height: 30px;
    border-radius: 4px;
    text-overflow: ellipsis;
}
[dir='rtl'] textarea,
[dir='rtl'] input[type=text],
[dir='rtl'] input[type=search],
[dir='rtl'] input[type=number],
[dir='rtl'] input[type=url],
[dir='rtl'] input[type=tel],
[dir='rtl'] input[type=email] {
    padding: 5px 10px 5px 20px;
}

textarea:focus,
input:focus {
    background-color: #f1f1f1;
}

textarea.disabled,
input.disabled {
    color: #777;
    background-color: #eee;
    cursor: not-allowed;
}

input[type="checkbox"],
input[type="radio"] {
    float: left;
    width: 14px;
    height: 14px;
    margin-right: 5px;
    margin-top: 3px;
    cursor: pointer;
}
[dir='rtl'] input[type="checkbox"],
[dir='rtl'] input[type="radio"] {
    float: right;
    margin-left: 5px;
    margin-right: 0;
}

/* tables */
table {
    background-color: #fff;
    border-collapse: collapse;
    width: 100%;
    border-spacing: 0;
}
table th {
    text-align: left;
}
table.tags, table.tags td, table.tags th {
    border: 1px solid #ccc;
    padding: 4px;
}

::-ms-clear {
   display: none;
}

/* Grid
------------------------------------------------------- */
.col6  { float: left; width: 50.0000%; max-width: 600px; }
.col8  { float: left; width: 66.6666%; }
.col12 { float: left; width: 100.0000%; }


/* Utility Classes
------------------------------------------------------- */
.fillL {
    background: #fff;
    color: #333;
}
.fillL2 {
    background: #f6f6f6;
    color: #333;
}
.fillL3 {
    background: #ececec;
    color: #333;
}
.fillD {
    background: rgba(0,0,0,.5);
    color: #fff;
}
.fillD2 {
    background: rgba(0,0,0,.75);
    color: #fff;
}

.fl { float: left;}
.fr { float: right;}
.al { left: 0; }
.ar { right: 0; }

input.hide,
div.hide,
form.hide,
button.hide,
a.hide,
li.hide {
    display: none;
}

.deemphasize {
    color: #a9a9a9;
}
.content {
    box-shadow: 0 0 30px 0 rgba(0, 0, 0, 0.25);
}
.loading {
    background: url(img/loader_bg.gif);
    background-size: 5px 5px;
}


/* Buttons
------------------------------------------------------- */
button {
    text-align: center;
    line-height: 20px;
    border: 0;
    background: #fff;
    font-weight: bold;
    color: #333;
    font-size: 12px;
    display: inline-block;
    height: 40px;
    border-radius: 4px;
}

button:focus,
button:hover {
    background-color: #ececec;
}
button.active {
    background: #7092ff;
}
button.disabled {
    background-color: rgba(255,255,255,.25);
    color: rgba(0,0,0,.4);
    cursor: not-allowed;
}

.joined button {
    border-radius: 0;
    border-right: 1px solid rgba(0,0,0,.5);
}
[dir='rtl'] .joined button {
    border-left: 1px solid rgba(0,0,0,.5);
    border-right: none;
}

.fillL .joined button {
    border-right: 1px solid #fff;
}
.joined button:first-child {
    border-radius: 4px 0 0 4px;
}
[dir='rtl'] .joined button:first-child {
    border-radius: 0 4px 4px 0;
}
.joined button:last-child {
    border-right-width: 0;
    border-radius: 0 4px 4px 0;
}
[dir='rtl'] .joined button:last-child {
    border-radius: 4px 0 0 4px;
}


/* Action buttons */
button.action {
    background: #7092ff;
    color: #fff;
}
button.action:focus,
button.action:hover {
    background: #597be7;
}
button.secondary-action {
    background: #ececec;
}
button.secondary-action:focus,
button.secondary-action:hover {
    background: #cccccc;
}

button[disabled].action,
button[disabled].action:hover {
    background: #cccccc;
    color: #888;
    cursor: not-allowed;
}


/* Icons
------------------------------------------------------- */
.icon {
    vertical-align: top;
    width: 20px;
    height: 20px;
}

.icon.inline {
    vertical-align: text-top;
    width: 14px;
    height: 14px;
    margin: 0px 3px;
}

.icon.pre-text {
    margin-right: 5px;
}
[dir='rtl'] .icon.pre-text {
    margin-left: 5px;
    margin-right: 0;
}

.icon.pre-text.user-icon {
    margin-left: 5px;
    margin-right: 5px;
}

.icon.light {
    color: #fff;
}
.icon.created {
    color: #00ca07;
}
.icon.modified {
    color: #666;
}
.icon.deleted {
    color: #ea0000;
}

.user-icon {
    max-height: 20px;
    max-width: 20px;
    height: auto;
    width: auto;
    border-radius: 3px;
}


/* Toolbar / Persistent UI Elements
------------------------------------------------------- */
#bar {
    display: flex;
    flex-flow: row nowrap;
    justify-content: space-between;
    position: absolute;
    padding: 10px;
    left: 0;
    top: 0;
    right: 0;
    height: 60px;
    z-index: 9;
}

.tool-group {
    display: flex;
    flex: 0 1 auto;
    flex-flow: row nowrap;
    width: 100%;
}
.tool-group.leading-area {
    flex-shrink: 2;
    justify-content: flex-start;
}
.tool-group.center-area {
    justify-content: center;
}
.tool-group.trailing-area {
    justify-content: flex-start;
}

.tool-group > div {
    display: flex;
    margin: 0 5px;
}
.tool-group button {
    flex: 1 1 auto;
    flex-flow: row nowrap;
    align-items: center;
    padding: 0 10px;
    min-width: 30px;
}
.tool-group button .icon {
    flex: 0 0 20px;
}
.tool-group button .label {
    flex: 0 1 auto;
    padding: 0 5px;
}

button.save .count {
    display: inline-block;
    border: 0px solid #ccc;
    border-left-width: 1px;
    padding: 0px 0px 0px 8px;
    min-width: 32px;
    text-align: center;
}
[dir='rtl'] button.save .count {
    border-left-width: 0px;
    border-right-width: 1px;
    padding: 0px 8px 0px 0px;
}
button.save.disabled .count {
    border: 0px solid rgba(0,0,0,0.25);
    border-left-width: 1px;
}
[dir='rtl'] button.save.disabled .count {
    border-left-width: 0px;
    border-right-width: 1px;
    padding: 0px 8px 0px 0px;
}
#bar.narrow button.save .count {
    padding: 0px;
}

button.save .label {
    margin-right: 3px;
    margin-left: 0;
}
[dir='rtl'] button.save .label {
    margin-left: 3px;
    margin-right: 0;
}

.help-wrap svg.icon.pre-text.add-note,
button.add-note svg.icon {
    height: 15px;
    width: 15px;
    color: rgba(0,0,0,0.25);
    stroke: #333;
    stroke-width: 60px;
    margin-top: 3px;
}
button.add-note svg.icon {
    margin-left: unset;
    margin-right: 4px;
}
[dir='rtl'] button.add-note svg.icon {
    margin-left: 4px;
    margin-right: unset;
}
.help-wrap svg.icon.pre-text.add-note {
    margin-left: 3px;
    margin-right: 3px;
}

.spinner {
    opacity: .5;
    display: flex;
    flex-shrink: 2;
    justify-content: flex-end;
}
.spinner img {
    height: 40px;
    width: 40px;
    border-radius: 4px;
    background: black;
}
[dir='rtl'] .spinner img {
    -moz-transform: scaleX(-1);
    -o-transform: scaleX(-1);
    -webkit-transform: scaleX(-1);
    transform: scaleX(-1);
    filter: FlipH;
    -ms-filter: "FlipH";
}


#bar.narrow .tool-group {
    width: unset;
}
#bar.narrow .spinner,
#bar.narrow button .label {
    display: none;
}
#bar.narrow button .count {
    border-left-width: 0;
    border-right-width: 0;
}


/* Header for modals / panes
------------------------------------------------------- */
.header {
    border-bottom: 1px solid #ccc;
    height: 60px;
    position: relative;
}

.header h3 {
    text-align: center;
    margin-bottom: 0;
    white-space: nowrap;
    text-overflow: ellipsis;
    overflow: hidden;
    padding: 20px;
}

.header button,
.modal > button {
    border-radius: 0;
    width: 40px;
    text-align: center;
    overflow: hidden;
}

.header button {
    position: relative;
    height: 100%;
}

.field-help-title button.close,
.sidebar-component .header button.data-editor-close,
.sidebar-component .header button.note-editor-close,
.sidebar-component .header button.keepRight-editor-close,
.entity-editor-pane .header button.preset-close,
.preset-list-pane .header button.preset-choose {
    position: absolute;
    right: 0;
    top: 0;
}
[dir='rtl'] .field-help-title button.close,
[dir='rtl'] .sidebar-component .header button.data-editor-close,
[dir='rtl'] .sidebar-component .header button.note-editor-close,
[dir='rtl'] .sidebar-component .header button.keepRight-editor-close,
[dir='rtl'] .entity-editor-pane .header button.preset-close,
[dir='rtl'] .preset-list-pane .header button.preset-choose {
    left: 0;
    right: auto;
}

.entity-editor-pane .header button.preset-choose {
    position: absolute;
    left: 0;
    top: 0;
}
[dir='rtl'] .entity-editor-pane .header button.preset-choose {
    left: auto;
    right: 0;
}

.preset-choose {
    font-size: 16px;
    line-height: 1.25;
    font-weight: bold;
}

.modal > button {
    position: absolute;
    right: 0;
    top: 0;
    height: 59px;
    z-index: 50;
}
[dir='rtl'] .modal > button {
    left: 0;
    right: unset;
}

.footer {
    position: absolute;
    bottom: 0;
    margin: 0;
    padding: 5px 20px 5px 20px;
    border-top: 1px solid #ccc;
    background-color: #f6f6f6;
    width: 100%;
    z-index: 1;
    flex-wrap: wrap;
    justify-content: space-between;
    list-style: none;
    display: flex;
}

.footer > a {
    justify-content: center;
}

.header-container {
    display: flex;
    justify-content: space-between;
}

.header-block-outer {
    width: 20%;
}

.header-block-close {
    display: flex;
    justify-content: flex-end;
}

/* Hide/Toggle collapsable sections (aka Disclosure)
------------------------------------------------------- */
.hide-toggle .icon.pre-text {
    vertical-align: text-top;
    width: 16px;
    height: 16px;
    margin-left: -3px;
}
[dir='rtl'] .hide-toggle .icon.pre-text {
    margin-left: 0;
    margin-right: -3px;
}

a:visited.hide-toggle,
a.hide-toggle {
    display: inline-block;
    font-size: 14px;
    font-weight: bold;
    padding-bottom: 5px;
}


/* Sidebar / Inspector
------------------------------------------------------- */
#sidebar {
    position: relative;
    float: left;
    height: 100%;
    z-index: 10;
    background: #f6f6f6;
    -ms-user-select: element;
    border: 0px solid #ccc;
    border-right-width: 1px;
}
[dir='rtl'] #sidebar {
    float: right;
    border-right-width: 0px;
    border-left-width: 1px;
}

#sidebar-resizer {
    position: absolute;
    top: 0;
    right: -6px;
    height: 100%;
    width: 6px;
    cursor: col-resize;
}
[dir='rtl'] #sidebar-resizer {
    right: auto;
    left: -6px;
}

#sidebar.collapsed #sidebar-resizer {
    /* make target wider to avoid the user accidentally resizing window */
    width: 10px;
    right: -10px;
}
[dir='rtl'] #sidebar.collapsed #sidebar-resizer {
    left: -10px;
}

.sidebar-component {
    position: absolute;
    top: 0;
    left: 0;
    bottom: 0;
    right: 0;
}

.sidebar-component .body {
    width: 100%;
    overflow: auto;
    top: 60px;
    bottom: 0;
    position: absolute;
}

.panewrap {
    position: absolute;
    width: 200%;
    height: 100%;
    right: -100%;
}

.pane {
    position: absolute;
    width: 50%;
    top: 0;
    bottom: 30px;
}

.pane:first-child {
    left: 0;
}

.pane:last-child {
    right: 0;
}

.inspector-wrap {
    width: 100%;
    height: 100%;
    overflow: hidden;
    position: relative;
}

.inspector-hidden {
    display: none;
}

.inspector-body {
    overflow-y: scroll;
    overflow-x: hidden;
    position: absolute;
    right: 0;
    left: 0;
    bottom: 0;
}

.feature-list-pane .inspector-body,
.preset-list-pane .inspector-body {
    top: 120px;
}
.entity-editor-pane .inspector-body,
.selection-list-pane .inspector-body {
    top: 60px;
}

.inspector-inner {
    padding: 20px 20px 5px 20px;
    position: relative;
}

#sidebar .search-header .icon {
    display: block;
    position: absolute;
    left: 10px;
    top: 80px;
    pointer-events: none;
}
[dir='rtl'] #sidebar .search-header .icon {
    left: auto;
    right: 10px;
}

#sidebar .search-header input {
    position: absolute;
    top: 60px;
    height: 60px;
    width: 100%;
    padding: 5px 10px;
    border-radius: 0;
    border-width: 0;
    border-bottom-width: 1px;
    text-indent: 30px;
    font-size: 18px;
    font-weight: bold;
}


/* Feature List / Search Results
------------------------------------------------------- */
.feature-list  {
    width: 100%;
}
.no-results-item,
.geocode-item,
.feature-list-item {
    width: 100%;
    position: relative;
    border-bottom: 1px solid #ccc;
    border-radius: 0;
}

.geocode-item {
    width: 50%;
    background-color: #ccc;
    left: 25%;
    margin-top: 30px;
    border-radius: 2px;
}

[dir='rtl'] .geocode-item {
    left: -25%;
}

.geocode-item:hover {
    background-color: #aaa;
}

.feature-list-item {
    background-color: #fff;
    font-weight: bold;
    height: 40px;
    line-height: 20px;
}
.feature-list-item:hover {
    background-color: #ececec;
}
.feature-list-item button {
    background: transparent;
}
.feature-list-item .label {
    text-align: left;
    padding: 10px 10px;
    white-space: nowrap;
    text-overflow: ellipsis;
    overflow: hidden;
    border-left: 1px solid rgba(0, 0, 0, .1);
}
[dir='rtl'] .feature-list-item .label {
    text-align: right;
}

.feature-list-item .label .icon {
    opacity: .5;
}
.feature-list-item .close {
    float: right;
    padding: 10px;
}
.feature-list-item .close .icon {
    opacity: 1;
}
.feature-list-item .entity-type {
    color: #7092ff;
}
.feature-list-item:hover .entity-type {
    color: #597be7;
}
.feature-list-item .entity-name {
    font-weight: normal;
    color: #666;
    padding-left: 10px;
}
[dir='rtl'] .feature-list-item .entity-name {
    padding-left: 0;
    padding-right: 10px;
}


/* Preset List and Icons
------------------------------------------------------- */
.preset-list  {
    width: 100%;
    padding: 20px 20px 10px 20px;
    border-bottom: 1px solid #ccc;
}

.preset-list-button-wrap {
    position: relative;
    margin-bottom: 10px;
    height: 60px;
}

.preset-list-button {
    width: 100%;
    height: 100%;
    position: relative;
    border: 1px solid #ccc;
}

.preset-list.filtered .preset-list-item:first-child .preset-list-button {
    background: #ececec;
}

.preset-icon-fill-area {
    cursor: inherit;
    height: 40px;
    width: 40px;
    margin: auto;
    position: absolute;
    left: 10px;
    top: 10px;
}

.preset-icon-fill-vertex {
    height: 40px;
    width: 40px;
    margin: auto;
    position: absolute;
    left: 10px;
    top: 10px;
    border: 1.5px solid #333;
    border-radius: 20px;
    background-color: #efefef;
    backface-visibility: hidden;
}

[dir='rtl'] .preset-icon-fill-vertex,
[dir='rtl'] .preset-icon-fill-area {
  left: auto;
  right: 10px;
}

.preset-icon-frame {
    position: absolute;
    top: 7px;
    left: 7px;
    margin: auto;
}
[dir='rtl'] .preset-icon-frame {
    left: auto;
    right: 7px;
}

.preset-icon-frame .icon {
    width: 46px;
    height: 46px;
}

.preset-icon-60 {
    position: absolute;
    top: 0px;
    left: 0px;
    margin: auto;
}

.preset-icon-60 .icon {
    width: 60px;
    height: 60px;
}

.preset-icon-44 {
    position: absolute;
    top: 9px;
    left: 8px;
    margin: auto;
}

.preset-icon-44 .icon {
    width: 44px;
    height: 44px;
}

.preset-icon-28 {
    position: absolute;
    top: 16px;
    left: 16px;
    margin: auto;
}

.preset-icon-28 .icon {
    width: 28px;
    height: 28px;
}

.preset-icon-24 {
    position: absolute;
    top: 18px;
    left: 18px;
    margin: auto;
}

.preset-icon-24 .icon {
    width: 24px;
    height: 24px;
}

[dir='rtl'] .preset-list-button-wrap .preset-icon {
    left: auto;
    right: auto;
}

[dir='rtl'] .preset-list-button-wrap .preset-icon-28 {
    right: 16px;
}

[dir='rtl'] .preset-list-button-wrap .preset-icon-24 {
    right: 18px;
}

.preset-list-button .label {
    display: flex;
    flex-flow: row wrap;
    align-items: center;
    background-color: #f6f6f6;
    text-align: left;
    position: absolute;
    top: 0;
    bottom: 0;
    right: 0;
    padding: 5px 10px;
    left: 60px;
    border-left: 1px solid rgba(0, 0, 0, .1);
    border-radius: 0 3px 3px 0;
}
[dir='rtl'] .preset-list-button .label {
    text-align: right;
    left: 0;
    right: 60px;
    border-left: none;
    border-right: 1px solid rgba(0, 0, 0, .1);
    border-radius: 3px 0 0 3px;
}

.preset-list-button .label-inner {
    width: 100%;
}
.preset-list-button .label-inner .namepart {
    height: 17px;
    white-space: nowrap;
    text-overflow: ellipsis;
    overflow: hidden;
    padding-right: 30px;
}
[dir='rtl'] .preset-list-button .label-inner .namepart {
    padding-right: 0;
    padding-left: 30px;
}

.preset-list-button:hover .label,
.preset-list-button:focus .label {
    background-color: #ececec;
}

.preset-list-item button.tag-reference-button {
    height: 100%;
    border: 1px solid #ccc;
    border-radius: 0 3px 3px 0;
    position: absolute;
    top: 0;
    right: 0;
    width: 32px;
    background: #f6f6f6;
}
[dir='rtl'] .preset-list-item button.tag-reference-button {
    left: 0;
    right: auto;
    border-radius: 3px 0 0 3px;
}

.preset-list-item button.tag-reference-button:hover {
    background: #f1f1f1;
}
.preset-list-item button.tag-reference-button .icon {
    opacity: .5;
}

img.tag-reference-wiki-image {
    float: right;
    width: 33.3333%;
    width: -webkit-calc(33.3333% - 10px);
    width: calc(33.3333% - 10px);
    border-radius: 4px;
    max-height: 200px;
    margin: 10px 5px 15px 20px;
}


.current .preset-list-button,
.current .preset-list-button .label {
    background-color: #e8ebff;
}

.category .preset-list-button:after,
.category .preset-list-button:before {
    content: "";
    position: absolute;
    top: -5px;
    left: -1px; right: -1px;
    border: 1px solid #ccc;
    border-bottom: none;
    border-radius: 6px 6px 0 0;
    height: 6px;
}

.category .preset-list-button:before {
    top: -3px;
}

.subgrid .preset-list {
    padding: 10px 10px 0 10px;
    margin-top: 0;
    border: 0;
    border-radius: 8px;
    width: -webkit-calc(100% + 20px);
    margin-left: -10px;
}

.subgrid .arrow {
    border: solid rgba(0, 0, 0, 0);
    border-width: 10px;
    border-bottom-color: #f1f1f1;
    width: 0;
    height: 0;
    margin-left: 50%;
    margin-left: -webkit-calc(50% - 10px);
    margin-top: -10px;
}


/* Quick links
------------------------------------------------------- */
.quick-links {
    display: flex;
    flex-flow: row wrap;
    justify-content: flex-end;
    padding: 0 20px;
}
.quick-link {
    margin: 0 5px;
}

.data-editor .quick-links,
.keepRight-editor .quick-links,
.note-editor .quick-links {
    padding: 5px 0 0 0;
}


/* Entity/Preset Editor
------------------------------------------------------- */
.preset-editor {
    overflow: hidden;
    padding: 10px 0px 5px 0px;
}
.preset-editor a.hide-toggle {
    margin: 0 20px 5px 20px;
}
.preset-editor .form-fields-container {
    padding: 10px;
    margin: 0 10px 10px 10px;
    border-radius: 8px;
}
.preset-editor .form-fields-container:empty {
    display: none;
}
.entity-editor-pane .preset-list-item .preset-list-button-wrap {
    margin-bottom: 0;
}

/*
    The parts of a field:
    - `.form-field` is a `div` wraps the entire thing
    - `.form-field-label` is a `label` that wraps the top part, it contains;
       - `span` classed `label-text`
       - 0..n buttons for "remove", "modified", "tag reference"
    - `.form-field-input-wrap` is a `label` or `div` that wraps the bottom part, it contains;
       - usually an `input`
       - sometimes some buttons (translate, increment, decrement)
       - or could just be a `div` with anything really
    - `.tag-reference-body` at the bottom (usually hidden)

   .------------------.                             -
   |  Name        | i |  <- .form-field-label        |
   +------------------+                               |
   |  Starbucks   | + |  <- .form-field-input-wrap     >  .form-field
   '------------------'                               |
     tag reference       <- .tag-reference-body      |
                                                    -
*/

.form-field {
    display: flex;
    flex-flow: row wrap;
    margin-bottom: 10px;
    width: 100%;
    -webkit-transition: margin-bottom 200ms;
       -moz-transition: margin-bottom 200ms;
         -o-transition: margin-bottom 200ms;
            transition: margin-bottom 200ms;
}

.form-field.nowrap,
.wrap-form-field:last-child .form-field {
    margin-bottom: 0;
}

/* A `label` element that wraps the top section */
.form-field-label {
    display: flex;
    flex-flow: row nowrap;
    flex: 1 1 100%;
    height: 30px;
    position: relative;
    font-weight: bold;
    color: #333;
    background: #f6f6f6;
    border: 1px solid #ccc;
    border-radius: 4px 4px 0 0;
    overflow: hidden;
}
.form-field-label .label-text {
    flex: 1 1 auto;
    padding: 5px 0 5px 10px;
}
[dir='rtl'] .form-field-label .label-text {
    padding: 5px 10px 5px 0;
}

.form-field-label button {
    flex: 0 0 32px;
    border-left: 1px solid #ccc;
    width: 32px;
    height: 100%;
    border-radius: 0;
    background: #f6f6f6;
}
[dir='rtl'] .form-field-label button {
    border-left: none;
    border-right: 1px solid #ccc;
}
.form-field-label button:hover {
    background: #f1f1f1;
}
.form-field-label .icon {
    opacity: .5;
}

.form-field-label .modified-icon,
.form-field-label .remove-icon {
    display: none;
}
.modified .form-field-label .modified-icon,
.present .form-field-label .remove-icon {
    display: inline-block;
}

/* A `div` element that wraps the bottom section */
.form-field-input-wrap {
    display: flex;
    flex-flow: row nowrap;
    flex: 1 1 100%;
    min-height: 30px;
    border-top: 0;
    border-radius: 0 0 4px 4px;
}
.nowrap .form-field-input-wrap {
    border-radius: 0;
}


.form-field-input-wrap > input,
.form-field-input-wrap > label,
.form-field-input-wrap > textarea,
.form-field-input-wrap > ul.chiplist {
    flex: 1 1 auto;
    min-height: 30px;
    border: 1px solid #ccc;
    border-top: 0;
    border-radius: 0;
    overflow: hidden;
    position: relative;
}
.form-field-input-wrap > textarea {
    height: 65px;
    border-radius: 0 0 4px 4px;
}

/* Buttons inside fields */
.form-field-button {
    flex: 0 0 32px;
    height: 30px;
    width: 32px;
    position: relative;
    background-color: #fff;
    border: 1px solid #ccc;
    border-radius: 0;
    border-top-width: 0;
    border-left-width: 0;
    vertical-align: top;
}
[dir='rtl'] .form-field-button {
    border-left-width: 1px;
    border-right-width: 0;
}
.form-field-button:hover {
    background-color: #f1f1f1;
}
.form-field-button .icon {
    fill: #333;
    opacity: .5;
}


/* round corners of first/last child elements */
.form-field-input-wrap > button:last-of-type {
    border-bottom-right-radius: 4px;
}
[dir='rtl'] .form-field-input-wrap > button:last-of-type {
    border-bottom-left-radius: 4px;
}


/* Field - Access, Cycleway
------------------------------------------------------- */
.form-field-input-access,
.form-field-input-cycleway {
    flex: 1 1 auto;
    display: flex;
    flex-flow: row wrap;
}

/* Field - lists with labeled input items
------------------------------------------------------- */
.form-field ul.labeled-inputs {
    flex: 1 1 auto;
    border: 1px solid #ccc;
    border-top: 0;
    border-radius: 0 0 4px 4px;
    overflow: hidden;
    width: 100%;
}
.form-field ul.labeled-inputs li {
    border-top: 1px solid #ccc;
    display: flex;
    flex-flow: row nowrap;
}
.form-field ul.labeled-inputs li:first-child {
    border-top: 0;
}
.form-field ul.labeled-inputs li > span,
.form-field ul.labeled-inputs li > div {
    flex: 1 1 auto;
    width: 100%;
    border-radius: 0;
}
.form-field ul.labeled-inputs li input {
    border-radius: 0;
    width: 100%;
}
.form-field ul.labeled-inputs li input,
.form-field ul.labeled-inputs li button {
    border-width: 0;
    border-left-width: 1px;
}
[dir='rtl'] .form-field ul.labeled-inputs li input,
[dir='rtl'] .form-field ul.labeled-inputs li button {
    border-left-width: 0;
    border-right-width: 1px;
}


/* Field - Structure
------------------------------------------------------- */
.structure-extras-wrap {
    width: 100%;
    padding: 10px 10px;
    background: #fff;
    border: 1px solid #ccc;
    border-top: 0px;
    border-radius: 0 0 4px 4px;
}
.structure-extras-wrap > ul.labeled-inputs {
    border: 1px solid #ccc;
    border-radius: 4px;
}


/* Field - Combo / Multicombo
------------------------------------------------------- */
.form-field-input-combo > input:only-of-type {
    border-radius: 0 0 4px 4px;
}

.form-field-input-multicombo ul.chiplist {
    padding: 5px 0 5px 10px;
    background: #fff;
    display: block;
    border-radius: 0 0 4px 4px;
}

.form-field-input-multicombo li.chips {
    display: inline-flex;
    flex-flow: row nowrap;
    align-items: center;
    background-color: #eff2f7;
    border: 1px solid #ccd5e3;
    border-radius: 4px;
    line-height: 25px;
    padding: 2px 5px;
    margin: 3px;
}

.form-field-input-multicombo a {
    font-family: Arial, Helvetica, sans-serif !important;
    font-size: 16px !important;
    line-height: 24px;
    float: right;
    margin: 1px 0 0 5px;
    padding: 0;
    cursor: pointer;
    color: #a6b4ce;
}

.form-field-input-multicombo input {
    border: 1px solid #ddd;
    width: 100px;
    margin: 3px;
    height: 31px;
}

.form-field-input-multicombo .combobox-caret {
    margin: 3px 3px 3px -30px;
}

.form-field-input-multicombo input:focus {
    border-radius: 4px !important;
}


/* Field - Text / Numeric
------------------------------------------------------- */
.form-field-input-text > input:only-of-type,
.form-field-input-tel > input:only-of-type,
.form-field-input-email > input:only-of-type,
.form-field-input-url > input:only-of-type {
    border-radius: 0 0 4px 4px;
}
.form-field-input-number > input:only-of-type {
    border-radius: 0 0 0 4px;
}
[dir='rtl'] .form-field-input-number > input:only-of-type {
    border-radius: 0 0 4px 0;
}
.form-field-input-number > button:last-of-type {
    border-radius: 0 0 4px 0;
}
[dir='rtl'] .form-field-input-number > button:last-of-type {
    border-radius: 0 0 0 4px;
}

/* draw the up/down on the buttons */
.form-field-input-number button.decrement::after,
.form-field-input-number button.increment::after {
    content: "";
    height: 0; width: 0;
    position: absolute;
    left: 0; right: 0; bottom: 0; top: 0;
    margin: auto;
}
.form-field-input-number button.decrement::after {
    border-top: 5px solid #ccc;
    border-left: 5px solid transparent;
    border-right: 5px solid transparent;
}
.form-field-input-number button.increment::after {
    border-bottom: 5px solid #ccc;
    border-left: 5px solid transparent;
    border-right: 5px solid transparent;
}


/* Field - Checkbox
------------------------------------------------------- */
.form-field-input-check {
    display: flex;
    align-items: end;
    background: #fff;
    padding: 5px 10px;
    color: #7092ff;
    border: 1px solid #ccc;
    border-top: 0;
    cursor: pointer;
}
.form-field-input-check > input[type="checkbox"] {
    flex: 0 1 auto;
    min-height: 20px;
    width: 20px;
}
.form-field-input-check > span {
    flex: 1 1 auto;
}
.form-field-input-check > .reverser.button {
    flex: 0 1 auto;
    background-color: #eff2f7;
    border: 1px solid #ccd5e3;
    border-radius: 2px;
    padding: 0px 8px;
}
.form-field-input-check > .reverser.button.hide {
    display: none;
}

.form-field-input-check:hover {
    background: #f1f1f1;
}
.form-field-input-check .set {
    color: inherit;
}
.form-field-input-check label:not(.set) input[type="checkbox"] {
    opacity: .5;
}


/* Field - Radio button
------------------------------------------------------- */
.form-field-input-radio {
    flex: 1 1 auto;
    display: flex;
    flex-flow: row wrap;
}
.form-field-input-radio > label {
    flex: 1 1 auto;
    display: flex;
    flex-flow: row nowrap;
    width: 100%;
    padding: 5px 10px;
    height: 30px;
    background-color: #fff;
    color: #7092ff;
    cursor: pointer;
}
.form-field-input-radio > label:last-child {
    border-radius: 0 0 4px 4px;
}
.form-field-input-radio > label:hover {
    background-color: #ececec;
}
.form-field-input-radio > label.active {
    background-color: #e8ebff;
}
.form-field-input-radio > label:not(:last-of-type) {
    border-bottom: 1px solid #ccc;
}
.form-field-input-radio > label > input[type="radio"] {
    flex: 0 1 auto;
    width: 20px;
}
.form-field-input-radio > label > span {
    flex: 1 1 auto;
    overflow: hidden;
    white-space: nowrap;
    text-overflow: ellipsis;
}

/* Hide placeholder for radio buttons if another is active, or not in hover state */
.form-field-input-radio label.active ~ .placeholder,
.form-field-input-radio .placeholder {
    padding: 0;
    opacity: 0;
    width: 0;
    line-height: 0;
    display: block;
    overflow: hidden;
}


/* Field - Maxspeed
------------------------------------------------------- */
.form-field-input-maxspeed > input:first-of-type {
    border-radius: 0 0 0 4px;
}
[dir='rtl'] .form-field-input-maxspeed > input:first-of-type {
    border-radius: 0 0 4px 0;
}
.form-field-input-maxspeed > input:last-of-type {  /* unit field */
    flex: 0 1 80px;
    width: 80px;
    border-left: 0;
    border-radius: 0 0 4px 0;
}
[dir='rtl'] .form-field-input-maxspeed > input:last-of-type {
    border-right: 0;
    border-radius: 0 0 0 4px;
}


/* Field - Localized Name
------------------------------------------------------- */
.form-field-input-localized > input.localized-main {
    border-radius: 0 0 0 4px;
}
[dir='rtl'] .form-field-input-localized > input.localized-main {
    border-radius: 0 0 4px 0;
}
.form-field-input-localized > button.localized-add {
    border-radius: 0 0 4px 0;
}
[dir='rtl'] .form-field-input-localized > button.localized-add {
    border-radius: 0 0 0 4px;
}

.form-field-input-localized button.localized-add.disabled,
.form-field-input-localized input.localized-main.disabled,
.form-field-input-localized input.localized-lang.disabled,
.form-field-input-localized input.localized-value.disabled {
    color: #777;
    background-color: #eee;
    cursor: not-allowed;
}

/* nested subfields for name in different languages */
.localized-multilingual {
    padding: 0 10px;
    flex-basis: 100%;
}
.localized-multilingual .entry {
    position: relative;
    overflow: hidden;
}

/* draws a little line connecting the multilingual field up to the name field */
.localized-multilingual .entry::before {
    content: "";
    display: block;
    position: absolute;
    background: #ccc;
    height: 11px;
    width: 1px;
    left: 0;
    right: 0;
    top: -11px;
    margin: auto;
}

.localized-multilingual .entry .localized-lang {
    border-radius: 0;
    border-top-width: 0;
    width: 100%;
}
.localized-multilingual .entry .localized-value {
    border-top-width: 0;
    border-radius: 0 0 4px 4px;
    width: 100%;
}


/* Field - Address
------------------------------------------------------- */
.form-field-input-address {
    flex: 1 1 auto;
    display: flex;
    flex-flow: row wrap;
    border: 1px solid #ccc;
    border-top: 0px;
}

.addr-row {
    flex: 1 1 auto;
    display: flex;
    width: 100%;
    min-height: 30px;
}

.addr-row > input {
    flex: 1 1 auto;
    border-radius: 0;
    border-right: 0;
    border-bottom: 0;
}
[dir='rtl'] .addr-row input {
    border-right: 1px solid #ccc;
    border-left: 0;
}

.addr-row:first-of-type input {
    border-top: 0;
}
.addr-row input:first-of-type {
    border-left: 0;
}
[dir='rtl'] .addr-row input:first-of-type {
    border-right: 0;
}
.addr-row:last-of-type input:first-of-type {
    border-radius: 0 0 0 4px;
}
[dir='rtl'] .addr-row:last-of-type input:first-of-type {
    border-radius: 0 0 4px 0;
}
.addr-row:last-of-type input:last-of-type {
    border-radius: 0 0 4px 0;
}
[dir='rtl'] .addr-row:last-of-type input:last-of-type {
    border-radius: 0 0 0 4px;
}


/* Field - Wikipedia
------------------------------------------------------- */
.form-field-input-wikipedia {
    display: flex;
    flex-flow: row wrap;
    flex: 1 1 auto;
}

.wiki-lang-container,
.wiki-title-container {
    display: flex;
    flex-flow: row nowrap;
    flex: 1 1 auto;
    width: 100%;
}

.wiki-lang-container > input.wiki-lang,
.wiki-title-container > input.wiki-title {
    flex: 1 1 auto;
    border-top: 0;
    border-radius: 0;
}
.wiki-title-container > input.wiki-title {
    border-radius: 0 0 0 4px;
}
[dir='rtl'] .wiki-title-container > input.wiki-title {
    border-radius: 0 0 4px 0;
}
.wiki-title-container > button.wiki-link {
    border-radius: 0 0 4px 0;
}
[dir='rtl'] .wiki-title-container > button.wiki-link {
    border-radius: 0 0 0 4px;
}


/* Field - Restriction Editor
------------------------------------------------------- */
.form-field-input-restrictions {
    display: block;
    border: 1px solid #ccc;
    border-top: 0;
    border-radius: 0 0 4px 4px;
}

.form-field-input-restrictions .restriction-controls-container {
    background-color: #fff;
    width: 100%;
    padding: 5px;
    border-top: 1px solid #ccc;
    border-radius: 0 0 4px 4px;
}

.restriction-controls-container .restriction-controls {
    display: table;
    -moz-user-select: none;
    -webkit-user-select: none;
    -ms-user-select: none;
    user-select: none;
}

.restriction-controls .restriction-control {
    display: table-row;
    padding: 5px 10px;
    height: 25px;
}

.restriction-control input,
.restriction-control span {
    display: table-cell;
    text-align: start;
    padding: 0px 5px;
}

.restriction-control span.restriction-control-label {
    text-align: end;
}

.restriction-control input {
    width: 60px;
    padding: 0;
    margin: 0px 5px;
    vertical-align: middle;
}

.form-field-input-restrictions .restriction-container {
    position: relative;
    height: 370px;
}
/* zero width space, so container takes up space */
.form-field-input-restrictions .restriction-container:after {
    content: '\200b';
}

.form-field-input-restrictions svg.surface {
    width: 100%;
    height: 100%;
}

.restriction-container .restriction-help {
    z-index: 1;
    position: absolute;
    top: 0;
    left: 0;
    right: 0;
    padding: 2px 6px;
    background-color: rgba(255, 255, 255, .8);
    color: #888;
    text-align: center;
    pointer-events: none;

    -moz-user-select: none;
    -webkit-user-select: none;
    -ms-user-select: none;
    user-select: none;
}

.restriction-help span {
    margin: 2px;
}

.restriction-help .qualifier {
    color: #666;
    font-weight: bold;
}
.restriction-help .qualifier.allow {
    color: #8b5;
}
.restriction-help .qualifier.restrict {
    color: #d53;
}
.restriction-help .qualifier.only {
    color: #78f;
}


/* Field - Changeset Comment
------------------------------------------------------- */
.form-field-comment:not(.present) #preset-input-comment {
    border-color: rgb(230, 100, 100);
}
.form-field-comment:not(.present) .form-field-label {
    border-color: rgb(230, 100, 100);
    background: rgba(230, 100, 100, 0.2);
}
.form-field-comment:not(.present) button {
    border-color: rgb(230, 100, 100);
}


/* Field - Combobox
------------------------------------------------------- */
div.combobox {
    z-index: 9999;
    display: none;
    box-shadow: 0 4px 10px 1px rgba(0,0,0,.2);
    margin-top: -1px;
    background: #fff;
    max-height: 245px;
    overflow-y: auto;
    overflow-x: hidden;
    border: 1px solid #ccc;
    border-radius: 0 0 4px 4px;
}

.combobox a {
    display: block;
    padding: 5px 10px;
    border-top: 1px solid #ccc;
    text-overflow: ellipsis;
    white-space: nowrap;
    overflow: hidden;
}

.combobox a.selected,
.combobox a:hover {
    background: #ececec;
}

.combobox a:first-child {
    border-top: 0;
    padding: 4px 10px;
}

.combobox-caret {
    display: inline-block;
    position: relative;
    height: 30px;
    width: 30px;
    margin-left: -30px;
    vertical-align: top;
    cursor: pointer;
    pointer-events: none;
}
[dir='rtl'] .combobox-caret {
  margin-left: 0;
  margin-right: -30px;
}

.combobox-caret::after {
    content: "";
    height: 0; width: 0;
    position: absolute;
    left: 0; right: 0; bottom: 0; top: 0;
    margin: auto;
    border-top: 5px solid #ccc;
    border-left: 5px solid transparent;
    border-right: 5px solid transparent;
}

/* Remove the field's bottom border radius when combobox is open */
/* For some reason this stops the combobox from overlapping the bottom of the field */
.combobox + * textarea:focus,
.combobox + * input:focus {
    border-bottom-left-radius: 0 !important;
    border-bottom-right-radius: 0 !important;
}


/* Field Help
------------------------------------------------------- */
.field-help-body {
    display: block;
    position: absolute;
    top: 0;
    left: 20px;
    right: 20px;
    margin: 5px;
    padding: 8px;
    border: 1px solid #ccc;
    border-top: 0;
    border-radius: 0 0 4px 4px;
    z-index: 20;
    background: rgba(255,255,255,0.95);
    box-shadow: 0 0 30px 5px rgba(0,0,0,.4);
}

.field-help-title h2 {
    padding: 10px;
    margin-bottom: 0px;
    font-size: 17px;
}
.field-help-title button {
    width: 45px;
    height: 55px;
    border-radius: 0;
}

.field-help-nav {
    font-size: 13px;
    font-weight: bold;
    margin-bottom: 10px;
}
.field-help-nav-item {
    display: inline-block;
    padding: 5px 10px;
    cursor: pointer;
    color: #666;
}
.field-help-nav-item.active {
    color: #7092ff;
    border-bottom: 2px solid;
}
.field-help-nav-item:hover {
    color: #597be7;
    background-color: #efefef;
}

.field-help-content {
    padding: 10px;
    overflow-y: auto;
    overflow-x: hidden;
}
.field-help-content h3 {
    font-size: 12px;
    margin-bottom: 5px;
}
.field-help-content p {
    margin-bottom: 15px;
}
.field-help-content ul li {
    list-style: inside;
    margin-bottom: 5px;
}

.field-help-content .field-help-image {
    width: 100%;
    margin-bottom: 15px;
}

.field-help-content svg.turn {
    width: 40px;
    height: 20px;
}
.field-help-content svg.shadow {
    opacity: 0.7;
    width: 60px;
    height: 20px;
}
.field-help-content svg.from {
    color: #777;
}
.field-help-content svg.allow {
    color: #5b3;
}
.field-help-content svg.restrict {
    color: #d53;
}
.field-help-content svg.only {
    color: #68f;
}

.field-help-content p.from_shadow,
.field-help-content p.allow_shadow,
.field-help-content p.restrict_shadow,
.field-help-content p.allow_turn,
.field-help-content p.restrict_turn {
    margin-bottom: 5px;
}


/* More Fields dropdown
------------------------------------------------------- */
.more-fields {
    padding: 0 20px 20px 20px;
    font-weight: bold;
}
.changeset-editor .more-fields {
    padding: 15px 20px 0 20px;
}

.more-fields label {
    display: flex;
    flex-flow: row nowrap;
    justify-content: space-between;
    align-items: center;
}

.more-fields input {
    margin-left: 10px;
    flex: 1 1 50%;
}
[dir='rtl'] .more-fields input {
    margin-left: auto;
    margin-right: 10px;
}

.form-field-input-wrap .label {
    height: 30px;
    background: #f6f6f6;
    padding: 5px 10px;
}


/* Raw Tag Editor
------------------------------------------------------- */
.tag-list {
    padding-top: 10px;
}
.tag-row {
    width: 100%;
    position: relative;
}
.tag-row .inner-wrap {
    display: flex;
    flex-flow: row nowrap;
    width: 100%;
    position: relative;
}
.tag-row .key-wrap,
.tag-row .value-wrap {
    flex: 1 1 auto;
}

.tag-row.readonly,
.tag-row.readonly input.key,
.tag-row.readonly input.value,
.tag-row.readonly button.remove {
    color: #777;
    background-color: #eee;
    cursor: not-allowed;
}

.tag-row input {
    height: 31px;
    border: 0;
    border-radius: 0;
    border-bottom: 1px solid #ccc;
    border-left: 1px solid #ccc;
    width: 100%;
}
[dir='rtl'] .tag-row input {
    border-left: none;
    border-right: 1px solid #ccc;
}


.tag-row input.key {
    font-weight: bold;
    background-color: #f6f6f6;
}

.tag-row input.value {
    border-right: 1px solid #ccc;
}
[dir='rtl'] .tag-row input.value {
    border-left: 1px solid #ccc;
}

.tag-row:first-child input.key {
    border-top: 1px solid #ccc;
    border-top-left-radius: 4px;
}
[dir='rtl'] .tag-row:first-child input.key {
    border-top-left-radius: 0;
    border-top-right-radius: 4px;
}

.tag-row:first-child input.value {
    border-top: 1px solid #ccc;
}
.tag-row button {
    flex: 0 0 32px;
    height: 31px;
    width: 32px;
    border: 1px solid #ccc;
    border-top-width: 0;
    border-left-width: 0;
}
[dir='rtl'] .tag-row button {
    border-left-width: 1px;
    border-right-width: 0;
}

.tag-row button:hover {
    background: #f1f1f1;
}
.tag-row button .icon {
    opacity: .5;
}
.tag-row:first-child button {
    border-top-width: 1px;
}

.tag-row:first-child .tag-reference-button {
    border-top-right-radius: 4px;
}
[dir='rtl'] .tag-row:first-child .tag-reference-button {
    border-top-left-radius: 4px;
    border-top-right-radius: 0;
}

.tag-row:last-child .tag-reference-button {
    border-bottom-right-radius: 4px;
}
[dir='rtl'] .tag-row:last-child .tag-reference-button {
    border-bottom-left-radius: 4px;
    border-bottom-right-radius: 0;
}

.tag-row .tag-reference-button {
    border-radius: 0;
}
[dir='rtl'] .tag-row .tag-reference-button {
    border-left-width: 1px;
    border-right-width: 0;
}

/* Adding form fields to tag editor */
.raw-tag-editor .add-tag {
    width: 40%;
    height: 30px;
    border-top: 0;
    background: rgba(0,0,0,.5);
    border-radius: 0 0 4px 4px;
}
.raw-tag-editor .add-tag:focus,
.raw-tag-editor .add-tag:hover {
    background: rgba(0,0,0,.8);
}
.raw-tag-editor .add-tag .label {
    display: none;
}

/* Tag reference */
.tag-reference-loading {
    background-color: #f5f5f5;
}
.tag-reference-loading .icon {
    background-image: url(img/mini-loader.gif);
    background-position: 0 0;
}

.tag-reference-body {
    flex: 1 1 auto;
    width: 100%;
    overflow: hidden;
}
.tag-reference-body .tag-reference-description {
    margin: 10px 5px 0 5px;
}
.tag-reference-body a {
    display: block;
}
.tag-reference-body .tag-reference-description:last-child,
.tag-reference-body a:last-child {
    margin-bottom: 15px;
}

.preset-list .tag-reference-body {
    position: relative;
    width: 100%;
}
.raw-tag-editor .tag-reference-body {
    width: 100%;
}
.raw-tag-editor .tag-row.readonly .tag-reference-body {
    background: #f6f6f6;
    color: #333;
}
.raw-tag-editor .tag-row:not(:last-child) .tag-reference-body.expanded {
    border-bottom: 1px solid #ccc;
}
.raw-tag-editor .tag-row.readonly .tag-reference-body.expanded {
    border-top: 1px solid #ccc;
}


/* Raw Member / Membership Editor
------------------------------------------------------- */
.raw-member-editor .member-list li:first-child,
.raw-membership-editor .member-list li:first-child {
    padding-top: 10px;
}
.raw-member-editor .member-row .member-entity-name,
.raw-membership-editor .member-row .member-entity-name {
    font-weight: normal;
    padding-left: 10px;
}

[dir='rtl'] .raw-member-editor .member-row .member-entity-name,
[dir='rtl'] .raw-membership-editor .member-row .member-entity-name {
    padding-left:0;
    padding-right: 10px;
}

.form-field-input-member > input.member-role {
    border-radius: 0 0 0 4px;
}
[dir='rtl'] .form-field-input-member > input.member-role {
    border-radius: 0 0 4px 0;
}

.member-incomplete .form-field-input-member > input.member-role,
[dir='rtl'] .member-incomplete .form-field-input-member > input.member-role {
    border-radius: 0 0 4px 4px;
}

.member-incomplete .member-delete {
    display: none;
}

.member-row-new .member-entity-input {
    flex: 1 1 100%;
    border-radius: 4px 4px 0 0;
    border: 0;
}

.add-relation {
    width: 40%;
    height: 30px;
    background: rgba(0,0,0,.5);
    border-radius: 4px;
    margin-top: 10px;
}
.add-relation:focus,
.add-relation:hover {
    background: rgba(0,0,0,.8);
}

/* preserve extra space at bottom of inspector to allow for dropdown options - #5280 */
.raw-membership-editor.inspector-inner {
    margin-bottom: 150px;
}

/* hidden field to prevent user from tabbing out of the sidebar */
input.key-trap {
    height: 0px;
    width: 0px;
    padding: 0px;
    border: 1px solid rgba(0,0,0,0);
}


/* Inspector (hover styles)
------------------------------------------------------- */
.inspector-hover .form-field-input-wrap .label,
.inspector-hover .form-field-input-multicombo .chiplist,
.inspector-hover .form-field-button,
.inspector-hover .structure-extras-wrap,
.inspector-hover .comments-container .comment,
.inspector-hover button,
.inspector-hover input,
.inspector-hover textarea,
.inspector-hover label {
    background: #ececec;
}
.inspector-hover .preset-list-button,
.inspector-hover .tag-row input {
    background: #f6f6f6;
}

.inspector-hover a,
.inspector-hover .form-field-input-multicombo .chips,
.inspector-hover .form-field-input-check span {
    color: #666;
}

.inspector-hover .form-field-input-multicombo .chips {
    background: #eee;
    border: 1px solid #ccc;
}

/* no scrollbars */
.inspector-hover div {
    overflow-x: hidden;
    overflow-y: hidden;
}

/* hide and remove from layout */
.inspector-hidden,
.inspector-hover .preset-list-button-wrap .tag-reference-button,
.inspector-hover label input[type="checkbox"],
.inspector-hover label input[type="radio"],
.inspector-hover .form-field-input-multicombo .combobox-input,
.inspector-hover .form-field-input-radio label,
.inspector-hover .form-field-input-radio label span,
.inspector-hover .form-field-input-radio label.remove .icon,
.inspector-hover .inspector-inner .add-tag,
.inspector-hover .inspector-inner .add-relation {
    display: none;
}

/* hide but preserve in layout */
.inspector-hover .combobox-caret,
.inspector-hover .header button,
.inspector-hover .quick-links,
.inspector-hover .form-field-input-multicombo .chips .remove,
.inspector-hover .hide-toggle:before,
.inspector-hover .more-fields,
.inspector-hover .form-field-label button,
.inspector-hover .tag-row button,
.inspector-hover .footer * {
    opacity: 0;
}

/* Styles for raw tag inspector on hover */
.inspector-hover .tag-row .key-wrap,
.inspector-hover .tag-row .value-wrap {
    height: 31px;
}

.inspector-hover .tag-row:first-child input.value {
    border-top-right-radius: 4px;
}
[dir='rtl'] .inspector-hover .tag-row:first-child input.value {
    border-top-right-radius: 0;
    border-top-left-radius: 4px;
}

.inspector-hover .tag-row:last-child input.value {
    border-bottom-right-radius: 4px;
}
[dir='rtl'] .inspector-hover .tag-row:last-child input.value {
    border-bottom-right-radius: 0;
    border-bottom-left-radius: 4px;
}

.inspector-hover .tag-row:last-child input.key {
    border-bottom-left-radius: 4px;
}
[dir='rtl'] .inspector-hover .tag-row:last-child input.key {
    border-bottom-left-radius: 0;
    border-bottom-right-radius: 4px;
}

.inspector-hover .more-fields {
    max-height: 0;
    margin-bottom: -10px;
}

/* Unstyle button fields */
.inspector-hover .form-field-input-radio label.active,
.inspector-hover .entity-editor-pane a.hide-toggle {
    opacity: 1;
    background-color: transparent;
    color: #666;
    padding-left: 0;
    border-width: 0;
}
.inspector-hover .form-field-input-radio button.active {
    padding-left: 10px;
}

/* Show placeholder on hover for radio buttons */
.inspector-hover .form-field-input-radio {
    border: 1px solid #ccc;
    border-top: 0;
    border-radius: 0 0 4px 4px;
}
.inspector-hover .form-field-input-radio .placeholder {
    opacity: 1;
    color: #666;
    padding: 5px 10px;
    line-height: 20px;
    width: 100%;
    border: 0;
}
.inspector-hover .form-field-input-radio .structure-extras-wrap {
    border: 0;
}


/* OSM Note / KeepRight Editors
------------------------------------------------------- */
.note-header,
.kr_error-header {
    background-color: #f6f6f6;
    border-radius: 5px;
    border: 1px solid #ccc;
    display: flex;
    flex-flow: row nowrap;
    align-items: center;
}

.note-header-icon,
.kr_error-header-icon {
    background-color: #fff;
    padding: 10px;
    flex: 0 0 62px;
    position: relative;
    width: 60px;
    height: 60px;
    border-right: 1px solid #ccc;
    border-radius: 5px 0 0 5px;
}
[dir='rtl'] .note-header-icon,
[dir='rtl'] .kr_error-header-icon {
    border-right: unset;
    border-left: 1px solid #ccc;
    border-radius: 0 5px 5px 0;
}

.note-header-icon .icon-wrap,
.kr_error-header-icon .icon-wrap {
    position: absolute;
    top: 0px;
}

.note-header-label,
.kr_error-header-label {
    background-color: #f6f6f6;
    padding: 0 15px;
    flex: 1 1 100%;
    font-size: 14px;
    font-weight: bold;
    border-radius: 0 5px 5px 0;
}
[dir='rtl'] .note-header-label,
[dir='rtl'] .kr_error-header-label {
    border-radius: 5px 0 0 5px;
}

.note-category {
    margin: 20px 0px;
}

.comments-container {
    background: #ececec;
    padding: 1px 10px;
    border-radius: 8px;
    margin-top: 20px;
}

.comment {
    background-color: #fff;
    border-radius: 5px;
    border: 1px solid #ccc;
    margin: 10px auto;
    display: flex;
    flex-flow: row nowrap;
}
.comment-avatar {
    padding: 10px;
    flex: 0 0 62px;
}
.comment-avatar .icon.comment-avatar-icon {
    width: 40px;
    height: 40px;
    object-fit: cover;
    border: 1px solid #ccc;
    border-radius: 20px;
}
.comment-main {
    padding: 10px 10px 10px 0;
    flex: 1 1 100%;
    flex-flow: column nowrap;
    overflow: hidden;
    overflow-wrap: break-word;
}
[dir='rtl'] .comment-main {
    padding: 10px 0 10px 10px;
}

.comment-metadata {
    flex-flow: row nowrap;
    justify-content: space-between;
}
.comment-author {
    font-weight: bold;
    color: #333;
}
.comment-date {
    color: #aaa;
}
.comment-text {
    color: #333;
    margin-top: 10px;
    overflow-y: auto;
    max-height: 250px;
}
.comment-text::-webkit-scrollbar {
    border-left: none;
}

.note-save,
.keepRight-save {
    padding-top: 20px;
}
.kr_error-details,
.kr_error-comment-container {
    padding: 10px;
}

.keepRight-save .new-comment-input,
.note-save .new-comment-input {
    width: 100%;
    height: 100px;
    max-height: 300px;
    min-height: 100px;
}

.keepRight-save .detail-section,
.note-save .detail-section {
    margin: 10px 0;
}

.note-report {
    float: right;
}

.kr_error-details-container {
    background: #ececec;
    padding: 10px;
    margin-top: 20px;
    border-radius: 4px;
    border: 1px solid #ccc;
}

.kr_error-details-description {
    margin-bottom: 10px;
}
.kr_error-details-description-text::first-letter {
    text-transform: capitalize;
}


/* Custom Data Editor
------------------------------------------------------- */
.data-header {
    background-color: #f6f6f6;
    border-radius: 5px;
    border: 1px solid #ccc;
    display: flex;
    flex-flow: row nowrap;
    align-items: center;
}

.data-header-icon {
    background-color: #fff;
    padding: 10px;
    flex: 0 0 62px;
    position: relative;
    width: 60px;
    height: 60px;
    border-right: 1px solid #ccc;
    border-radius: 5px 0 0 5px;
}
[dir='rtl'] .data-header-icon {
    border-right: unset;
    border-left: 1px solid #ccc;
    border-radius: 0 5px 5px 0;
}

.data-header-icon .icon-wrap {
    position: absolute;
    top: 0px;
}

.data-header-label {
    background-color: #f6f6f6;
    padding: 0 15px;
    flex: 1 1 100%;
    font-size: 14px;
    font-weight: bold;
    border-radius: 0 5px 5px 0;
}
[dir='rtl'] .data-header-label {
    border-radius: 5px 0 0 5px;
}

/* tag editor - no buttons */
.data-editor.raw-tag-editor button {
    display: none;
}
.data-editor.raw-tag-editor .tag-row .key-wrap,
.data-editor.raw-tag-editor .tag-row .value-wrap {
    width: 50%;
}


/* Map Controls
------------------------------------------------------- */
.map-controls {
    right: 0;
    top: 132px;
    width: 40px;
    position: fixed;
    z-index: 100;
}
[dir='rtl'] .map-controls {
    left: 0;
    right: auto;
}

.map-control > button {
    width: 40px;
    background: rgba(0,0,0,.5);
    border-radius: 0;
}

.map-control > button:hover {
    background: rgba(0, 0, 0, .8);
}

.map-control > button.active,
.map-control > button.active:hover {
    background: #7092ff;
}


/* Fullscreen Button (disabled)
------------------------------------------------------- */
div.full-screen {
    display: inline-block;
    width: 40px;
    margin-right: 10px;
    display: none;
}

div.full-screen .tooltip {
    min-width: 160px;
}

div.full-screen > button, div.full-screen > button.active {
    width: 40px;
    height: 40px;
    background: transparent;
}

div.full-screen > button:hover {
    background-color: rgba(0, 0, 0, .8);
}


/* Zoom Buttons
------------------------------------------------------- */
.zoombuttons > button.zoom-in {
    border-radius: 4px 0 0 0;
}
[dir='rtl'] .zoombuttons > button.zoom-in {
    border-radius: 0 4px 0 0;
}


/* Geolocate Button
------------------------------------------------------- */
.geolocate-control {
    margin-bottom: 10px;
}
.geolocate-control > button {
    border-radius: 0 0 0 4px;
}
[dir='rtl'] .geolocate-control > button {
    border-radius: 0 0 4px 0;
}


/* Background / Map Data / Help Pane buttons
------------------------------------------------------- */
.help-control > button {
    border-radius: 0 0 0 4px;
}
[dir='rtl'] .help-control > button {
    border-radius: 0 0 4px 0;
}

.map-data-control button {
    border-radius: 0;
}

.background-control > button {
    border-radius: 4px 0 0 0;
}
[dir='rtl'] .background-control > button {
    border-radius: 0 4px 0 0;
}


/* Background / Map Data Settings
------------------------------------------------------- */
.map-data-control,
.background-control {
    position: relative;
}

.imagery-faq {
    margin-bottom: 10px;
    white-space: nowrap;
}

.layer-list, .controls-list {
    margin-bottom: 10px;
    border: 1px solid #ccc;
    border-radius: 4px;
}

.layer-list li {
    position: relative;
    height: 30px;
    background-color: #fff;
    color: #7092ff;
}

.layer-list:empty {
    display: none;
}

.layer-list > li:first-child {
    border-radius: 3px 3px 0 0;
}
.layer-list > li:last-child {
    border-radius: 0 0 3px 3px;
}
.layer-list > li:only-child {
    border-radius: 3px;
}
.layer-list li:not(:last-child) {
    border-bottom: 1px solid #ccc;
}
.layer-list li:hover {
    background-color: #ececec;
}

.layer-list li.active button,
.layer-list li.switch button,
.layer-list li.active,
.layer-list li.switch {
    background: #e8ebff;
}

.layer-list li.best > div.best {
    display: inline-block;
    padding: 5px;
    float: right;
}

[dir='rtl'] .list-item-data-browse svg {
    transform: rotateY(180deg);
}

/* make sure tooltip fits in map-control panel */
/* if too wide, placement will be wrong the first time it displays */
.layer-list li.best .tooltip-inner {
    max-width: 160px;
}

.layer-list label {
    display: block;
    padding: 5px 10px;
    cursor: pointer;
}

.layer-list label > span {
    display: block;
    overflow: hidden;
    white-space: nowrap;
    text-overflow: ellipsis;
}

.map-data-control .layer-list button,
.background-control .layer-list button {
    float: right;
    height: 100%;
    width: 10%;
    border-left: 1px solid #ccc;
    border-radius: 0;
}
[dir='rtl'] .map-data-control .layer-list button,
[dir='rtl'] .background-control .layer-list button {
    float: left;
    border-left: none;
    border-right: 1px solid #ccc;
}

.map-data-control .layer-list button .icon,
.background-control .layer-list button .icon {
    opacity: 0.5;
}

.map-data-control .layer-list button:first-of-type,
.background-control .layer-list button:first-of-type {
    border-radius: 0 3px 3px 0;
}
[dir='rtl'] .map-data-control .layer-list button:first-of-type,
[dir='rtl'] .background-control .layer-list button:first-of-type {
    border-radius: 3px 0 0 3px;
}

.map-data-control .vectortile-container .vectortile-header {
    padding-bottom: 5px;
}
.map-data-control .vectortile-container .vectortile-footer {
    padding-bottom: 10px;
}


/* Background - Display Options Sliders
------------------------------------------------------- */
.display-options-container {
    padding: 10px;
}

.display-control h5 {
    padding-bottom: 0;
    padding-top: 10px;
}

.display-control h5 span {
    margin: 5px;
}

.display-control .display-option-input {
    height: 20px;
    width: 155px;
}

.display-control button {
    height: 30px;
    width: 30px;
    margin-left: 5px;
    margin-right: 0px;
    vertical-align: text-bottom;
    border-radius: 4px;
}
[dir='rtl'] .display-control button {
    margin-left: 0px;
    margin-right: 5px;
}


/* Background - Adjust Alignment
------------------------------------------------------- */
.background-control .nudge-container {
    border: 1px solid #ccc;
    border-radius: 4px;
    padding: 10px;
}

.nudge-container .nudge-instructions {
    padding-bottom: 15px;
}

.nudge-container .nudge-outer-rect {
    background-color: #eee;
    border: 1px solid #ccc;
    border-radius: 2px;
    padding: 20px 0;
    width: 70%;
    display: flex;
    justify-content: center;
    align-items: center;
    margin: 0 auto;
    margin-top: 20px;
    cursor: move;
}

.nudge-container .nudge-inner-rect {
    background-color: #fff;
    border: 1px solid #ccc;
    border-radius: 2px;
    width: 65%;
    min-height: 20px;
}

.nudge-container .nudge::after {
    content: '';
    display: block;
    position: absolute;
    margin: auto;
    left: 0; right: 0; top: 0; bottom: 0;
    height: 0;
    width: 0;
}

.nudge-container input {
    width: 100%;
    height: 20px;
    text-align: center;
    border: 0;
}

.nudge-container input.error {
    border: 1px solid #ff7878;
    border-radius: 2px;
    background: #ffb;
}

.nudge-container input:focus {
    background-color: transparent;
}

.nudge-container button {
    float: left;
    display: block;
    width: 20%;
    position: relative;
    background-color: transparent;
}

.nudge-container button.right {
    top: -50px;
    right: -85%;
}

.nudge-container button.left {
    top: -50px;
    right: 45%;
}

.nudge-container button.top {
    left: 20%;
    top: -104px;
}

.nudge-container button.bottom {
    left: -20%;
}

.nudge-container button.nudge-reset {
    right: -10px;
}

.nudge-surface {
   position: absolute;
   z-index: 5000;
   left: 0;
   top: 0;
   width: 100%;
   height: 100%;
   background-color: transparent;
   cursor: move;
}

.background-control .nudge.right::after {
    border-top: 5px solid transparent;
    border-bottom: 5px solid transparent;
    border-left: 5px solid #222;
}

.background-control .nudge.left::after {
    border-top: 5px solid transparent;
    border-bottom: 5px solid transparent;
    border-right: 5px solid #222;
}

.background-control .nudge.top::after {
    border-right: 5px solid transparent;
    border-left: 5px solid transparent;
    border-bottom: 5px solid #222;
}

.background-control .nudge.bottom::after {
    border-right: 5px solid transparent;
    border-left: 5px solid transparent;
    border-top: 5px solid #222;
}


/* Side Panes - Background / Map Data / Help
------------------------------------------------------- */
.map-pane {
    position: fixed;
    top: 60px;
    bottom: 30px;
    right: 0;
    width: 33.3333%;
    max-width: 400px;
    padding-bottom: 50px;
    overflow: hidden;
    z-index: -1;
}
[dir='rtl'] .map-pane {
    left: 0;
    right: auto !important;
}

.map-pane.help-wrap {
    width: 50.0000%;
    max-width: 600px;
}

.pane-heading {
    display: flex;
    flex-flow: row nowrap;
    justify-content: space-between;
    border-bottom: 1px solid #ccc;
}

.pane-heading h2 {
    margin: 15px 20px;
}

.pane-heading button {
    width: 40px;
    height: 61px;
    border-radius: 0;
}

.pane-content {
    height: 100%;
    padding: 10px 50px 20px 20px;
    overflow-x: hidden;
    overflow-y: scroll;
}
[dir='rtl'] .pane-content {
    padding: 10px 20px 20px 50px;
}

.pane-content > div {
    padding-bottom: 15px;
}


/* Help
------------------------------------------------------- */
.help-wrap p {
    font-size: 15px;
    margin-bottom: 20px;
}

.help-wrap .left-content .body p code {
    padding: 3px 4px;
    font-size: 12px;
    color: #555;
    vertical-align: baseline;
    background-color: #f6f6f6;
    border: solid 1px #ccc;
    margin: 0 2px;
    border-bottom-color: #bbb;
    border-radius: 3px;
    box-shadow: inset 0 -1px 0 #bbb;
}

.help-wrap .left-content .icon.pre-text {
    vertical-align: text-top;
    margin-right: 0;
    margin-left: 0;
    display: inline-block;
}

.help-wrap .toc {
    width: 40%;
    float: right;
    margin-left: 20px;
    margin-bottom: 20px;
    padding-left: 5px;
}

.help-wrap .toc li a,
.help-wrap .nav a {
    display: block;
    border: 1px solid #ccc;
    padding: 5px 10px;
}

.help-wrap .toc li a {
    border-bottom: 0;
}

.help-wrap .toc li a:hover,
.help-wrap .nav a:hover {
    background: #ececec;
}

.help-wrap .toc li a.selected {
    background: #e8ebff;
}

.help-wrap .toc li:first-child a {
    border-radius: 4px 4px 0 0;
}

.help-wrap .toc li:nth-last-child(3) a {
    border-bottom: 1px solid #ccc;
    border-radius: 0 0 4px 4px
}

.help-wrap .toc li.shortcuts a,
.help-wrap .toc li.walkthrough a {
    overflow: hidden;
    margin-top: 10px;
    border-bottom: 1px solid #ccc;
    border-radius: 4px;
}

.help-wrap .toc li.walkthrough a {
    text-align: center;
}

.help-wrap .nav {
    position: relative;
    padding-bottom: 30px;
}

.help-wrap .nav a {
    float: left;
    width: 50%;
    text-align: center;
}

.help-wrap .nav a:first-child {
    border-radius: 4px 0 0 4px;
}

.help-wrap .nav a:last-child:not(:only-child) {
    border-radius: 0 4px 4px 0;
    border-left: 0;
}

.help-wrap .nav a:only-child {
    width: 100%;
    border-radius: 4px;
}


/* Raster Background Tiles
------------------------------------------------------- */
img.tile {
    position: absolute;
    transform-origin: 0 0;
    -ms-transform-origin: 0 0;
    -webkit-transform-origin: 0 0;
    -moz-transform-origin: 0 0;
    -o-transform-origin: 0 0;

    -moz-user-select: none;
    -webkit-user-select: none;
    -ms-user-select: none;
    user-select: none;

    opacity: 0;

    -webkit-transition: opacity 200ms linear;
    -moz-transition: opacity 200ms linear;
    transition: opacity 200ms linear;
}

img.tile-loaded {
    opacity: 1;
}

img.tile-removing {
    opacity: 0;
}

.tile-label-debug {
    font-size: 10px;
    background: rgba(0, 0, 0, 0.7);
    color: #fff;
    position: absolute;
    text-align: center;
    padding: 5px;
    border-radius: 3px;
    z-index: 2;
    margin-left: -70px;
    margin-top: -20px;

    transform-origin: 0 0;
    -ms-transform-origin: 0 0;
    -webkit-transform-origin: 0 0;
    -moz-transform-origin: 0 0;
    -o-transform-origin: 0 0;

    -moz-user-select: none;
    -webkit-user-select: none;
    -ms-user-select: none;
    user-select: none;
}

img.tile-debug {
    outline: 1px solid red;
}


/* Map
------------------------------------------------------- */
#map {
    position: relative;
    overflow: hidden;
    height: 100%;
    background: #000;
    -moz-user-select: none;
    -webkit-user-select: none;
    -ms-user-select: none;
    user-select: none;
}

#supersurface {
    transform-origin: 0 0;
    -ms-transform-origin: 0 0;
    -webkit-transform-origin: 0 0;
    -moz-transform-origin: 0 0;
    -o-transform-origin: 0 0;
}

#supersurface, .layer {
    position: absolute;
    top: 0;
    left: 0;
    right: 0;
    bottom: 0;
}


/* Map-In-Map
------------------------------------------------------- */
.map-in-map {
    position: absolute;
    overflow: hidden;
    top: 60px;
    width: 200px;
    height: 150px;
    z-index: 5;
    background: #000;
    border: #aaa 1px solid;
    box-shadow: 0 0 2em black;
}

.map-in-map-tiles {
    transform-origin: 0 0;
    -ms-transform-origin: 0 0;
    -webkit-transform-origin: 0 0;
    -moz-transform-origin: 0 0;
    -o-transform-origin: 0 0;

    -moz-user-select: none;
    -webkit-user-select: none;
    -ms-user-select: none;
    user-select: none;
}

.map-in-map-viewport,
.map-in-map-data {
    top: 0;
    left: 0;
    overflow: hidden;
    height: 100%;
    width: 100%;
}

.map-in-map-viewport {
    position: absolute;
}

.map-in-map-data {
    position: relative;
    z-index: 10;
}

.map-in-map-bbox {
    fill: none;
    stroke: rgba(255, 255, 0, 0.75);
    stroke-width: 1;
    shape-rendering: crispEdges;
}

.map-in-map-bbox.thick {
    stroke-width: 5;
}


/* Debug Data
------------------------------------------------------- */
.debug {
    stroke: currentColor;
    fill: none;
    stroke-width: 2;
}
.map-in-map-data .debug {
    stroke-width: 1;
}

.nocolor { color: rgba(0, 0, 0, 0); }
.red     { color: rgba(255, 0, 0, 0.75); }
.green   { color: rgba(0, 255, 0, 0.75); }
.blue    { color: rgba(176, 176, 255, 0.75); }
.yellow  { color: rgba(255, 255, 0, 0.75); }
.cyan    { color: rgba(0, 255, 255, 0.75); }
.magenta { color: rgba(255, 0, 255, 0.75); }
.orange  { color: rgba(255, 153, 0, 0.75); }
.pink    { color: rgba(255, 0, 153, 0.75); }
.purple  { color: rgba(153, 0, 255, 0.75); }

.debug-legend {
    position: absolute;
    top: 70px;
    right: 80px;
    padding: 5px;
    border-radius: 4px;
    pointer-events: none;
}

.debug-legend-item {
    padding-right: 5px;
}
.debug-legend-item:before {
    content: "\25A0";
    padding: 0 5px;
}


/* Information Panels
------------------------------------------------------- */
.info-panels {
    display: flex;
    flex-flow: row-reverse wrap-reverse;
    position: absolute;
    z-index: 1;
    right: 0;
    bottom: 30px;
    -ms-user-select: element;
}

.info-panels h1,
.info-panels h2,
.info-panels h3,
.info-panels h4,
.info-panels h5 {
    display: inline-block;
    margin-bottom: 0;
}

.info-panels h1,
.info-panels h2,
.info-panels h3 {
    color: #ff8;
}

.panel-container {
    flex: 0 0 auto;
    margin: 2px 0 0 2px;
    border-radius: 4px;
    border: 1px solid rgba(0, 0, 0, 0.75);
    padding-bottom: 10px;
    width: 250px;
}

.panel-container .panel-title {
    border-radius: 4px 4px 0 0;
}

.panel-title {
    padding: 5px 10px;
}

.panel-title button.close {
    float: right;
    height: 20px;
    background: none;
    color: #ddd;
}
[dir='rtl'] .panel-title button.close {
    float: left;
}

.panel-title button.close:hover {
    color: #fff;
}
.panel-title button.close .icon {
    height: 20px;
    width: 16px;
}

.panel-content {
    padding: 5px 10px;
    position: relative;
}

.panel-content li span {
    display: inline-block;
    white-space: nowrap;
    margin: 0 8px;
}

.panel-content .button {
    display: inline-block;
    background: #7092ff;
    border-radius: 2px;
    padding: 0 4px;
    margin-top: 10px;
    margin-right: 10px;
    color: #fff;
}
[dir='rtl'] .panel-content .button {
    margin-right: auto;
    margin-left: 10px;
}

.panel-content-history .links a {
    margin-left: 8px;
}
[dir='rtl'] .panel-content-history .links a {
    margin-left: auto;
    margin-right: 8px;
}

.panel-content-history .view-history-on-osm {
    display: block;
    margin-top: 10px;
}

.panel-content-location .location-info {
    margin-top: 10px;
}


/* About Section, Attribution, Footer
------------------------------------------------------- */
#about {
    width: 100%;
    position: absolute;
    right: 0;
    bottom: 0;
    border-radius: 0;
    pointer-events: none;
    display: flex;
    flex-direction: column;
    -ms-user-select: element;
}

#attrib {
    width: 100%;
    height: 20px;
    margin-bottom: 5px;
}

#attrib * { pointer-events: all; }

.base-layer-attribution,
.overlay-layer-attribution {
    position: absolute;
    color: #ccc;
    font-size: 10px;
}

.base-layer-attribution {
    left: 10px;
}

.overlay-layer-attribution {
    right: 10px;
}

.overlay-layer-attribution .attribution:not(:last-child):after {
    content: '; ';
}

.attribution a,
.attribution a:visited {
    color: #ccf;
}

.attribution a:hover {
    color: #aaf;
}

.attribution .source-image {
    height: 20px;
    vertical-align: middle;
    border-radius: 3px;
}

.attribution span {
    margin: 0 3px;
}

#footer {
    pointer-events: all;
    display: block;
    height: 30px;
}


/* Footer - Flash messages
------------------------------------------------------- */
#flash-wrap {
    display: flex;
    flex: 0 0 100%;
    flex-flow: row nowrap;
    justify-content: space-between;
    max-height: 30px;
    position: absolute;
    right: 0;
    left: 0;
}

.flash-content {
    display: flex;
    flex: 1 0 auto;
    flex-flow: row nowrap;
    align-items: center;
    padding: 2px;
    height: 30px;
}

.flash-icon {
    flex: 0 0 auto;
    width: 20px;
    height: 20px;
    margin: 0 8px;
}

.flash-icon circle {
    fill: #eee;
}
.flash-icon.disabled circle {
    cursor: auto;
    fill: rgba(255,255,255,0.7);
}

.flash-icon use {
    color: #222;
}
.flash-icon.disabled use {
    color: rgba(32,32,32,0.7);
}

.flash-icon.operation use {
    fill: #222;
    color: #79f;
}
.flash-icon.operation.disabled use {
    fill: rgba(32,32,32,0.7);
    color: rgba(40,40,40,0.7);
}

.flash-text {
    flex: 1 1 auto;
}

#footer-wrap {
    display: flex;
    flex: 0 0 100%;
    flex-flow: row nowrap;
    justify-content: space-between;
    max-height: 30px;
    position: absolute;
    right: 0;
    left: 0;
}

.footer-show {
    bottom: 0px;
    transition: bottom 75ms linear;
    -moz-transition: bottom 75ms linear;
    -webkit-transition: bottom 75ms linear;
}

.footer-hide {
    bottom: -35px;
    transition: bottom 75ms linear;
    -moz-transition: bottom 75ms linear;
    -webkit-transition: bottom 75ms linear;
}


/* Footer - Scale bar, About, Source Switcher
------------------------------------------------------- */
#scale-block {
    vertical-align: bottom;
    width: 250px;
    max-height: 30px;
    flex: 0 0 250px;
    -moz-user-select: none;
    -webkit-user-select: none;
    -ms-user-select: none;
    user-select: none;
}

#info-block {
    max-height: 30px;
    flex: 1 1 auto;
}

#scale {
    height: 30px;
    width: 100%;
}
[dir='rtl'] #scale {
    transform: scaleX(-1);
}

#scale:hover {
    cursor: pointer;
}

#scale text {
    font: 12px sans-serif;
    stroke: none;
    fill: #ccc;
    text-anchor: start;
}
[dir='rtl'] #scale text {
    transform: scaleX(-1);
}

#scale path {
    fill: none;
    stroke: #ccc;
    stroke-width: 1;
    shape-rendering: crispEdges;
}

#about-list {
    text-align: right;
    margin-right: 10px;
    clear: right;
    overflow: hidden;
}
[dir='rtl'] #about-list {
    text-align: left;
    clear: left;
    margin-left: 10px;
    margin-right: 0;
}

#about-list li {
    float: right;
    border-left: 1px solid rgba(255,255,255,.5);
    padding: 5px 0 5px 5px;
    margin-left: 5px;
}
[dir='rtl'] #about-list li {
    float: left;
    border-left: none;
    border-right: 1px solid rgba(255,255,255,.5);
    margin-left: 0;
    margin-right: 5px;
    padding: 5px 5px 5px 0;
}

#about-list li:last-child {
    border-left: 0;
    margin-left: 0;
    padding-left: 0;
}
[dir='rtl'] #about-list li:last-child {
    border-right: none;
}

.source-switch a {
    padding: 2px 4px 4px 4px;
    border-radius: 2px;
}
.source-switch a.live {
    background: #d32232;
    color: #fff;
}

.feature-warning a {
    background: #1e90ff;
    padding: 2px 4px 4px 4px;
    border-radius: 2px;
    color: #eee;
}

.user-list a:not(:last-child):after {
    content: ', ';
}

.api-status {
    text-align: right;
    padding: 0px 10px;
    color: #eee;
    flex: 1 1 auto;
}
[dir='rtl'] .api-status {
    text-align: left;
}

.api-status.offline,
.api-status.readonly,
.api-status.error {
    background: #a22;
}

.api-status-login {
    color: #aaf;
}
.api-status-login:hover {
    color: #ccf;
}

/* Notification Badges
------------------------------------------------------- */
/* For an icon (e.g. new version) */
.badge {
    display: inline-block;
    background: #d32232;
    width: 21px;
    height: 20px;
    border-radius: 11px;
    margin-left: 6px;
}
[dir='rtl'] .badge {
    margin-left: 0;
    margin-right: 6px;
}
.badge a {
    margin-right: 5px;
}
[dir='rtl'] .badge a {
    margin-right: 0;
    margin-left: 5px;
}
.badge .icon {
    vertical-align: baseline;
    width: 11px;
    height: 11px;
    fill: #fff;
}

/* For text (e.g. upcoming events) */
.badge-text {
    display: inline-block;
    color: #fff;
    text-align: center;
    width: 16px;
    height: 16px;
    font-size: 10px;
    font-weight: bold;
    margin-left: 5px;
    background: #f00;
    border-radius: 9px;
}
[dir='rtl'] .badge-text {
    margin-left: 0;
    margin-right: 5px;
}


/* Modals / Prompts
------------------------------------------------------- */
.modal {
    top: 40px;
    display: inline-block;
    position: absolute;
    border-radius: 3px;
    overflow: hidden;
    left: 0;
    right: 0;
    margin: auto;
    z-index: 50;
}

.modal .loader {
    margin-bottom: 10px;
}
.modal .description {
    text-align: center;
}

.shaded {
    z-index: 49;
    position: absolute;
    top: 0;
    bottom: 0;
    left: 0;
    right: 0;
    overflow: auto;
}
.shaded:before {
    content:'';
    background: rgba(0,0,0,0.5);
    position: fixed;
    left: 0px; right: 0px; top: 0px; bottom: 0px;
}

.modal-section {
    padding: 20px;
    border-bottom: 1px solid #ccc;
}
.modal-section.header h3 {
    padding: 0;
}
.modal-section.buttons {
    text-align: center;
}

.modal-section.buttons button {
    min-width: 130px;
}

.modal-section.buttons .action {
    display: inline-block;
    margin: 0 10px;
    text-align: center;
    vertical-align: middle;
}

.save-section .buttons {
    display: flex;
    flex-wrap: wrap;
    justify-content: space-around;
    margin-bottom: 30px;
}

.save-section .buttons .action,
.save-section .buttons .secondary-action {
    width: 45%;
    margin: 10px auto;
    text-align: center;
    vertical-align: middle;
}

.loading-modal {
    text-align: center;
}

.modal-actions button {
    font-weight: normal;
    color: #7092ff;
    border-bottom: 1px solid #ccc;
    border-radius: 0;
    height: 160px;
    text-align: center;
    display: inline-block;
}
.modal-actions button:hover {
    background-color: #ececec;
}

.logo-small {
    height: 40px;
    width: 40px;
    margin: auto;
}

.logo {
    height: 100px;
    width: 100%;
    max-width: 100px;
    margin: auto;
}

.modal-actions > :first-child {
    border-right: 1px solid #ccc;
}

.modal-section:last-child {
    border-bottom: 0;
}

/* Restore Modal
------------------------------------------------------- */
.modal-actions .logo-restore {
    color: #7092ff;
}
.modal-actions .logo-reset {
    color: #e06c5e;
}

/* Success Screen / Community Index
------------------------------------------------------- */
.save-success.body {
    overflow-y: scroll;
    overflow-x: hidden;
}

.save-success .link-out {
    margin: 0px 5px;
    white-space: nowrap;
}

.save-summary,
.save-communityLinks {
    padding: 0px 20px 15px 20px;
}

.save-communityLinks {
    border-top: 1px solid #ccc;
}

.save-success table,
.save-success p {
    margin-top: 15px;
}
.save-success h3 {
    font-size: 14px;
    margin-top: 15px;
    line-height: 1.5;
    padding-bottom: 0;
}
.save-success td {
    vertical-align: top;
}
.save-success td.cell-icon {
    width: 40px;
}
.save-success td.cell-detail {
    padding: 0 10px;
}
.save-success td.community-detail {
    padding-bottom: 15px;
}

.summary-view-on-osm,
.community-name {
    font-size: 14px;
    font-weight: bold;
}
.community-languages {
    margin-top: 5px;
    font-style: italic;
}
.community-languages:only-child {
    margin-top: 0;
}

.community-detail a.hide-toggle,
.community-detail a:visited.hide-toggle {
    font-size: 12px;
    font-weight: normal;
    padding-bottom: 0;
}
.community-detail .hide-toggle svg.icon.pre-text {
    width: 12px;
    height: 15px;
}

.community-events {
    margin-top: 5px;
}

.community-event,
.community-more {
    background-color: #efefef;
    padding: 8px;
    border-radius: 4px;
    margin-bottom: 5px;
}

.community-event-name {
    font-size: 14px;
    font-weight: bold;
}
.community-event-when {
    font-weight: bold;
}

.community-missing {
    padding: 10px;
    text-align: center;
}


/* Splash Modal
------------------------------------------------------- */
.modal-actions .logo-walkthrough,
.modal-actions .logo-features {
    color: #7092ff;
}


/* Shortcuts Modal
------------------------------------------------------- */
.modal-shortcuts {
    width: 90%;
    max-width: 950px;
}

.modal-shortcuts .modal-section:last-child {
    padding-top: 10px;
    min-height: 275px;
}

.modal-shortcuts .tabs-bar {
    text-align: center;
    padding-bottom: 5px;
    font-size: 16px;
    font-weight: bold;
}

.modal-shortcuts .tab {
    display: inline-block;
    padding: 5px 10px;
    margin: 0 5px;
    cursor: pointer;
    color: #666;
}
.modal-shortcuts .tab.active {
    color: #7092ff;
    border-bottom: 2px solid;
}
.modal-shortcuts .tab:hover {
    color: #597be7;
    background-color: #efefef;
}

.modal-shortcuts .shortcut-tab {
    display: flex;
    flex-flow: row wrap;
}

.modal-shortcuts .shortcut-column {
    flex: 1 1 50%;
    width: 50%;
}

.modal-shortcuts .shortcut-tab-tools .shortcut-column {
    flex: 1 1 100%;
    width: 100%;
}

.modal-shortcuts td {
    padding-bottom: 5px;
}

.modal-shortcuts .shortcut-section {
    padding: 20px 0 10px 0;
}

.modal-shortcuts .shortcut-keys {
    padding-right: 10px;
    color: #767676;
    text-align: right;
}
[dir='rtl'] .modal-shortcuts .shortcut-keys {
    padding-right: auto;
    padding-left: 10px;
    text-align: left;
}

.modal-shortcuts .shortcut-keys kbd {
    display: inline-block;
    text-align: center;
    padding: 3px 5px;
    font-size: 11px;
    line-height: 12px;
    min-width: 12px;
    color: #555;
    vertical-align: baseline;
    background-color: #fcfcfc;
    border: solid 1px #ccc;
    margin: 0 2px;
    border-bottom-color: #bbb;
    border-radius: 3px;
    box-shadow: inset 0 -1px 0 #bbb;
}

svg.mouseclick use.left {
    fill: rgba(112, 146, 255, 1);
    color: rgba(112, 146, 255, 0);
}
svg.mouseclick use.right {
    fill: rgba(112, 146, 255, 0);
    color: rgba(112, 146, 255, 1);
}

.modal-shortcuts .shortcut-keys .gesture {
    color: #333;
    padding: 3px;
}


/* Settings Modals
------------------------------------------------------- */
.settings-modal textarea {
    height: 70px;
    width: 100%;
}

.settings-custom-background .instructions-template {
    margin-bottom: 20px;
}

.settings-custom-data .instructions-url {
    margin-bottom: 10px;
}
.settings-custom-data .field-file,
.settings-custom-data .instructions-template {
    margin-bottom: 20px;
}

.note-statusDateRange-list > li {
    height: 60px;
}

/* Save Mode
------------------------------------------------------- */
.mode-save a.user-info {
    display: inline-block;
}

.mode-save .commit-form {
    margin-bottom: 0;
}

.mode-save .user-info img {
    float: left;
}

.mode-save h3 small.count {
    margin-right: 10px;
    text-align: center;
    float: left;
    height: 12px;
    min-width: 12px;
    font-size: 12px;
    line-height: 12px;
    border-radius: 24px;
    padding: 5px;
    background: #7092ff;
    color: #fff;
}

.note-save .field-warning,
.mode-save .field-warning {
    background: #ffb;
    border: 1px solid #ccc;
    border-radius: 4px;
    padding: 10px;
}

.note-save .field-warning:empty,
.mode-save .field-warning:empty {
    display: none;
}

.mode-save .field-warning,
.mode-save .changeset-info,
.mode-save .request-review,
.mode-save .commit-info {
    margin-bottom: 10px;
}

.mode-save .request-review label {
    cursor: pointer;
}

.mode-save .changeset-list {
    border: 1px solid #ccc;
    border-radius: 4px;
    background: #fff;
    margin-bottom: 10px;
}

.mode-save .warning-section {
    background: #ffb;
}

.mode-save .error-section {
    background: #ffa5a5;
}

.mode-save .warning-section .changeset-list button {
    border-left: 1px solid #ccc;
}

.mode-save .changeset-list li {
    position: relative;
    border-top: 1px solid #ccc;
    padding: 5px 10px;
    cursor: pointer;
}

.mode-save .changeset-list li:hover {
    background-color: #ececec;
}

.mode-save .changeset-list .alert {
    opacity: 0.5;
}

.changeset-list li span.count {
    font-size: 10px;
    color: #555;
}

.mode-save .commit-section .changeset-list button {
    border-left: 1px solid #ccc;
}

.changeset-list li span.count:before { content: '('; }

.changeset-list li span.count:after { content: ')'; }

.changeset-list li:first-child { border-top: 0;}


/* Conflict resolution
------------------------------------------------------- */
.conflicts-help {
    padding: 20px;
    background-color: #ffffbb;
    border-bottom: 1px solid #ccc;
}

.conflicts-buttons {
    padding: 20px;
}

.mode-save button.conflicts-button {
    float: left;
}

.conflict-container {
    border-bottom: 1px solid #ccc;
}

.conflict-description {
    padding: 5px 20px;
    display: block;
}

.conflicts-done {
    padding: 20px 20px 0 20px;
}

.conflict-detail-container {
    padding: 10px 20px;
}

.conflict-count {
    padding: 10px 20px;
}

.conflict-choices {
    margin-top: 10px;
}

.conflict-nav-buttons {
    padding: 10px 0 20px 0;
}

.conflict-nav-button {
    height: 30px;
}


/* Notices (Zoom in to Edit)
------------------------------------------------------- */
.notice {
    position: absolute;
    top: 45px;
    left: 0;
    right: 0;
    text-align: center;
}

.notice .zoom-to {
    margin: auto;
    width: 300px;
    height: 70px;
    font-size: 150%;
    border-radius: 8px;
}

.notice .zoom-to:hover {
    background: rgba(0,0,0,0.6);
}

.notice .zoom-to .icon {
    width: 30px;
    height: 30px;
    vertical-align: middle;
    margin-right: 10px;
}
[dir='rtl'] .notice .zoom-to .icon {
    margin-left: 10px;
    margin-right: 0;
}


/* Tooltips
------------------------------------------------------- */
.tooltip {
    position: absolute;
    display: none;
    color: #333;
    font-size: 12px;
    white-space: initial;
}
.tooltip.in {
    opacity: 0.9;
    z-index: 1030;
    height: auto;
    display: block;
}
.tooltip.top {
    margin-top: -20px;
    text-align: center;
}
.tooltip.right {
    margin-left: 20px;
    text-align: left;
}
.tooltip.bottom {
    margin-top: 20px;
    text-align: center;
}
.tooltip.left {
    margin-left: -20px;
    text-align: right;
}

.tooltip-inner {
    display: inline-block;
    border-radius: 3px;
    max-width: 200px;
    min-width: 80px;
    padding: 10px;
    font-weight: normal;
    background-color: #fff;
}

.tail {
    width: 200px;
    height: 400px;
    pointer-events: none;
    opacity: .8;
    margin-top: -200px;
    position: absolute;
    background: transparent;
}
.tail::after {
    content: "";
    position: absolute;
    width: 0;
    height: 0;
    border-color: transparent;
    border-style: solid;
    top: 50%;
    right: -5px;
    margin-top: -5px;
    border-left-color: #fff;
    border-width: 5px 0 5px 5px;
}

.tail div {
    border-radius: 3px;
    padding: 10px;
    background: #fff;
    position: absolute;
    top: 180px;
    left: 0;
    right: 0;
    margin: auto;
}

.left.tail::after {
    content: "";
    position: absolute;
    width: 0;
    height: 0;
    border-color: transparent;
    border-style: solid;
    top: 50%;
    left: -5px;
    margin-top: -5px;
    border-right-color: #fff;
    border-width: 5px 5px 5px 0;
}

.tooltip-arrow {
    position: absolute;
    width: 0;
    height: 0;
    border-color: transparent;
    border-style: solid;
}
.tooltip.top .tooltip-arrow {
    bottom: -5px;
    left: 50%;
    margin-left: -5px;
    border-top-color: #fff;
    border-width: 5px 5px 0;
}
.tooltip.right .tooltip-arrow {
    top: 50%;
    left: -5px;
    margin-top: -5px;
    border-right-color: #fff;
    border-width: 5px 5px 5px 0;
}
.tooltip.left .tooltip-arrow {
    top: 50%;
    right: -5px;
    margin-top: -5px;
    border-left-color: #fff;
    border-width: 5px 0 5px 5px;
}
.tooltip.bottom .tooltip-arrow {
    top: -5px;
    left: 50%;
    margin-left: -5px;
    border-bottom-color: #fff;
    border-width: 0 5px 5px;
}

.tooltip-heading {
    font-weight: bold;
    background: #f6f6f6;
    padding: 10px;
    margin: -10px -10px 10px -10px;
    border-radius: 3px 3px 0 0;
    font-size: 14px;
}

.keyhint-wrap {
    background: #f6f6f6;
    padding: 10px;
    margin: 10px -10px -10px -10px;
    border-radius: 0 0 3px 3px;
}
.tooltip-inner .keyhint {
    font-weight: bold;
    margin-left: 5px;
}

[dir='rtl'] .tooltip-inner .keyhint {
    margin-left: 0;
    margin-right: 5px;
}

<<<<<<< HEAD
/* make tooltips in panels dark */
.settings-modal .tooltip-arrow,
=======
/* dark tooltips for sidebar / panels */
>>>>>>> 59795e41
.map-pane .tooltip.top .tooltip-arrow,
#sidebar .tooltip.top .tooltip-arrow {
    border-top-color: #000;
}
<<<<<<< HEAD

.settings-modal .tooltip-arrow,
=======
>>>>>>> 59795e41
.map-pane .tooltip.bottom .tooltip-arrow,
#sidebar .tooltip.bottom .tooltip-arrow {
    border-bottom-color: #000;
}
<<<<<<< HEAD

.settings-modal .tooltip-arrow,
=======
>>>>>>> 59795e41
.map-pane .tooltip.left .tooltip-arrow,
#sidebar .tooltip.left .tooltip-arrow {
    border-left-color: #000;
}
<<<<<<< HEAD

.settings-modal .tooltip-arrow,
=======
>>>>>>> 59795e41
.map-pane .tooltip.right .tooltip-arrow,
#sidebar .tooltip.right .tooltip-arrow {
    border-right-color: #000;
}
<<<<<<< HEAD

.settings-modal .tooltip-inner,
=======
>>>>>>> 59795e41
.map-pane .tooltip-inner,
.map-pane .tooltip-heading,
.map-pane .keyhint-wrap,
#sidebar .tooltip-inner,
#sidebar .tooltip-heading,
#sidebar .keyhint-wrap {
    background: #000;
    color: #ccc;
}

/* Exceptions for tooltip layouts */

/* commit warning tooltips need to be closer */
.warning-section .tooltip.top {
    margin-top: -5px;
}

/* Uncramp map-control tooltips */
.map-control .tooltip {
    min-width: 160px;
}
.map-control .shortcuts .tooltip {
    max-width: 160px;
}

/* Move over tooltips that are near the edge of screen */
button.sidebar-toggle .tooltip .tooltip-arrow {
    left: 36px;
}
[dir='rtl'] button.sidebar-toggle .tooltip .tooltip-arrow {
    left: auto;
    right: 36px;
}

li:first-of-type .badge .tooltip,
li.hide + li.version .badge .tooltip {
    left: auto !important;
    right: 5px !important;
}
[dir='rtl'] li:first-of-type .badge .tooltip,
[dir='rtl'] li.hide + li.version .badge .tooltip {
    left: 5px !important;
    right: auto !important;
}
li:first-of-type .badge .tooltip .tooltip-arrow,
li.hide + li.version .badge .tooltip .tooltip-arrow {
    right: 15px !important;
    left: auto !important;
}
[dir='rtl'] li:first-of-type .badge .tooltip .tooltip-arrow,
[dir='rtl'] li.hide + li.version .badge .tooltip .tooltip-arrow {
    left: 15px !important;
    right: auto !important;
}


/* Contextual Radial Menu (deprecated)
------------------------------------------------------- */
.radial-menu-tooltip {
    opacity: 0.8;
    display: none;
    position: absolute;
    width: 200px;
}

.radial-menu-background {
    fill: none;
    stroke: black;
    stroke-opacity: 0.5;
}

.radial-menu-item circle {
    fill: #eee;
}

.radial-menu-item circle:active,
.radial-menu-item circle:hover {
    fill: #fff;
}

.radial-menu-item.disabled circle {
    cursor: auto;
    fill: rgba(255,255,255,.5);
}

.radial-menu-item use {
    fill: #222;
    color: #79f;
}

.radial-menu-item.disabled use {
    fill: rgba(32,32,32,.5);
    color: rgba(40,40,40,.5);
}


/* Contextual Edit Menu
------------------------------------------------------- */
.edit-menu-tooltip {
    display: none;
    position: absolute;
    width: 200px;
}

.edit-menu-background {
    fill: #eee;
}

.edit-menu-item rect {
    fill: #eee;
    cursor: default;
}

.edit-menu-item rect:active,
.edit-menu-item rect:hover {
    fill: #ccc;
}

.edit-menu-item.disabled rect {
    cursor: not-allowed;
}
.edit-menu-item.disabled rect:hover {
    cursor: not-allowed;
    fill: #eee;
}

.edit-menu-item use {
    fill: #222;
    color: #79f;
    pointer-events: none;
}
.edit-menu-item.disabled use {
    fill: rgba(32,32,32,.2);
    color: rgba(40,40,40,.2);
}


/* Lasso
------------------------------------------------------- */
.lasso-path {
    fill-opacity: 0.3;
    stroke: #fff;
    stroke-width: 1;
    stroke-opacity: 1;
    stroke-dasharray: 5, 5;
}


/* Scrollbars
 ----------------------------------------------------- */
::-webkit-scrollbar {
    height: 20px;
    overflow: visible;
    width: 10px;
    background: #fff;
    border-left: 1px solid #DDD;
}

::-webkit-scrollbar-track {
    background-clip: padding-box;
    border: solid transparent;
    border-width: 0;
}

::-webkit-scrollbar-thumb {
    background-color: rgba(0,0,0,.2);
    background-clip: padding-box;
    border: solid transparent;
    border-width: 3px 3px 3px 4px;
    border-radius: 6px;
}
::-webkit-scrollbar-track:hover,
::-webkit-scrollbar-track:active {
    background-color: rgba(0,0,0,.05);
}


/* Intro walkthrough
 ----------------------------------------------------- */
.curtain-darkness {
    pointer-events: all;
    fill-opacity: 0.7;
    fill: #222;
    fill-rule: evenodd;
}

.intro-nav-wrap {
    display: flex;
    flex-direction: row;
    position: absolute;
    left: 0;
    right: 0;
    bottom: 30px;
    padding: 10px;
    z-index: 1001;
}

.intro-nav-wrap .intro-nav-wrap-logo {
    flex: 0 0 auto;
    height: 40px;
    width: 40px;
    color: #fff;
    margin: 0px 20px;
    vertical-align: middle;
}

.intro-nav-wrap .joined {
    flex: 1 1 auto;
    display: flex;
    flex-direction: row;
}

.intro-nav-wrap button.chapter {
    flex: 1 1 100%;
    padding: 0px 20px;
}

.intro-nav-wrap button.chapter.next {
    animation-duration: 1s;
    animation-name: pulse;
    animation-iteration-count: infinite;
    animation-direction: alternate;
}
@keyframes pulse {
    from  { background: #7092ff; }
    to    { background: #c6d4ff; }
}

.intro-nav-wrap button.chapter.finished {
    background: #8cd05f;
}

.intro-nav-wrap button.chapter .status {
    display: none;
}

.intro-nav-wrap button.chapter.finished .status {
    display: inline-block;
}

.curtain-tooltip.tooltip.in {
    opacity: 1;
}
.curtain-tooltip.tooltip {
    text-align: left;
}
[dir='rtl'] .curtain-tooltip.tooltip {
    text-align: right;
}

.curtain-tooltip .tooltip-inner {
    font-size: 15px;
    position: relative;
    padding: 20px;
}

.curtain-tooltip .tooltip-inner .button-section,
.curtain-tooltip .tooltip-inner .instruction {
    font-weight: bold;
    display: block;
    border-top: 1px solid #ccc;
    margin-top: 10px;
    margin-left: -20px;
    margin-right: -20px;
    padding: 10px 20px 0 20px;
}

[dir='rtl'] .curtain-tooltip .tooltip-inner .button-section button.col8 {
    float: right;
}

.curtain-tooltip .tooltip-inner .instruction:only-child {
    border: 0;
    padding: 0;
    margin: 0;
}

.curtain-tooltip .tooltip-inner .icon.pre-text {
    vertical-align: text-top;
    margin-right: 0;
    margin-left: 0;
    display: inline-block;
}

.curtain-tooltip.intro-points-describe ,
.curtain-tooltip.intro-lines-name_road {
    top: 133px !important;
}

.tooltip-illustration {
    height: 80px;
    width: 200px;
    margin-left: -20px;
    margin-top: -10px;
}
[dir='rtl'] .tooltip-illustration {
    margin-left: auto;
    margin-right: -20px;
}

.curtain-tooltip.intro-mouse {
    -moz-user-select: none;
    -webkit-user-select: none;
    -ms-user-select: none;
    user-select: none;
}

.curtain-tooltip.intro-mouse .counter {
    position: absolute;
    display: block;
    top: 50px;
    width: 100%;
    text-align: center;
    font-weight: bold;
    font-size: 14px;
    z-index: 1003;
}

.curtain-tooltip.intro-mouse .tooltip-illustration use {
    fill: rgba(112, 146, 255, 0);
    color: rgba(112, 146, 255, 0);
}
.curtain-tooltip.intro-mouse.leftclick .tooltip-illustration use {
    fill: rgba(112, 146, 255, 1);
}
.curtain-tooltip.intro-mouse.rightclick .tooltip-illustration use {
    color: rgba(112, 146, 255, 1);
}

.huge-modal-button {
    width: 100%;
    height: auto;
    padding: 20px;
}

.huge-modal-button .illustration {
    height: 100px;
    width: 100px;
    color: #7092ff;
}<|MERGE_RESOLUTION|>--- conflicted
+++ resolved
@@ -4501,48 +4501,33 @@
     margin-right: 5px;
 }
 
-<<<<<<< HEAD
 /* make tooltips in panels dark */
 .settings-modal .tooltip-arrow,
-=======
 /* dark tooltips for sidebar / panels */
->>>>>>> 59795e41
 .map-pane .tooltip.top .tooltip-arrow,
 #sidebar .tooltip.top .tooltip-arrow {
     border-top-color: #000;
 }
-<<<<<<< HEAD
 
 .settings-modal .tooltip-arrow,
-=======
->>>>>>> 59795e41
 .map-pane .tooltip.bottom .tooltip-arrow,
 #sidebar .tooltip.bottom .tooltip-arrow {
     border-bottom-color: #000;
 }
-<<<<<<< HEAD
 
 .settings-modal .tooltip-arrow,
-=======
->>>>>>> 59795e41
 .map-pane .tooltip.left .tooltip-arrow,
 #sidebar .tooltip.left .tooltip-arrow {
     border-left-color: #000;
 }
-<<<<<<< HEAD
 
 .settings-modal .tooltip-arrow,
-=======
->>>>>>> 59795e41
 .map-pane .tooltip.right .tooltip-arrow,
 #sidebar .tooltip.right .tooltip-arrow {
     border-right-color: #000;
 }
-<<<<<<< HEAD
 
 .settings-modal .tooltip-inner,
-=======
->>>>>>> 59795e41
 .map-pane .tooltip-inner,
 .map-pane .tooltip-heading,
 .map-pane .keyhint-wrap,
