/* Basics
------------------------------------------------------- */
/*
  Opera misbehaves when the window is resized vertically unless 100% width + height are
  applied to both html and body. https://gist.github.com/jfirebaugh/bd225bcfdd3a633850c4
*/
html, body {
    width: 100%;
    height: 100%;
}

body {
    font: normal 12px/1.6667 "-apple-system", BlinkMacSystemFont,
        "Segoe UI", "Roboto", "Oxygen", "Ubuntu", "Cantarell",
        "Fira Sans", "Droid Sans", "Helvetica Neue", "Arial",
        sans-serif;
    margin: 0;
    padding: 0;
    color: #333;
    overflow: hidden;
    -ms-user-select: none;
    -ms-content-zooming: none;
}

.unsupported {
    text-align: center;
    vertical-align: middle;
    padding-top: 100px;
    font-size: 15px;
}

.id-container {
    height: 100%;
    width: 100%;
}

#content {
    position: relative;
    overflow: hidden;
    height: 100%;
}

#content.active #map {
    -webkit-filter: none !important;
    filter: none !important;
    -webkit-duration: 200ms;
    transition-duration: 200ms;
}

#content.inactive #map {
    -webkit-filter: grayscale(80%) brightness(80%);
    filter: grayscale(80%) brightness(80%);
    -webkit-duration: 200ms;
    transition-duration: 200ms;
}

#defs {
    /* Can't be display: none or the clippaths are ignored. */
    position: absolute;
    width: 0;
    height: 0;
}

div, textarea, label, input, form, span, ul, li, ol, a, button, h1, h2, h3, h4, h5, p, img {
    -moz-box-sizing: border-box;
    -webkit-box-sizing: border-box;
    box-sizing: border-box;
}

a, button, input, textarea {
    -webkit-tap-highlight-color: rgba(0,0,0,0);
    -webkit-touch-callout: none;
}

ul li {
    list-style: none;
}

a,
button {
    cursor: pointer;
}

h2 {
    font-size: 25px;
    line-height: 1.25;
    font-weight: bold;
    margin-bottom: 20px;
}

h3:last-child,
h2:last-child,
h4:last-child { margin-bottom: 0;}

h3 {
    font-size: 16px;
    line-height: 1.25;
    font-weight: bold;
    margin-bottom: 10px;
}
h4, h5 {
    font-size: 12px;
    font-weight: bold;
    padding-bottom: 10px;
}

:focus {
    outline-color: transparent;
    outline-style: none;
}

::placeholder { /* Chrome, Firefox, Opera, Safari 10.1+ */
    color: #aaa;
    opacity: 1; /* Firefox */
}
:-ms-input-placeholder { /* Internet Explorer 10-11 */
    color: #aaa;
}
::-ms-input-placeholder { /* Microsoft Edge */
    color: #aaa;
}

p {
    font-size: 12px;
    margin: 0;
    padding: 0;
}
p:last-child {
    padding-bottom: 0;
}
em {
    font-style: italic;
}
strong {
    font-weight: bold;
}
a:visited, a {
    color: #7092ff;
}
a:hover {
    color: #597be7;
}
kbd {
    display: inline-block;
    text-align: center;
    padding: 3px 5px;
    font-size: 11px;
    line-height: 12px;
    min-width: 12px;
    vertical-align: baseline;
    color: #333;
    background-color: #fcfcfc;
    border: solid 1px #ccc;
    margin: 0 2px;
    border-bottom-color: #bbb;
    border-radius: 3px;
    box-shadow: inset 0 -1px 0 #bbb;
}

/* Forms
------------------------------------------------------- */
textarea  {
    resize: vertical;
    font:normal 12px/20px "-apple-system", BlinkMacSystemFont,
        "Segoe UI", "Roboto", "Oxygen", "Ubuntu", "Cantarell",
        "Fira Sans", "Droid Sans", "Helvetica Neue", "Arial",
        sans-serif;
}

textarea,
input[type=text],
input[type=search],
input[type=number],
input[type=url],
input[type=tel],
input[type=email] {
    background-color: #fff;
    color: #333;
    border: 1px solid #ccc;
    padding: 5px 20px 5px 10px;
    height: 30px;
    border-radius: 4px;
    text-overflow: ellipsis;
}
[dir='rtl'] textarea,
[dir='rtl'] input[type=text],
[dir='rtl'] input[type=search],
[dir='rtl'] input[type=number],
[dir='rtl'] input[type=url],
[dir='rtl'] input[type=tel],
[dir='rtl'] input[type=email] {
    padding: 5px 10px 5px 20px;
}

textarea:focus,
input:focus {
    background-color: #f1f1f1;
}

textarea.disabled,
input.disabled {
    color: #777;
    background-color: #eee;
    cursor: not-allowed;
}

input[type="checkbox"],
input[type="radio"] {
    float: left;
    width: 14px;
    height: 14px;
    margin-right: 5px;
    margin-top: 3px;
    cursor: pointer;
}
[dir='rtl'] input[type="checkbox"],
[dir='rtl'] input[type="radio"] {
    float: right;
    margin-left: 5px;
    margin-right: 0;
}

/* tables */
table {
    background-color: #fff;
    border-collapse: collapse;
    width: 100%;
    border-spacing: 0;
}
table th {
    text-align: left;
}
table.tags, table.tags td, table.tags th {
    border: 1px solid #ccc;
    padding: 4px;
}

::-ms-clear {
   display: none;
}

/* Grid
------------------------------------------------------- */
.col6  { float: left; width: 50.0000%; max-width: 600px; }
.col12 { float: left; width: 100.0000%; }


/* Utility Classes
------------------------------------------------------- */
.fillL {
    background: #fff;
    color: #333;
}
.fillL2 {
    background: #f6f6f6;
    color: #333;
}
.fillL3 {
    background: #ececec;
    color: #333;
}
.fillD {
    background: rgba(0,0,0,.5);
    color: #fff;
    /*
    -webkit-backdrop-filter: blur(2.5px);
    backdrop-filter: blur(2.5px);
    */
}
.fillD2 {
    background: rgba(0,0,0,.75);
    color: #fff;
    /*
    -webkit-backdrop-filter: blur(2.5px);
    backdrop-filter: blur(2.5px);
    */
}

.fl { float: left;}
.fr { float: right;}
.al { left: 0; }
.ar { right: 0; }

input.hide,
textarea.hide,
div.hide,
form.hide,
button.hide,
a.hide,
ul.hide,
li.hide {
    display: none !important;
}

.deemphasize {
    color: #a9a9a9;
}
.content {
    box-shadow: 0 0 30px 0 rgba(0, 0, 0, 0.25);
}
.loading {
    background: url(img/loader_bg.gif);
    background-size: 5px 5px;
}


/* Buttons
------------------------------------------------------- */
button {
    text-align: center;
    line-height: 20px;
    border: 0;
    background: #fff;
    font-weight: bold;
    color: #333;
    font-size: 12px;
    display: inline-block;
    height: 40px;
    border-radius: 4px;
}

button:focus,
button:hover {
    background-color: #ececec;
}
button.active {
    background: #7092ff;
}
button.primary {
    color: #fff;
    background: #7092ff;
}
button.secondary {
    color: #7092ff;
    background: transparent;
    border: 1px solid #7092ff;
}
button.primary:hover,
button.secondary:hover {
    background: #88a4ff;
}
button.primary:active,
button.secondary:active {
    background: #597be7;
}
button.secondary:hover {
    color: #fff;
}
button.destructive {
    background: #d32232;
    color: #fff;
}
button.disabled {
    background-color: rgba(255,255,255,.25);
    color: rgba(0,0,0,.4);
    cursor: not-allowed;
}

.joined > * {
    border-radius: 0;
    border-right: 1px solid rgba(0,0,0,.5);
}
[dir='rtl'] .joined > * {
    border-left: 1px solid rgba(0,0,0,.5);
    border-right: none;
}

.fillL .joined > * {
    border-right: 1px solid #fff;
}
.joined > *:first-child {
    border-radius: 4px 0 0 4px;
}
[dir='rtl'] .joined > *:first-child {
    border-radius: 0 4px 4px 0;
}
.joined > *:last-child {
    border-right-width: 0;
    border-radius: 0 4px 4px 0;
}
[dir='rtl'] .joined > *.bar-button:last-child {
    border-radius: 4px 0 0 4px;
}


/* Action buttons */
button.action {
    background: #7092ff;
    color: #fff;
}
button.action:focus,
button.action:hover {
    background: #597be7;
}
button.secondary-action {
    background: #ececec;
}
button.secondary-action:focus,
button.secondary-action:hover {
    background: #cccccc;
}

button.action.disabled,
button.action.disabled:hover,
button[disabled].action,
button[disabled].action:hover {
    background: #cccccc;
    color: #888;
    cursor: not-allowed;
}


/* Icons
------------------------------------------------------- */
.icon {
    vertical-align: top;
    width: 20px;
    height: 20px;
}
.icon-30 {
    width: 30px;
    height: 30px;
}

.icon.inline {
    vertical-align: text-top;
    width: 1.2em;
    height: 1.2em;
    margin: 0px 3px;
}

.icon.pre-text {
    margin-right: 5px;
}
[dir='rtl'] .icon.pre-text {
    margin-left: 5px;
    margin-right: 0;
}

.icon.pre-text.user-icon {
    margin-left: 5px;
    margin-right: 5px;
}

.icon.light {
    color: #fff;
}
.icon.created {
    color: #00ca07;
}
.icon.modified {
    color: #666;
}
.icon.deleted {
    color: #ea0000;
}

.user-icon {
    max-height: 20px;
    max-width: 20px;
    height: auto;
    width: auto;
    border-radius: 3px;
}

.icon-annotation {
    color: #333;
}

.notification-badge {
    display: block;
    position: absolute;
    width: 10px;
    height: 10px;
    right: 7px;
    top: 9px;
}

.notification-badge.hide {
    display: none;
}


/* Toolbar / Persistent UI Elements
------------------------------------------------------- */
#bar-wrap {
    position: absolute;
    left: 0;
    top: 0;
    right: 0;
    z-index: 101;
}
#bar {
    display: flex;
    flex-flow: row nowrap;
    justify-content: space-between;
    padding: 0;
    overflow-x: auto;
    overflow-y: hidden;
    height: 100%;
    width: 100%;

    /* hide scrollbar but allow scrolling */
    scrollbar-width: none; /* Firefox */
    -ms-overflow-style: none; /* IE, Edge */
}
#bar::-webkit-scrollbar {
    display: none; /* Chrome, Safari, Opera */
}
#bar .toolbar-item {
    display: flex;
    flex: 0 1 auto;
    flex-flow: column wrap;
    justify-content: center;
    padding-top: 10px;
}
#bar .toolbar-item .item-content {
    display: flex;
    flex: 0 1 auto;
    flex-flow: row nowrap;
    justify-content: center;
    height: 40px;
    width: auto;
    margin: 0 5px;
}
[dir='ltr'] #bar .toolbar-item:last-child .item-content,
[dir='rtl'] #bar .toolbar-item:first-child .item-content {
    margin-right: 10px;
}
[dir='ltr'] #bar .toolbar-item:first-child .item-content,
[dir='rtl'] #bar .toolbar-item:last-child .item-content {
    margin-left: 10px;
}
#bar .toolbar-item .item-label {
    text-align: center;
    font-size: 11px;
    white-space: nowrap;
    margin: 1px 2px 2px 2px;
}
#bar .toolbar-item.spacer-half {
    width: 50%;
}
#bar .toolbar-item.spacer {
    width: 100%;
    flex-grow: 2;
}
#bar .toolbar-item:first-child {
    justify-content: flex-start;
}
#bar .toolbar-item:last-child {
    justify-content: flex-end;
}
#bar .toolbar-item:empty:not(.spacer):not(.spacer-half) {
    display: none;
}
button.bar-button {
    flex: 0 0 auto;
    flex-flow: row nowrap;
    align-items: center;
    padding: 0 10px;
    min-width: 30px;
    white-space: nowrap;
    display: flex;
}
.toolbar-item button.bar-button.wide {
    padding: 0 15px;
}
#bar .drag-placeholder {
    width: 41px;
    height: 40px;
    visibility: hidden;
}
button.bar-button .icon {
    flex: 0 0 auto;
}
button.bar-button .label {
    flex: 0 1 auto;
    padding: 0 5px;
}
.toolbar-item button.bar-button .disclosure-icon {
    width: 18px;
    color: rgba(0, 0, 0, 0.5);
}
[dir='ltr'] .toolbar-item .disclosure-icon {
    margin-left: 6px;
    margin-right: -2px;
}
[dir='rtl'] .toolbar-item .disclosure-icon {
    margin-left: -2px;
    margin-right: 6px;
}
[dir='ltr'] .toolbar-item.add-feature .disclosure-icon {
    margin-left: 4px;
}
[dir='rtl'] .toolbar-item.add-feature .disclosure-icon {
    margin-right: 4px;
}

button.bar-button.dragging {
    opacity: 0.75;
    z-index: 200;
}
.toolbar-item.disclosing button.bar-button.active .tooltip,
button.bar-button.dragging .tooltip {
    display: none;
}
button.bar-button.dragging.removing {
    cursor: url(img/cursor-select-remove.png), pointer;
}

button.save .count {
    display: inline-block;
    min-width: 32px;
    text-align: center;
}

.help-wrap svg.icon.pre-text.add-note,
button.add-note svg.icon {
    height: 15px;
    width: 15px;
    color: rgba(0,0,0,0.25);
    stroke: #333;
    stroke-width: 60px;
    margin-top: 3px;
}
button.add-note svg.icon {
    margin-left: unset;
    margin-right: 4px;
}
[dir='rtl'] button.add-note svg.icon {
    margin-left: 4px;
    margin-right: unset;
}
.help-wrap svg.icon.pre-text.add-note {
    margin-left: 3px;
    margin-right: 3px;
}

.spinner {
    opacity: .5;
    position: absolute;
    right: 4px;
    bottom: 26px;
}
.spinner img {
    height: 20px;
    width: 20px;
    background: transparent;
    border-radius: 100%;
}
[dir='rtl'] .spinner img {
    -moz-transform: scaleX(-1);
    -o-transform: scaleX(-1);
    -webkit-transform: scaleX(-1);
    transform: scaleX(-1);
    filter: FlipH;
    -ms-filter: "FlipH";
}

[dir='ltr'] .undo-redo button:first-of-type {
    margin-right: 1px;
}
[dir='rtl'] .undo-redo button:first-of-type {
    margin-left: 1px;
}


/* Popovers
------------------------------------------------------- */
.popover {
    position: absolute;
    display: none;
}
.popover.in {
    z-index: 5000;
    height: auto;
    display: block;
}
.popover.top {
    margin-top: -4px;
}
.popover.right {
    margin-left: 4px;
}
.popover.bottom {
    margin-top: 4px;
}
.popover.left {
    margin-left: -4px;
}
.popover.arrowed.top {
    margin-top: -10px;
}
.popover.arrowed.right {
    margin-left: 10px;
}
.popover.arrowed.bottom {
    margin-top: 10px;
}
.popover.arrowed.left {
    margin-left: -10px;
}

.popover-inner {
    border-radius: inherit;
    display: flex;
    flex-direction: column;
    min-height: 0;
}

.tail {
    width: 200px;
    height: 400px;
    pointer-events: none;
    opacity: .8;
    margin-top: -200px;
    position: absolute;
    background: transparent;
}
.tail::after {
    content: "";
    position: absolute;
    width: 0;
    height: 0;
    border-color: transparent;
    border-style: solid;
    top: 50%;
    right: -5px;
    margin-top: -5px;
    border-left-color: #fff;
    border-width: 5px 0 5px 5px;
}

.tail div {
    border-radius: 3px;
    padding: 10px;
    background: #fff;
    position: absolute;
    top: 180px;
    left: 0;
    right: 0;
    margin: auto;
}

.left.tail::after {
    content: "";
    position: absolute;
    width: 0;
    height: 0;
    border-color: transparent;
    border-style: solid;
    top: 50%;
    left: -5px;
    margin-top: -5px;
    border-right-color: #fff;
    border-width: 5px 5px 5px 0;
}
.popover-arrow {
    position: absolute;
    width: 0;
    height: 0;
    border-color: transparent;
    border-style: solid;
}
.popover.top .popover-arrow {
    bottom: -5px;
    left: 50%;
    margin-left: -5px;
    border-top-color: #fff;
    border-width: 5px 5px 0;
}
.popover.right .popover-arrow {
    top: 50%;
    left: -5px;
    margin-top: -5px;
    border-right-color: #fff;
    border-width: 5px 5px 5px 0;
}
.popover.left .popover-arrow {
    top: 50%;
    right: -5px;
    margin-top: -5px;
    border-left-color: #fff;
    border-width: 5px 0 5px 5px;
}
.popover.bottom .popover-arrow {
    top: -5px;
    left: 50%;
    margin-left: -5px;
    border-bottom-color: #fff;
    border-width: 0 5px 5px;
}
.popover:not(.arrowed) > .popover-arrow {
    display: none;
}


/* Tooltips
------------------------------------------------------- */
.tooltip {
    color: #333;
    font-size: 12px;
    white-space: initial;
}
.tooltip:not(.curtain-tooltip) {
    pointer-events: none;
}
.tooltip.in {
    opacity: 0.95;
}
.bar-button .tooltip.arrowed.bottom {
    margin-top: 20px;
}
.tooltip.top {
    text-align: center;
}
.tooltip.right {
    text-align: left;
}
.tooltip.bottom {
    text-align: center;
}
.tooltip.left {
    text-align: right;
}
.tooltip .popover-inner {
    border-radius: 4px;
    max-width: 200px;
    min-width: 80px;
    padding: 10px;
    font-weight: normal;
    background-color: #fff;
    overflow: hidden;
}
.tooltip-heading {
    font-weight: bold;
    background: #f6f6f6;
    padding: 10px;
    margin: -10px -10px 10px -10px;
    border-radius: 3px 3px 0 0;
    font-size: 14px;
}

.keyhint-wrap {
    background: #f6f6f6;
    padding: 10px;
    margin: -10px -10px -10px -10px;
    border-radius: 0 0 3px 3px;
}
.popover-inner .tooltip-text {
    margin-bottom: 20px;
}
.popover-inner .shortcut {
    font-weight: bold;
    margin-left: 5px;
}

[dir='rtl'] .popover-inner .shortcut {
    margin-left: 0;
    margin-right: 5px;
}

/* dark tooltips for sidebar / panels */
.tooltip.dark.top .popover-arrow,
.map-pane .tooltip.top .popover-arrow {
    border-top-color: #000;
}
.tooltip.dark.bottom .popover-arrow,
.map-pane .tooltip.bottom .popover-arrow {
    border-bottom-color: #000;
}
.tooltip.dark.left .popover-arrow,
.map-pane .tooltip.left .popover-arrow {
    border-left-color: #000;
}
.tooltip.dark.right .popover-arrow,
.map-pane .tooltip.right .popover-arrow {
    border-right-color: #000;
}
.tooltip.dark .popover-inner,
.tooltip.dark .tooltip-heading,
.tooltip.dark .keyhint-wrap,
.map-pane .popover-inner,
.map-pane .tooltip-heading,
.map-pane .keyhint-wrap {
    background: #000;
    color: #ccc;
}
.tooltip.dark kbd,
.map-pane .tooltip kbd {
    background-color: #666;
    border: solid 1px #444;
    border-bottom-color: #333;
    box-shadow: inset 0 -1px 0 #333;
    color: #eee;
}

/* Exceptions for tooltip layouts */

/* commit warning tooltips need to be closer */
.warning-section .tooltip.top {
    margin-top: -5px;
}

li:first-of-type .badge .tooltip,
li.hide + li.version .badge .tooltip {
    left: auto !important;
    right: 5px !important;
}
[dir='rtl'] li:first-of-type .badge .tooltip,
[dir='rtl'] li.hide + li.version .badge .tooltip {
    left: 5px !important;
    right: auto !important;
}
li:first-of-type .badge .tooltip .popover-arrow,
li.hide + li.version .badge .tooltip .popover-arrow {
    right: 15px !important;
    left: auto !important;
}
[dir='rtl'] li:first-of-type .badge .tooltip .popover-arrow,
[dir='rtl'] li.hide + li.version .badge .tooltip .popover-arrow {
    left: 15px !important;
    right: auto !important;
}


/* Poplist
------------------------------------------------------- */
.poplist {
    border: 0.5px solid #DCDCDC;
    border-radius: 6px;
    max-height: 600px;
    min-width: 160px;
    max-width: 325px;
    flex-direction: column;
    -webkit-box-shadow: 0px 0px 3px 0px rgba(0,0,0,0.29);
    -moz-box-shadow: 0px 0px 3px 0px rgba(0,0,0,0.29);
    box-shadow: 0px 0px 3px 0px rgba(0,0,0,0.29);
}
.poplist.in {
    display: flex;
}

.poplist input[type='search'] {
    position: relative;
    width: 100%;
    height: 100%;
    border: none;
    font-size: 14px;
    text-indent: 25px;
    padding: 5px 10px;
    border-top-left-radius: 6px;
    border-top-right-radius: 6px;
}
.poplist input[type='search'],
.poplist input[type='search']:focus {
    background: #f6f6f6;
}
.poplist .search-icon {
    color: #333;
    display: block;
    position: absolute;
    left: 10px;
    top: 10px;
    pointer-events: none;
}
[dir='rtl'] .poplist .search-icon {
    left: auto;
    right: 10px;
}
.poplist .poplist-content {
    overflow-y: auto;
    max-height: 60vh;
}
.poplist-content:first-child {
    border-top-left-radius: inherit;
    border-top-right-radius: inherit;
}
.poplist-content:last-child {
    border-bottom-left-radius: inherit;
    border-bottom-right-radius: inherit;
}
/* ensure corners are rounded in Chrome
.poplist .poplist-content {
    -webkit-mask-image: url(data:image/png;base64,iVBORw0KGgoAAAANSUhEUgAAAAEAAAABCAIAAACQd1PeAAAAGXRFWHRTb2Z0d2FyZQBBZG9iZSBJbWFnZVJlYWR5ccllPAAAAA5JREFUeNpiYGBgAAgwAAAEAAGbA+oJAAAAAElFTkSuQmCC);
}
 */
.poplist::-webkit-scrollbar {
    /* don't overlap rounded corners */
    background: transparent;
}
.poplist .list {
    height: 100%;
}
.poplist .list-item > .row {
    display: flex;
    position: relative;
    padding: 2px;
    min-height: 40px;
    align-items: center;
}
.poplist .list-item:not(:last-of-type) .row,
.poplist .subsection.subitems .list-item .row {
    border-bottom: 1px solid #DCDCDC;
}
.poplist .list-item .item-icon {
    flex: 0 0 auto;
    position: relative;
    padding: 0 8px;
}
.poplist .list-item .item-icon.icon-30 {
    padding: 0 3px;
}
.poplist .list-item .label {
    font-weight: bold;
    font-size: 12px;
    padding-left: 2px;
    top: 0;
    bottom: 0;
    position: relative;
    display: flex;
    align-items: center;
    line-height: 1.3em;
    width: 100%;
}
.poplist .list-item .label .namepart:nth-child(2) {
    font-weight: normal;
}
.poplist .list-item.disabled .preset-icon-container,
.poplist .list-item.disabled .label {
    opacity: 0.55;
}
[dir='ltr'] .poplist .list-item .label .icon.inline {
    margin-left: 0;
}
[dir='rtl'] .poplist .list-item .label .icon.inline {
    margin-right: 0;
}
.poplist .list-item .row > *:not(button) {
    pointer-events: none;
}
.poplist .list-item button.choose {
    position: absolute;
    border-radius: 0;
    height: 100%;
    width: 100%;
    top: 0;
    left: 0;
}
.poplist .list-item button.choose:hover,
.poplist .list-item button.choose:focus {
    background: #fff;
}
.poplist .list-item.focused:not(.disabled) button.choose {
    background: #e8ebff;
}
.poplist .list-item button.choose.disabled {
    background-color: #ececec;
}
.poplist .subsection .list-item button.choose {
    opacity: 0.85;
}
.poplist .list-item .accessory {
    position: relative;
    flex: 0 0 auto;
    color: #808080;
    background: transparent;
    padding-right: 3px;
    padding-left: 3px;
}
.poplist .list-item button.accessory:hover {
    color: #666;
}
.poplist .list-item .checkmark {
    color: #7092ff;
    padding: 0 3px;
}
.poplist .subsection {
    background-color: #CBCBCB;
    display: flex;
    flex-direction: column;
}
[dir='ltr'] .poplist .subitems {
    padding-left: 6px;
}
[dir='rtl'] .poplist .subitems {
    padding-right: 6px;
}


/* Preset browser
------------------------------------------------------- */
.preset-browser.poplist {
    min-width: 300px;
}
.assistant .preset-browser.poplist {
    top: 84px;
    max-height: 300px
}
.assistant .preset-browser.poplist .poplist-content {
    max-height: 30vh;
}
[dir='ltr'] .assistant .preset-browser.poplist {
    left: 20px;
}
[dir='rtl'] .assistant .preset-browser.poplist {
    right: 20px;
}
.preset-browser .poplist-header {
    height: 40px;
    border-bottom: 2px solid #DCDCDC;
    flex: 0 0 auto;
}
.preset-browser .poplist-footer {
    padding: 5px 10px 5px 10px;
    background: #f6f6f6;
    border-top: 1px solid #DCDCDC;
    flex: 0 0 auto;
    display: flex;
    border-bottom-left-radius: 6px;
    border-bottom-right-radius: 6px;
}
.preset-browser .poplist-footer .message {
    color: #666666;
    flex-grow: 1;
}
.preset-browser .poplist-footer button.filter {
    height: 20px;
    background: transparent;
    color: #666;
}
.preset-browser .poplist-footer button.filter.active {
    color: #7092ff;
}
.preset-browser .poplist-footer button.filter:hover {
    color: #333;
}
.preset-browser .poplist-footer button.filter.active:hover {
    color: #597be7;
}
.preset-browser .subsection .tag-reference-body {
    background: rgba(255, 255, 255, 0.85);
    padding: 10px;
}
.preset-browser .list-item button.tag-reference-open path {
    fill: #000;
}
.preset-browser .subsection > .tag-reference-body  {
    border-bottom: 1px solid #DCDCDC;
}

/* Add a preset mode buttons
------------------------------------------------------- */

button.bar-button.add-preset {
    border-radius: 4px;
}
[dir='ltr'] button.bar-button.add-preset {
    margin-left: 1px;
}
[dir='rtl'] button.bar-button.add-preset {
    margin-right: 1px;
}
[dir='ltr'] button.bar-button.add-preset.first-recent {
    margin-left: 10px;
}
[dir='rtl'] button.bar-button.add-preset.first-recent {
    margin-right: 10px;
}
button.bar-button.add-preset {
    padding: 0;
}
button.add-preset.disabled .preset-icon-container {
    opacity: 0.5;
}
/* Header for modals / panes
------------------------------------------------------- */
.header {
    border-bottom: 1px solid #ccc;
    height: 60px;
    position: relative;
    flex: 0 0 auto;
}

.header h3 {
    text-align: center;
    margin-bottom: 0;
    white-space: nowrap;
    text-overflow: ellipsis;
    overflow: hidden;
    padding: 20px;
}
.preset-list-button .label-inner .namepart:nth-child(2) {
    font-weight: normal;
}

.header button,
.modal > button {
    border-radius: 0;
    width: 40px;
    text-align: center;
    overflow: hidden;
}

.header button {
    position: relative;
    height: 100%;
}

.field-help-title button.close {
    position: absolute;
    right: 0;
    top: 0;
}
[dir='rtl'] .field-help-title button.close {
    left: 0;
    right: auto;
}

.preset-choose {
    font-size: 16px;
    line-height: 1.25;
    font-weight: bold;
}

.modal > button {
    position: absolute;
    right: 0;
    top: 0;
    height: 59px;
    z-index: 50;
}
[dir='rtl'] .modal > button {
    left: 0;
    right: unset;
}

.header-container {
    display: flex;
    justify-content: space-between;
}

.header-block-outer {
    width: 20%;
}

.header-block-close {
    display: flex;
    justify-content: flex-end;
}

/* Hide/Toggle collapsable sections (aka Disclosure)
------------------------------------------------------- */
.hide-toggle .icon.pre-text {
    vertical-align: text-top;
    width: 16px;
    height: 16px;
    margin-left: -3px;
}
[dir='rtl'] .hide-toggle .icon.pre-text {
    margin-left: 0;
    margin-right: -3px;
}

a:visited.hide-toggle,
a.hide-toggle {
    display: inline-block;
    font-size: 14px;
    font-weight: bold;
    padding-bottom: 5px;
}


/* Over Map
------------------------------------------------------- */
.over-map {
    position: absolute;
    left: 0;
    right: 0;
    top: 71px;
    bottom: 30px;
    pointer-events: none;
    display: flex;
    flex-direction: row-reverse;
    align-items: flex-end;
}
.over-map > * {
    pointer-events: auto;
}

/* Assistant
------------------------------------------------------- */
.assistant-wrap {
    position: relative;
    height: 100%;
    padding: 10px;
    flex: 0 0 auto;
    pointer-events: none;
    display: flex;
    flex-direction: column;
    max-width: 100%;
}
.assistant-wrap > * {
    pointer-events: auto;
}
.assistant {
    flex: 0 0 auto;
    border-radius: 4px;
    display: flex;
    flex-direction: column;
    margin-bottom: 10px;
    max-width: 100%;
    max-height: 100%;
    position: relative;

    background: rgba(45, 41, 41, 0.90);
    color: #fff;

    -webkit-box-shadow: 0px 0px 6px 0px rgba(0,0,0,0.5);
    -moz-box-shadow: 0px 0px 6px 0px rgba(0,0,0,0.5);
    box-shadow: 0px 0px 6px 0px rgba(0,0,0,0.5);

    -webkit-backdrop-filter: blur(2.5px);
    backdrop-filter: blur(2.5px);
    /*
    -webkit-transition: background 100ms;
    -moz-transition: background 100ms;
    -o-transition: background 100ms;
    transition: background 100ms;
    */
}
.assistant.light:not(.body-collapsed) {
    background: rgba(246, 246, 246, 0.98);
    color: #333;
}
.assistant .sep-top {
    border-top: 1px solid rgba(127, 127, 127, 0.5);
}
.assistant .assistant-row {
    display: flex;
    flex: 0 0 auto;
}
.assistant.body-collapsed.minimal {
    width: auto !important;
    max-width: 350px;
}
.assistant:not(.minimal) {
    min-width: 250px;
}
.assistant > .resizer-x {
    position: absolute;
    top: 0;
    right: -6px;
    height: 100%;
    width: 6px;
    cursor: col-resize;
}
[dir='rtl'] .assistant > .resizer-x {
    right: auto;
    left: -6px;
}
.assistant.body-collapsed > .resizer-x {
    display: none;
}

/* assistant header */
.assistant .assistant-header {
    flex: 0 0 auto;
    border-top-left-radius: inherit;
    border-top-right-radius: inherit;
}
.assistant.light:not(.body-collapsed) .assistant-header {
    background: #fff;
}
.assistant.collapsible .assistant-header {
    cursor: pointer;
}
.assistant.collapsible .assistant-header * {
    /* disable text selection caused by double clicking */
    pointer-events: none;
    -webkit-touch-callout: none; /* iOS Safari */
    -webkit-user-select: none; /* Safari */
    -khtml-user-select: none; /* Konqueror HTML */
    -moz-user-select: none; /* Firefox */
    -ms-user-select: none; /* Internet Explorer/Edge */
    user-select: none; /* Non-prefixed version, currently */
}
.assistant .icon-col {
    flex: 0 0 auto;
    padding: 10px;
    min-width: 50px;
}
.assistant .icon-col > .icon {
    width: 30px;
    height: 30px;
}
.assistant .icon-col > .preset-icon-container {
    margin: -5px;
}
.assistant .main-col {
    flex: 1 1 auto;
    padding-top: 10px;
    padding-bottom: 12px;
}
[dir='ltr'] .assistant .main-col {
    padding-right: 10px;
}
[dir='rtl'] .assistant .main-col {
    padding-left: 10px;
}
.assistant .mode-label {
    opacity: 0.8;
    text-transform: uppercase;
    letter-spacing: 0.7px;
    font-size: 10px;
    font-weight: bold;
    line-height: 1em;
    margin-bottom: 3px;
}
.assistant .subject-title {
    font-size: 14px;
    font-weight: bold;
    line-height: normal;
    display: flex;
}
.assistant .subject-title span {
    flex: 1 1 auto;
}
.assistant .subject-title .controls {
    flex: 0 0 auto;
    margin-top: -3px;
    margin-bottom: -10px
}
.assistant .subject-title .controls button {
    color: #999;
    background: transparent;
    border-radius: 100%;
    height: 30px;
    width: 30px;
}
.assistant .subject-title .controls button:hover {
    color: #666;
    background: rgba(0, 0, 0, 0.1);
}
.assistant .control-col {
    flex: 0 0 auto;
}
.assistant .control-col button {
    background: transparent;
    color: #808080;
    height: 100%;
    width: 40px;
}
.assistant .assistant-header .header-body {
    margin-top: 8px;
}
.assistant .assistant-header .header-body:empty {
    display: none;
}

/* assistant body */
.assistant .assistant-body {
    display: flex;
    flex-direction: column;
    position: relative;
    border-bottom-right-radius: inherit;
    border-bottom-left-radius: inherit;
    min-height: 0px; /* needed for scroll in flexbox in Firefox */
}
.assistant.body-collapsed .assistant-body {
    display: none;
}
.assistant .assistant-body .feature-list-pane {
    padding: 0px 15px 10px 15px;
}
.assistant .body-text {
    font-size: 12px;
    opacity: 0.8;
    line-height: 1.5em;
}
.assistant b {
    font-weight: bold;
}
.assistant br {
    display: block;
    margin-top: 8px;
    content: " ";
}
.assistant .search-header {
    position: relative;
}
.assistant .search-header .icon {
    position: absolute;
    left: 7px;
    top: 5px;
    pointer-events: none;
    opacity: 0.75;
}
[dir='rtl'] .assistant .search-header .icon {
    left: auto;
    right: 7px;
}
.assistant input[type='search'].feature-search {
    height: 30px;
    width: 100%;
    padding: 5px 10px;
    border-radius: 15px;
    border-width: 0;
    text-indent: 25px;
    font-size: 12px;
    background: rgba(18, 18, 18, 0.97);
    color: #fff;
    min-width: 225px;
}
.assistant .main-footer {
    margin-top: 15px;
}
.assistant button.geocode-item,
.assistant .main-footer button {
    min-width: 100px;
    height: auto;
    padding: 7px 12px;
    line-height: 1em;
    font-size: 13px;
}
[dir='ltr'] .assistant .main-footer button:first-of-type {
    margin-right: 8px;
}
[dir='rtl'] .assistant .main-footer button:first-of-type {
    margin-left: 8px;
}
.assistant .body-text:empty,
.assistant .main-footer:empty,
.assistant .assistant-body:empty {
    display: none;
}
/* prominent assistant */
.assistant.prominent .assistant-header {
    padding-bottom: 5px;
    padding-top: 5px;
}
.assistant.light.prominent:not(.has-body) {
    background: rgba(255, 255, 255, 0.97);
}
.assistant.light.prominent:not(.has-body) .assistant-header {
    background: transparent;
}
.assistant.prominent .icon-col {
    min-width: 60px;
}
.assistant.prominent .icon-col .icon {
    width: 40px;
    height: 40px;
    color: #f6bb00; /*#FFCF4A*/
}
.assistant.prominent .mode-label {
    display: none;
}
.assistant.prominent .subject-title {
    font-family: Georgia, serif;
    font-weight: bold;
    font-size: 20px;
}
.assistant.prominent .body-text {
    font-size: 14px;
}
/* note icon */
.assistant .note-header-icon,
.assistant .error-header-icon {
    position: relative;
    width: 30px;
    height: 30px;
}
.assistant .note-header-icon .note-fill,
.assistant .error-header-icon .keepRight,
.assistant .error-header-icon .keepRight svg {
    width: 100%;
    height: 100%;
}
.assistant .note-header-icon .note-icon-annotation{
    position: absolute;
    width: 100%;
    height: 100%;
    text-align: center;
    top: 0;
}
.assistant .note-icon-annotation .icon-annotation {
    position: relative;
    top: 5px;
    width: 15px;
    height: 15px;
    margin: auto;
}

/* Feature List / Search Results
------------------------------------------------------- */
.feature-list  {
    width: 100%;
    text-align: center;
}
.feature-list-item {
    width: 100%;
    position: relative;
    border-radius: 0;
    font-weight: bold;
    height: 40px;
    line-height: 20px;
    text-align: initial;
    display: flex;
}
.selection-list .feature-list-item {
    border-bottom: 1px solid rgba(127, 127, 127, 0.5);
}
.assistant .no-results-item,
.assistant .feature-list-item {
    width: 100%;
    background: transparent;
    color: inherit;
}
.feature-list-item button {
    background: transparent;
    height: auto;
    color: inherit;
}
.feature-list-item .label {
    text-align: left;
    padding: 10px 10px;
    white-space: nowrap;
    text-overflow: ellipsis;
    overflow: hidden;
    flex: 1 1 auto;
}
[dir='rtl'] .feature-list-item .label {
    text-align: right;
}
.feature-list-item .close {
    flex: 0 0 auto;
    padding: 10px;
}
.feature-list-item .entity-type {
    color: #7092ff;
}
.feature-list-item:hover .entity-type {
    color: #597be7;
}
.feature-list-item .entity-name {
    font-weight: normal;
    padding-left: 10px;
}
[dir='rtl'] .feature-list-item .entity-name {
    padding-left: 0;
    padding-right: 10px;
}
.assistant .feature-list-item:hover {
    background: rgba(255, 255, 255, 0.05);
}
.assistant .feature-list-pane .feature-list > *:first-child {
    border-top: none;
}
[dir='ltr'] .assistant .feature-list-item .label {
    padding-left: 8px;
}
[dir='rtl'] .assistant .feature-list-item .label {
    padding-right: 8px;
}
.assistant .feature-list-item .entity-geom-icon .icon {
    opacity: 0.75;
}
[dir='ltr'] .assistant .feature-list-item .entity-geom-icon .icon {
    margin-right: 8px;
}
[dir='rtl'] .assistant .feature-list-item .entity-geom-icon .icon {
    margin-left: 8px;
}
.assistant .geocode-item {
    margin-top: 5px;
    margin-right: auto;
    margin-left: auto;
    margin-bottom: 10px;
}

/* Success Screen / Community Index
------------------------------------------------------- */
.save-success {
    overflow-y: scroll;
    overflow-x: hidden;
}

.save-success .link-out {
    margin: 0px 5px;
    white-space: nowrap;
}
.save-success h3 {
    font-size: 14px;
    margin-top: 15px;
    line-height: 1.5;
    padding-bottom: 0;
    margin-left: 10px;
    margin-right: 10px;
}
.save-success .summary-detail {
    align-self: center;
}

.summary-view-on-osm,
.community-name {
    font-size: 14px;
    font-weight: bold;
}
.community-languages {
    margin-top: 5px;
    font-style: italic;
}
.community-languages:only-child {
    margin-top: 0;
}

.community-detail a.hide-toggle,
.community-detail a:visited.hide-toggle {
    font-size: 12px;
    font-weight: normal;
    padding-bottom: 0;
}
.community-detail .hide-toggle svg.icon.pre-text {
    width: 12px;
    height: 15px;
}

.community-events {
    margin-top: 5px;
}

.community-event,
.community-more {
    background-color: #e5e5e5;
    padding: 8px;
    border-radius: 4px;
    margin-bottom: 5px;
}

.community-event-name {
    font-size: 14px;
    font-weight: bold;
}
.community-event-when {
    font-weight: bold;
}

.community-missing {
    padding: 10px;
    text-align: center;
}


/* Inspector
------------------------------------------------------- */
.inspector-hidden {
    display: none;
}

.inspector-body {
    overflow-y: auto;
    overflow-x: visible;
    width: 100%;
    height: 100%;
}
.inspector-footer {
    display: flex;
    flex: 0 0 auto;
    padding: 5px 20px 5px 20px;
    border-top: 1px solid #ccc;
    flex-wrap: wrap;
    justify-content: space-between;
    list-style: none;
    border-bottom-left-radius: inherit;
    border-bottom-right-radius: inherit;
}
.inspector-footer:empty {
    display: none;
}

.feature-list-pane {
    width: 100%;
    min-height: 0;
    display: flex;
    flex-direction: column;
}

.inspector-inner {
    padding: 20px 20px 5px 20px;
    position: relative;
}

.entity-editor {
    padding-bottom: 15px;
}

/* Preset List and Icons
------------------------------------------------------- */
.preset-list  {
    width: 100%;
    padding: 20px 20px 10px 20px;
    border-bottom: 1px solid #ccc;
}

.preset-list-item {
    margin-bottom: 10px;
    position: static;
}

.preset-list-button-wrap {
    height: 62px;
    display: flex;
    border: 1px solid #ccc;
    border-radius: 4px;
}

.preset-list-button {
    width: 100%;
    height: 100%;
    position: relative;
    display: flex;
}

.preset-list.filtered .preset-list-item:first-child .preset-list-button {
    background: #ececec;
}

.preset-icon-container {
    position: relative;
    width: 60px;
    height: 60px;
    text-align: center;
    display: flex;
    align-items: center;
    justify-content: center;
}
.preset-icon-container.small {
    width: 40px;
    height: 40px;
    flex: 0 0 auto;
}
.preset-icon-container img.image-icon {
    width: 50px;
    height: 50px;
    object-fit: contain;
    border-radius: 2px;
    z-index: 2;
    visibility: hidden;
}
.preset-icon-container.small img.image-icon {
    width: 34px;
    height: 34px;
}
.preset-icon-container.showing-img img.image-icon {
    visibility: visible;
}
.preset-icon-container.showing-img *:not(.image-icon) {
    visibility: hidden;
}

.preset-icon-point-border path,
.preset-icon-category-border path,
.preset-icon-fill-vertex circle {
    stroke-width: 1.3px;
    stroke: currentColor;
    fill: transparent;
}

.preset-icon-line {
    margin: auto;
    position: absolute;
    left: 0;
    right: 0;
    top: 0;
    width: 100%;
    height: 100%;
}
.preset-icon-container path {
    cursor: inherit;
}
.preset-icon-container circle.vertex {
    fill: #fff;
    stroke: rgba(0, 0, 0, 0.25);
}
.preset-icon-fill circle.midpoint {
    fill: transparent;
    stroke: rgba(0, 0, 0, 0.25);
}
/* use a consistent stroke width */
.preset-icon-container path.line.stroke {
    stroke-width: 2 !important;
}
.preset-icon-container path.line.casing {
    stroke-width: 4 !important;
}

.preset-icon-fill {
    margin: auto;
    position: absolute;
    width: 100%;
    height: 100%;
    left: 0;
    top: 0;
}
.preset-icon-container svg,
.preset-icon-container svg > * {
    cursor: inherit !important;
}
.preset-icon-fill path.area.stroke {
    fill: transparent;
}

.preset-icon {
    width: 100%;
    height:100%;
    position: absolute;
    z-index: 1;
}
.preset-icon .icon {
    position: absolute;
    margin: auto;
    left: 0;
    right: 0;
    width: 100%;
    height: 100%;
    transform: scale(0.48);
}
.preset-icon-container .preset-icon.framed.point-geom .icon {
    transform: translateY(-7%) scale(0.27);
}
.preset-icon-container .preset-icon.framed.point-geom.preset-icon-iD .icon {
    transform: translateY(-9%) scale(0.5);
}
.preset-icon.framed .icon {
    transform: scale(0.4);
}
.preset-icon.framed.line-geom .icon,
.preset-icon.framed.route-geom .icon {
    top: 20%;
    transform: translateY(-30%) scale(0.4);
}
.preset-icon-iD .icon {
    transform: scale(1);
}
.preset-icon-iD.framed .icon {
    transform: scale(0.74);
}
.preset-icon-iD.framed.line-geom .icon,
.preset-icon-iD.framed.route-geom .icon {
    transform: translateY(-30%) scale(0.74);
}
.preset-icon-container.fallback .preset-icon .icon {
    transform: scale(0.5) !important;
}

.preset-list-button .label {
    display: flex;
    flex-flow: row wrap;
    align-items: center;
    background-color: #f6f6f6;
    text-align: left;
    position: absolute;
    top: 0;
    bottom: 0;
    right: 0;
    padding: 5px 10px;
    left: 60px;
    border-left: 1px solid rgba(0, 0, 0, .1);
}
[dir='rtl'] .preset-list-button .label {
    text-align: right;
    left: 0;
    right: 60px;
    border-left: none;
    border-right: 1px solid rgba(0, 0, 0, .1);
}
[dir='ltr'] .category .preset-list-button .label {
    border-radius: 0px 4px 4px 0px;
}
[dir='rtl'] .category .preset-list-button .label {
    border-radius: 4px 0px 0px 4px;
}

.preset-list-button .label-inner {
    width: 100%;
}
.preset-list-button .label-inner .namepart {
    height: 17px;
    white-space: nowrap;
    text-overflow: ellipsis;
    overflow: hidden;
}

.preset-list-button:hover .label,
.preset-list-button:focus .label,
.preset-list-button.disabled,
.preset-list-button.disabled .label {
    background-color: #ececec;
}

.preset-list-item .accessory-buttons {
    flex: 0 0 auto;
    display: flex;
}
.preset-list-item .accessory-buttons button.preset-favorite-button {
    border-radius: 0;
}
.preset-list-item .accessory-buttons button.preset-favorite-button,
.preset-list-item .accessory-buttons button.tag-reference-button {
    height: 100%;
    width: 32px;
    flex: 0 0 auto;
    background: #f6f6f6;
}
[dir='ltr'] .preset-list-item .accessory-buttons button.preset-favorite-button,
[dir='ltr'] .preset-list-item .accessory-buttons button.tag-reference-button {
    border-left: 1px solid #ccc;
}
[dir='rtl'] .preset-list-item .accessory-buttons button.preset-favorite-button,
[dir='rtl'] .preset-list-item .accessory-buttons button.tag-reference-button {
    border-right: 1px solid #ccc;
}
[dir='ltr'] .preset-list-item .accessory-buttons button:last-child {
    border-radius: 0 4px 4px 0;
}
[dir='rtl'] .preset-list-item .accessory-buttons button:last-child {
    border-radius: 4px 0 0 4px;
}

.preset-list-item .accessory-buttons button.preset-favorite-button:hover,
.preset-list-item .accessory-buttons button.tag-reference-button:hover {
    background: #f1f1f1;
}
.preset-list-item .accessory-buttons button.preset-favorite-button .icon,
.preset-list-item .accessory-buttons button.tag-reference-button .icon {
    opacity: .5;
}

button.preset-favorite-button .icon {
    fill-opacity: 0;
    stroke-width: 1;
}
button.preset-favorite-button.active .icon {
    fill-opacity: inherit;
}


.current .preset-list-button,
.current .preset-list-button .label {
    background-color: #e8ebff;
}

.category .preset-list-button:after,
.category .preset-list-button:before {
    content: "";
    position: absolute;
    top: -5px;
    left: -1px; right: -1px;
    border: 1px solid #ccc;
    border-bottom: none;
    border-radius: 6px 6px 0 0;
    height: 6px;
}

.category .preset-list-button:before {
    top: -3px;
}

.subgrid .preset-list {
    padding: 10px;
    margin-top: 0;
    border: 0;
    border-radius: 8px;
    width: -webkit-calc(100% + 20px);
    margin-left: -10px;
}
.subgrid .preset-list > *:last-child {
    margin-bottom: 0;
}

.subgrid .arrow {
    border: solid rgba(0, 0, 0, 0);
    border-width: 10px;
    border-bottom-color: #ececec;
    width: 0;
    height: 0;
    margin-left: 50%;
    margin-left: -webkit-calc(50% - 10px);
}


/* Quick links
------------------------------------------------------- */
.quick-links {
    display: flex;
    flex-flow: row wrap;
    justify-content: flex-end;
    padding: 0 20px;
}
.quick-link {
    margin: 0 5px;
}

.data-editor .quick-links,
.error-editor .quick-links,
.note-editor .quick-links {
    padding: 5px 0 0 0;
}


/* Entity/Preset Editor
------------------------------------------------------- */
.entity-issues,
.preset-editor {
    overflow: hidden;
    padding: 10px 0px 5px 0px;
}
.entity-issues a.hide-toggle,
.preset-editor a.hide-toggle {
    margin: 0 20px 5px 20px;
}
.entity-issues .disclosure-wrap-entity_issues,
.preset-editor .form-fields-container {
    padding: 10px;
    margin: 0 10px 10px 10px;
    border-radius: 8px;
    background: rgba(0, 0, 0, 0.06);
}
.entity-issues .disclosure-wrap-entity_issues:empty,
.preset-editor .form-fields-container:empty {
    display: none;
}

/*
    The parts of a field:
    - `.form-field` is a `div` wraps the entire thing
    - `.field-label` is a `label` that wraps the top part, it contains;
       - `span` classed `label-text`
       - 0..n buttons for "remove", "modified", "tag reference"
    - `.form-field-input-wrap` is a `label` or `div` that wraps the bottom part, it contains;
       - usually an `input`
       - sometimes some buttons (translate, increment, decrement)
       - or could just be a `div` with anything really
    - `.tag-reference-body` at the bottom (usually hidden)

   .------------------.                             -
   |  Name        | i |  <- .field-label        |
   +------------------+                               |
   |  Starbucks   | + |  <- .form-field-input-wrap     >  .form-field
   '------------------'                               |
     tag reference       <- .tag-reference-body      |
                                                    -
*/

.form-field {
    display: flex;
    flex-flow: row wrap;
    margin-bottom: 10px;
    width: 100%;
    -webkit-transition: margin-bottom 200ms;
       -moz-transition: margin-bottom 200ms;
         -o-transition: margin-bottom 200ms;
            transition: margin-bottom 200ms;
}

.form-field.nowrap,
.wrap-form-field:last-child .form-field {
    margin-bottom: 0;
}

/* A `label` element that wraps the top section */
.field-label {
    display: flex;
    flex-flow: row nowrap;
    flex: 1 1 100%;
    height: 30px;
    position: relative;
    font-weight: bold;
    color: #333;
    background: #f6f6f6;
    border: 1px solid #ccc;
    border-radius: 4px 4px 0 0;
    overflow: hidden;
}
.field-label .label-text {
    flex: 1 1 auto;
    padding: 5px 0 5px 10px;
}
[dir='rtl'] .field-label .label-text {
    padding: 5px 10px 5px 0;
}

.label-text .label-textannotation svg.icon {
    margin: 0 8px;
    color: #333;
    opacity: 0.5;
    width: 14px;
    height: 14px;
    vertical-align: text-top;
}

.field-label button {
    flex: 0 0 32px;
    border-left: 1px solid #ccc;
    width: 32px;
    height: 100%;
    border-radius: 0;
    background: #f6f6f6;
}
[dir='rtl'] .field-label button {
    border-left: none;
    border-right: 1px solid #ccc;
}
.field-label button:hover {
    background: #f1f1f1;
}
.field-label .icon {
    opacity: .5;
}

.field-label .modified-icon,
.field-label .remove-icon,
.field-label .remove-icon-multilingual {
    display: none;
}
.modified:not(.locked) .field-label .modified-icon,
.present:not(.locked) .field-label .remove-icon,
.present:not(.locked) .field-label .remove-icon-multilingual {
    display: inline-block;
}

/* A `div` element that wraps the bottom section */
.form-field-input-wrap {
    display: flex;
    flex-flow: row nowrap;
    width: 100%;
    flex: 1 1 auto;
    min-height: 30px;
    border-top: 0;
    border-radius: 0 0 4px 4px;
}
.nowrap .form-field-input-wrap {
    border-radius: 0;
}


.form-field-input-wrap > input,
.form-field-input-wrap > label,
.form-field-input-wrap > textarea,
.form-field-input-wrap > ul.chiplist {
    flex: 1 1 auto;
    min-height: 30px;
    border: 1px solid #ccc;
    border-top: 0;
    border-radius: 0;
    overflow: hidden;
    position: relative;
}
.form-field-input-wrap > textarea {
    height: 65px;
    border-radius: 0 0 4px 4px;
    overflow: auto;
}

/* Buttons inside fields */
.form-field-button {
    flex: 0 0 auto;
    height: 30px;
    width: 32px;
    position: relative;
    background-color: #fff;
    border: 1px solid #ccc;
    border-radius: 0;
    border-top-width: 0;
    border-left-width: 0;
    vertical-align: top;
}
[dir='rtl'] .form-field-button {
    border-left-width: 1px;
    border-right-width: 0;
}
.form-field-button:hover {
    background-color: #f1f1f1;
}
.form-field-button .icon {
    fill: #333;
    opacity: .5;
}


/* round corners of first/last child elements */
.form-field-input-wrap > button:last-of-type {
    border-bottom-right-radius: 4px;
}
[dir='rtl'] .form-field-input-wrap > button:last-of-type {
    border-bottom-left-radius: 4px;
    border-bottom-right-radius: 0;
}


/* Field - Access, Cycleway
------------------------------------------------------- */
.form-field-input-access,
.form-field-input-cycleway {
    flex: 1 1 auto;
    display: flex;
    flex-flow: row wrap;
}

/* Field - lists with labeled input items
------------------------------------------------------- */
.form-field ul.rows {
    flex: 1 1 auto;
    border: 1px solid #ccc;
    border-top: 0;
    border-radius: 0 0 4px 4px;
    overflow: hidden;
    width: 100%;
}
.form-field ul.rows li {
    border-top: 1px solid #ccc;
}
.form-field ul.rows li:first-child {
    border-top: 0;
}
.form-field ul.rows li {
    display: flex;
    flex-flow: row nowrap;
}
.form-field ul.rows li.labeled-input > span,
.form-field ul.rows li.labeled-input > div {
    flex: 1 1 auto;
    width: 100%;
    border-radius: 0;
}
.form-field ul.rows li input {
    border-radius: 0;
    border-width: 0;
    width: 100%;
}
.form-field ul.rows li button {
    border-width: 0;
}
[dir='ltr'] .form-field ul.rows li.labeled-input input,
[dir='ltr'] .form-field ul.rows li button {
    border-left-width: 1px;
}
[dir='rtl'] .form-field ul.rows li.labeled-input input,
[dir='rtl'] .form-field ul.rows li button {
    border-right-width: 1px;
}


/* Field - Structure
------------------------------------------------------- */
.structure-extras-wrap {
    width: 100%;
    padding: 10px 10px;
    background: #fff;
    border: 1px solid #ccc;
    border-top: 0px;
    border-radius: 0 0 4px 4px;
}
.structure-extras-wrap > ul.rows {
    border: 1px solid #ccc;
    border-radius: 4px;
}


/* Field - Combo / Multicombo
------------------------------------------------------- */
.form-field-input-combo > input:only-of-type {
    border-radius: 0 0 4px 4px;
}
.form-field-input-combo.empty-combobox input,
.form-field-input-multicombo .empty-combobox input {
    padding-right: 10px;
    padding-left: 10px;
}
.form-field-input-combo.empty-combobox .combobox-caret,
.form-field-input-multicombo .empty-combobox .combobox-caret {
    display: none;
}

.form-field-input-multicombo ul.chiplist {
    padding: 5px 8px 5px 8px;
    background: #fff;
    display: block;
    border-radius: 0 0 4px 4px;
    width: 100%;
}

.form-field-input-multicombo li {
    display: inline-flex;
    flex-flow: row nowrap;
    align-items: center;
    margin-bottom: 3px;
    margin-top: 3px;
    border-radius: 4px;
}
[dir='ltr'] .form-field-input-multicombo li {
    margin-right: 6px;
}
[dir='rtl'] .form-field-input-multicombo li {
    margin-left: 6px;
}

.form-field-input-multicombo li.chip {
    background-color: #eff2f7;
    border: 1px solid #ccd5e3;
    line-height: 25px;
    max-width: 100%;
}
[dir='ltr'] .form-field-input-multicombo li.chip {
    padding: 2px 0px 2px 5px;
}
[dir='rtl'] .form-field-input-multicombo li.chip {
    padding: 2px 5px 2px 0px;
}
.form-field-input-multicombo li.chip.draggable {
    cursor: grab;
}
.form-field-input-multicombo li.chip.dragging {
    opacity: 0.75;
    z-index: 3000;
    cursor: grabbing;
}

.form-field-input-multicombo li.chip span {
    display: block;
    flex: 1 1 auto;
    overflow: hidden;
    word-wrap: break-word;
}

.form-field-input-multicombo a {
    font-family: Arial, Helvetica, sans-serif !important;
    font-size: 16px !important;
    padding: 0px 5px 0px 5px;
    margin: 0;
    cursor: pointer;
    color: #a6b4ce;
    display: block;
    text-align: center;
    flex: 0 0 auto;
}

.form-field-input-multicombo .input-wrap {
    border: 1px solid #ddd;
    width: 100px;
    height: 31px;
}
.form-field-input-multicombo input {
    border: none;
    width: 100%;
    height: 100%;
}

.form-field-input-multicombo input:focus {
    border-radius: 4px !important;
}

.form-field-input-multicombo .full-line-chips li.chip {
    width: 100%;
}
.form-field-input-multicombo .full-line-chips .input-wrap {
    width: auto;
}


/* Field - Text / Numeric
------------------------------------------------------- */
.form-field-input-text > input:only-of-type,
.form-field-input-tel > input:only-of-type,
.form-field-input-email > input:only-of-type,
.form-field-input-url > input:only-of-type {
    border-radius: 0 0 4px 4px;
}
.form-field-input-number > input:only-of-type {
    border-radius: 0 0 0 4px;
}
[dir='rtl'] .form-field-input-number > input:only-of-type {
    border-radius: 0 0 4px 0;
}
.form-field-input-number > button:last-of-type {
    border-radius: 0 0 4px 0;
}
[dir='rtl'] .form-field-input-number > button:last-of-type {
    border-radius: 0 0 0 4px;
}

[dir='ltr'] .form-field-input-identifier > input:last-child,
[dir='rtl'] .form-field-input-identifier > input:first-child,
[dir='ltr'] .form-field-input-identifier > button {
    border-bottom-right-radius: 4px;
}
[dir='ltr'] .form-field-input-identifier > input:first-child,
[dir='rtl'] .form-field-input-identifier > input:last-child,
[dir='rtl'] .form-field-input-identifier > button {
    border-bottom-left-radius: 4px;
}

/* draw the up/down on the buttons */
.form-field-input-number button.decrement::after,
.form-field-input-number button.increment::after {
    content: "";
    height: 0; width: 0;
    position: absolute;
    left: 0; right: 0; bottom: 0; top: 0;
    margin: auto;
}
.form-field-input-number button.decrement::after {
    border-top: 5px solid #ccc;
    border-left: 5px solid transparent;
    border-right: 5px solid transparent;
}
.form-field-input-number button.increment::after {
    border-bottom: 5px solid #ccc;
    border-left: 5px solid transparent;
    border-right: 5px solid transparent;
}


/* Field - Checkbox
------------------------------------------------------- */
.form-field-input-check {
    display: flex;
    align-items: center;
    background: #fff;
    padding: 5px 10px;
    color: #7092ff;
    border: 1px solid #ccc;
    border-top: 0;
    cursor: pointer;
}
.form-field-input-check > input[type="checkbox"] {
    flex: 0 1 auto;
    min-height: 20px;
    width: 20px;
    margin-top: 0;
}
.form-field-input-check > span {
    flex: 1 1 auto;
}
.form-field-input-check > .reverser.button {
    flex: 0 1 auto;
    background-color: #eff2f7;
    border: 1px solid #ccd5e3;
    border-radius: 2px;
    padding: 0px 8px;
}
[dir='ltr'] .form-field-input-check > .reverser.button {
    padding-right: 2px;
}
[dir='rtl'] .form-field-input-check > .reverser.button {
    padding-left: 2px;
}
.form-field-input-check > .reverser.button.hide {
    display: none;
}

.form-field-input-check:hover {
    background: #f1f1f1;
}
.form-field-input-check .set {
    color: inherit;
}
.form-field-input-check label:not(.set) input[type="checkbox"] {
    opacity: .5;
}


/* Field - Radio button
------------------------------------------------------- */
.form-field-input-radio {
    flex: 1 1 auto;
    display: flex;
    flex-flow: row wrap;
}
.form-field-input-radio > label {
    flex: 1 1 auto;
    display: flex;
    flex-flow: row nowrap;
    width: 100%;
    padding: 5px 10px;
    height: 30px;
    background-color: #fff;
    color: #7092ff;
    cursor: pointer;
}
.form-field-input-radio > label:last-child {
    border-radius: 0 0 4px 4px;
}
.form-field-input-radio > label:hover {
    background-color: #ececec;
}
.form-field-input-radio > label.active {
    background-color: #e8ebff;
}
.form-field-input-radio > label:not(:last-of-type) {
    border-bottom: 1px solid #ccc;
}
.form-field-input-radio > label > input[type="radio"] {
    flex: 0 1 auto;
    width: 20px;
}
.form-field-input-radio > label > span {
    flex: 1 1 auto;
    overflow: hidden;
    white-space: nowrap;
    text-overflow: ellipsis;
}

/* Hide placeholder for radio buttons if another is active, or not in hover state */
.form-field-input-radio label.active ~ .placeholder,
.form-field-input-radio .placeholder {
    padding: 0;
    opacity: 0;
    width: 0;
    line-height: 0;
    display: block;
    overflow: hidden;
}


/* Field - Maxspeed
------------------------------------------------------- */
.form-field-input-maxspeed > input:first-of-type {
    border-radius: 0 0 0 4px;
}
[dir='rtl'] .form-field-input-maxspeed > input:first-of-type {
    border-radius: 0 0 4px 0;
}
.form-field-input-maxspeed > input:last-of-type {  /* unit field */
    flex: 0 1 80px;
    width: 80px;
    border-left: 0;
    border-radius: 0 0 4px 0;
}
[dir='rtl'] .form-field-input-maxspeed > input:last-of-type {
    border-right: 0;
    border-radius: 0 0 0 4px;
}


/* Field - Localized Name
------------------------------------------------------- */
.form-field-input-localized > input.localized-main {
    border-radius: 0 0 0 4px;
}
[dir='rtl'] .form-field-input-localized > input.localized-main {
    border-radius: 0 0 4px 0;
}
.form-field-input-localized > button.localized-add {
    border-radius: 0 0 4px 0;
}
[dir='rtl'] .form-field-input-localized > button.localized-add {
    border-radius: 0 0 0 4px;
}

.form-field-input-localized button.localized-add.disabled,
.form-field-input-localized input.localized-main.disabled,
.form-field-input-localized input.localized-lang.disabled,
.form-field-input-localized input.localized-value.disabled {
    color: #777;
    background-color: #eee;
    cursor: not-allowed;
}

/* nested subfields for name in different languages */
.localized-multilingual {
    padding: 0 10px;
    flex-basis: 100%;
}
.localized-multilingual .entry {
    position: relative;
    overflow: hidden;
}

/* draws a little line connecting the multilingual field up to the name field */
.localized-multilingual .entry::before {
    content: "";
    display: block;
    position: absolute;
    background: #ccc;
    height: 11px;
    width: 1px;
    left: 0;
    right: 0;
    top: -11px;
    margin: auto;
}

.localized-multilingual .entry .localized-lang {
    border-radius: 0;
    border-top-width: 0;
    width: 100%;
}
.localized-multilingual .entry .localized-value {
    border-top-width: 0;
    border-radius: 0 0 4px 4px;
    width: 100%;
}


/* Field - Address
------------------------------------------------------- */
.form-field-input-address {
    flex: 1 1 auto;
    display: flex;
    flex-flow: row wrap;
    border: 1px solid #ccc;
    border-top: 0px;
}

.addr-row {
    flex: 1 1 auto;
    display: flex;
    width: 100%;
    min-height: 30px;
}

.addr-row > input {
    flex: 1 1 auto;
    border-radius: 0;
    border-right: 0;
    border-bottom: 0;
}
[dir='rtl'] .addr-row input {
    border-right: 1px solid #ccc;
    border-left: 0;
}

.addr-row:first-of-type input {
    border-top: 0;
}
.addr-row input:first-of-type {
    border-left: 0;
}
[dir='rtl'] .addr-row input:first-of-type {
    border-right: 0;
}
.addr-row:last-of-type input:first-of-type {
    border-radius: 0 0 0 4px;
}
[dir='rtl'] .addr-row:last-of-type input:first-of-type {
    border-radius: 0 0 4px 0;
}
.addr-row:last-of-type input:last-of-type {
    border-radius: 0 0 4px 0;
}
[dir='rtl'] .addr-row:last-of-type input:last-of-type {
    border-radius: 0 0 0 4px;
}


/* Field - Wikipedia
------------------------------------------------------- */
.form-field-input-wikipedia {
    display: flex;
    flex-flow: row wrap;
    flex: 1 1 auto;
}

.wiki-lang-container,
.wiki-title-container {
    display: flex;
    flex-flow: row nowrap;
    flex: 1 1 auto;
    width: 100%;
}

.wiki-lang-container > input.wiki-lang,
.wiki-title-container > input.wiki-title {
    flex: 1 1 auto;
    border-top: 0;
    border-radius: 0;
}
.wiki-title-container > input.wiki-title {
    border-radius: 0 0 0 4px;
}
[dir='rtl'] .wiki-title-container > input.wiki-title {
    border-radius: 0 0 4px 0;
}
.wiki-title-container > button.wiki-link,
.form-field-wikidata ul.rows li:last-child button.form-field-button:last-child {
    border-radius: 0 0 4px 0;
}
[dir='rtl'] .wiki-title-container > button.wiki-link,
[dir='rtl'] .form-field-wikidata ul.rows li:last-child button.form-field-button:last-child {
    border-radius: 0 0 0 4px;
}


/* Field - Restriction Editor
------------------------------------------------------- */
.form-field-input-restrictions {
    display: block;
    border: 1px solid #ccc;
    border-top: 0;
    border-radius: 0 0 4px 4px;
}

.form-field-input-restrictions .restriction-controls-container {
    background-color: #fff;
    width: 100%;
    padding: 5px;
    border-top: 1px solid #ccc;
    border-radius: 0 0 4px 4px;
}

.restriction-controls-container .restriction-controls {
    display: table;
    -moz-user-select: none;
    -webkit-user-select: none;
    -ms-user-select: none;
    user-select: none;
}

.restriction-controls .restriction-control {
    display: table-row;
    padding: 5px 10px;
    height: 25px;
}

.restriction-control input,
.restriction-control span {
    display: table-cell;
    text-align: start;
    padding: 0px 5px;
}

.restriction-control span.restriction-control-label {
    text-align: end;
}

.restriction-control input {
    width: 60px;
    padding: 0;
    margin: 0px 5px;
    vertical-align: middle;
}

.form-field-input-restrictions .restriction-container {
    position: relative;
    height: 370px;
}
/* zero width space, so container takes up space */
.form-field-input-restrictions .restriction-container:after {
    content: '\200b';
}

.form-field-input-restrictions svg.surface {
    width: 100%;
    height: 100%;
}

.restriction-container .restriction-help {
    z-index: 1;
    position: absolute;
    top: 0;
    left: 0;
    right: 0;
    padding: 2px 6px;
    background-color: rgba(255, 255, 255, .8);
    color: #888;
    text-align: center;
    pointer-events: none;

    -moz-user-select: none;
    -webkit-user-select: none;
    -ms-user-select: none;
    user-select: none;
}

.restriction-help span {
    margin: 2px;
}

.restriction-help .qualifier {
    color: #666;
    font-weight: bold;
}
.restriction-help .qualifier.allow {
    color: #8b5;
}
.restriction-help .qualifier.restrict {
    color: #d53;
}
.restriction-help .qualifier.only {
    color: #78f;
}


/* Field - Changeset Comment
------------------------------------------------------- */
.form-field-comment:not(.present) #preset-input-comment {
    border-color: rgb(230, 100, 100);
}
.form-field-comment:not(.present) .field-label {
    border-color: rgb(230, 100, 100);
    background: rgba(230, 100, 100, 0.2);
}
.form-field-comment:not(.present) button {
    border-color: rgb(230, 100, 100);
}


/* Field - Combobox
------------------------------------------------------- */
div.combobox {
    z-index: 9999;
    display: none;
    box-shadow: 0 4px 10px 1px rgba(0,0,0,.2);
    margin-top: -1px;
    background: #fff;
    max-height: 245px;
    overflow-y: auto;
    overflow-x: hidden;
    border: 1px solid #ccc;
    border-radius: 0 0 4px 4px;
}

.combobox a {
    display: block;
    padding: 5px 10px;
    border-top: 1px solid #ccc;
    text-overflow: ellipsis;
    white-space: nowrap;
    overflow: hidden;
}

.combobox a.selected,
.combobox a:hover {
    background: #ececec;
}

.combobox a:first-child {
    border-top: 0;
    padding: 4px 10px;
}

.combobox-caret {
    display: inline-block;
    position: relative;
    height: 30px;
    width: 30px !important;
    margin-left: -30px;
    vertical-align: top;
    cursor: pointer;
}
[dir='rtl'] .combobox-caret {
  margin-left: 0;
  margin-right: -30px;
}

.combobox-caret::after {
    content: "";
    height: 0; width: 0;
    position: absolute;
    left: 0; right: 0; bottom: 0; top: 0;
    margin: auto;
    border-top: 5px solid #ccc;
    border-left: 5px solid transparent;
    border-right: 5px solid transparent;
}


/* Field Help
------------------------------------------------------- */
.field-help-body {
    display: block;
    position: absolute;
    top: 0;
    left: 20px;
    right: 20px;
    margin: 5px;
    padding: 8px;
    border: 1px solid #ccc;
    border-top: 0;
    border-radius: 0 0 4px 4px;
    z-index: 20;
    background: rgba(255,255,255,0.95);
    box-shadow: 0 0 30px 5px rgba(0,0,0,.4);
}

.field-help-title h2 {
    padding: 10px;
    margin-bottom: 0px;
    font-size: 17px;
}
.field-help-title button {
    width: 45px;
    height: 55px;
    border-radius: 0;
}

.field-help-nav {
    font-size: 13px;
    font-weight: bold;
    margin-bottom: 10px;
}
.field-help-nav-item {
    display: inline-block;
    padding: 5px 10px;
    cursor: pointer;
    color: #666;
}
.field-help-nav-item.active {
    color: #7092ff;
    border-bottom: 2px solid;
}
.field-help-nav-item:hover {
    color: #597be7;
    background-color: #efefef;
}

.field-help-content {
    padding: 10px;
    overflow-y: auto;
    overflow-x: hidden;
}
.field-help-content h3 {
    font-size: 12px;
    margin-bottom: 5px;
}
.field-help-content p {
    margin-bottom: 15px;
}
.field-help-content ul li {
    list-style: inside;
    margin-bottom: 5px;
}

.field-help-content .field-help-image {
    width: 100%;
    margin-bottom: 15px;
}

.field-help-content svg.turn {
    width: 40px;
    height: 20px;
}
.field-help-content svg.shadow {
    opacity: 0.7;
    width: 60px;
    height: 20px;
}
.field-help-content svg.from {
    color: #777;
}
.field-help-content svg.allow {
    color: #5b3;
}
.field-help-content svg.restrict {
    color: #d53;
}
.field-help-content svg.only {
    color: #68f;
}

.field-help-content p.from_shadow,
.field-help-content p.allow_shadow,
.field-help-content p.restrict_shadow,
.field-help-content p.allow_turn,
.field-help-content p.restrict_turn {
    margin-bottom: 5px;
}


/* More Fields dropdown
------------------------------------------------------- */
.more-fields {
    padding: 0 20px 20px 20px;
    font-weight: bold;
}
.changeset-editor .more-fields {
    padding: 15px 0 0 0;
}

.more-fields label {
    display: flex;
    flex-flow: row nowrap;
    justify-content: space-between;
    align-items: center;
}

.more-fields input {
    margin-left: 10px;
    flex: 1 1 50%;
}
[dir='rtl'] .more-fields input {
    margin-left: auto;
    margin-right: 10px;
}

.form-field-input-wrap .label {
    height: 30px;
    background: #f6f6f6;
    padding: 5px 10px;
}


/* Raw Tag Editor
------------------------------------------------------- */
.raw-tag-options {
    display: flex;
    flex-flow: row nowrap;
    flex-direction: row-reverse;
    margin-top: -25px;
    padding: 0 3px;
}
button.raw-tag-option {
    flex: 0 0 20px;
    height: 20px;
    width: 20px;
    background: #aaa;
    color: #eee;
    margin: 0 3px;
}
button.raw-tag-option:focus,
button.raw-tag-option:hover,
button.raw-tag-option.active {
    color: #fff;
    background: #597be7;
}
button.raw-tag-option.selected {
    color: #fff;
    background: #7092ff;
}
button.raw-tag-option svg.icon {
    width: 14px;
    height: 14px;
    vertical-align: text-bottom;
}
[dir='ltr'] button.raw-tag-option-list {
    -moz-transform: scaleX(-1);
    -o-transform: scaleX(-1);
    -webkit-transform: scaleX(-1);
    transform: scaleX(-1);
    filter: FlipH;
    -ms-filter: "FlipH";
}


<<<<<<< HEAD
.tag-text {
    width: 100%;
    height: 100%;
    font-family: monospace;
    white-space: pre;
=======
/* Map Controls
------------------------------------------------------- */
.map-controls {
    right: 0;
    top: 141px;
    width: 40px;
    position: absolute;
    z-index: 100;
}
[dir='rtl'] .map-controls {
    left: 0;
    right: auto;
>>>>>>> 186aec68
}

.tag-text,
.tag-list {
    margin-top: 10px;
}
.tag-row {
    width: 100%;
    position: relative;
}
.tag-row .inner-wrap {
    display: flex;
    flex-flow: row nowrap;
    width: 100%;
    position: relative;
}
.tag-row .key-wrap,
.tag-row .value-wrap {
    flex: 1 1 50%;
}

.tag-text.readonly,
.tag-row.readonly,
.tag-row.readonly input.key,
.tag-row.readonly input.value,
.tag-row.readonly button.remove {
    color: #777;
    background-color: #eee;
    cursor: not-allowed;
}

.tag-row input {
    height: 31px;
    border: 0;
    border-radius: 0;
    border-bottom: 1px solid #ccc;
    border-left: 1px solid #ccc;
    width: 100%;
}
[dir='rtl'] .tag-row input {
    border-left: none;
    border-right: 1px solid #ccc;
}


.tag-row input.key {
    font-weight: bold;
    background-color: #f6f6f6;
}

.tag-row input.value {
    border-right: 1px solid #ccc;
}
[dir='rtl'] .tag-row input.value {
    border-left: 1px solid #ccc;
}

.tag-row:first-child input.key {
    border-top: 1px solid #ccc;
    border-top-left-radius: 4px;
}
[dir='rtl'] .tag-row:first-child input.key {
    border-top-left-radius: 0;
    border-top-right-radius: 4px;
}

.tag-row:first-child input.value {
    border-top: 1px solid #ccc;
}
.tag-row button {
    flex: 0 0 32px;
    height: 31px;
    width: 32px;
    border: 1px solid #ccc;
    border-top-width: 0;
    border-left-width: 0;
}
[dir='rtl'] .tag-row button {
    border-left-width: 1px;
    border-right-width: 0;
}

.tag-row button:hover {
    background: #f1f1f1;
}
.tag-row button .icon {
    opacity: .5;
}
.tag-row:first-child button {
    border-top-width: 1px;
}

.tag-row:first-child .tag-reference-button {
    border-top-right-radius: 4px;
}
[dir='rtl'] .tag-row:first-child .tag-reference-button {
    border-top-left-radius: 4px;
    border-top-right-radius: 0;
}

.tag-row:last-child .tag-reference-button {
    border-bottom-right-radius: 4px;
}
[dir='rtl'] .tag-row:last-child .tag-reference-button {
    border-bottom-left-radius: 4px;
    border-bottom-right-radius: 0;
}

.tag-row .tag-reference-button {
    border-radius: 0;
}
[dir='rtl'] .tag-row .tag-reference-button {
    border-left-width: 1px;
    border-right-width: 0;
}

/* Tag reference */
.tag-reference-loading {
    background-color: #f5f5f5;
}
.tag-reference-loading .icon {
    background-image: url(img/mini-loader.gif);
    background-position: 0 0;
}

.tag-reference-body {
    flex: 1 1 auto;
    width: 100%;
    overflow: hidden;
    display: none;
    padding-top: 10px;
}
.tag-reference-body.expanded {
    padding-bottom: 10px;
    display: inline-block;
}
.tag-reference-description {

}
.tag-reference-link {
    display: block;
}

img.tag-reference-wiki-image {
    float: right;
    width: 33.3333%;
    border-radius: 4px;
    margin: 0 0 0 5px;
}
[dir='rtl'] img.tag-reference-wiki-image {
    float: left;
    margin: 0 5px 0 0;
}

.preset-list .tag-reference-body {
    position: relative;
    width: 100%;
}
.raw-tag-editor .tag-reference-body {
    width: 100%;
}
.raw-tag-editor .tag-row.readonly .tag-reference-body {
    background: #f6f6f6;
    color: #333;
}
.raw-tag-editor .tag-row:not(:last-child) .tag-reference-body.expanded {
    border-bottom: 1px solid #ccc;
}
.raw-tag-editor .tag-row.readonly .tag-reference-body.expanded {
    border-top: 1px solid #ccc;
}


/* Raw Member / Membership Editor
------------------------------------------------------- */

.raw-member-editor .member-list,
.raw-membership-editor .member-list {
    padding-top: 10px;
}
.raw-member-editor .member-list li,
.raw-membership-editor .member-list li {
    position: relative;
    border-radius: 4px;
    margin: 0;
    padding-bottom: 10px;
}
.raw-member-editor .member-row .member-entity-name,
.raw-membership-editor .member-row .member-entity-name {
    font-weight: normal;
    padding-left: 10px;
}

[dir='rtl'] .raw-member-editor .member-row .member-entity-name,
[dir='rtl'] .raw-membership-editor .member-row .member-entity-name {
    padding-left:0;
    padding-right: 10px;
}

.form-field-input-member > input.member-role {
    border-radius: 0 0 0 4px;
}
[dir='rtl'] .form-field-input-member > input.member-role {
    border-radius: 0 0 4px 0;
}

.member-incomplete .form-field-input-member > input.member-role,
[dir='rtl'] .member-incomplete .form-field-input-member > input.member-role {
    border-radius: 0 0 4px 4px;
}

.member-incomplete .member-delete {
    display: none;
}

.member-row-new .member-entity-input {
    flex: 1 1 100%;
    border-radius: 4px 4px 0 0;
    border: 0;
}

.raw-member-editor .member-row.dragging {
    opacity: 0.75;
    z-index: 3000;
    /*
    -webkit-box-shadow: 0px 0px 5px 0px rgba(0,0,0,0.3);
    -moz-box-shadow: 0px 0px 5px 0px rgba(0,0,0,0.3);
    box-shadow: 0px 0px 5px 0px rgba(0,0,0,0.3);
    */
}

/* preserve extra space at bottom of inspector to allow for dropdown options - #5280 */
.raw-membership-editor.inspector-inner {
    margin-bottom: 150px;
}

/* hidden field to prevent user from tabbing out of the sidebar */
.key-trap-wrap, input.key-trap {
    margin: 0;
    height: 0px;
    width: 0px;
    padding: 0px;
    border: 1px solid rgba(0,0,0,0);
}


/* add tag, add relation buttons */
.add-row {
    display: flex;
    width: 100%;
    flex-flow: row nowrap;
}
.add-row .add-tag,
.add-row .add-relation,
.add-row .space-value {
    flex: 1 1 50%;
}
.add-row .space-buttons {
    flex: 0 0 62px;
}
.add-row button {
    height: 30px;
    background: rgba(0,0,0,.5);
}
.add-row button:focus,
.add-row button:hover {
    background: rgba(0,0,0,.8);
}

.add-tag {
    border-radius: 0 0 4px 4px;
}
.add-relation {
    margin-top: 10px;
    border-radius: 4px;
}


/* OSM Note / KeepRight Editors
------------------------------------------------------- */
.preset-icon-28 {
    position: absolute;
    top: 16px;
    left: 16px;
    margin: auto;
}
.preset-icon-28 .icon {
    width: 28px;
    height: 28px;
}

.note-category {
    margin: 20px 0px;
}

.comments-container {
    background: #ececec;
    padding: 1px 10px;
    border-radius: 8px;
    margin-top: 20px;
}

.comment {
    background-color: #fff;
    border-radius: 5px;
    border: 1px solid #ccc;
    margin: 10px auto;
    display: flex;
    flex-flow: row nowrap;
}
.comment-avatar {
    padding: 10px;
    flex: 0 0 62px;
}
.comment-avatar .icon.comment-avatar-icon {
    width: 40px;
    height: 40px;
    object-fit: cover;
    border: 1px solid #ccc;
    border-radius: 20px;
}
.comment-main {
    padding: 10px 10px 10px 0;
    flex: 1 1 100%;
    flex-flow: column nowrap;
    overflow: hidden;
    overflow-wrap: break-word;
}
[dir='rtl'] .comment-main {
    padding: 10px 0 10px 10px;
}

.comment-metadata {
    flex-flow: row nowrap;
    justify-content: space-between;
}
.comment-author {
    font-weight: bold;
    color: #333;
}
.comment-date {
    color: #aaa;
}
.comment-text {
    color: #333;
    margin-top: 10px;
    overflow-y: auto;
    max-height: 250px;
}
.comment-text::-webkit-scrollbar {
    border-left: none;
}

.note-save,
.error-save {
    padding-top: 20px;
}

.error-details {
    padding: 10px;
}
.error-details-container {
    background: #ececec;
    padding: 10px;
    margin-top: 20px;
    border-radius: 4px;
    border: 1px solid #ccc;
}
.error-details-description {
    margin-bottom: 10px;
}
.error-details-description-text::first-letter {
    text-transform: capitalize;
}
[dir='rtl'] .error-details-description-text::first-letter {
    text-transform: none;  /* #5877 */
}

.note-save .new-comment-input,
.error-save .new-comment-input {
    width: 100%;
    height: 100px;
    max-height: 300px;
    min-height: 100px;
}

.note-save .detail-section,
.error-save .detail-section {
    margin: 10px 0;
}

.note-report {
    float: right;
}


/* Custom Data Editor
------------------------------------------------------- */
.data-header {
    background-color: #f6f6f6;
    border-radius: 5px;
    border: 1px solid #ccc;
    display: flex;
    flex-flow: row nowrap;
    align-items: center;
}

.data-header-icon {
    background-color: #fff;
    padding: 10px;
    flex: 0 0 62px;
    position: relative;
    width: 60px;
    height: 60px;
    border-right: 1px solid #ccc;
    border-radius: 5px 0 0 5px;
}
[dir='rtl'] .data-header-icon {
    border-right: unset;
    border-left: 1px solid #ccc;
    border-radius: 0 5px 5px 0;
}

.data-header-icon .icon-wrap {
    position: absolute;
    top: 0px;
}

.data-header-label {
    background-color: #f6f6f6;
    padding: 0 15px;
    flex: 1 1 100%;
    font-size: 14px;
    font-weight: bold;
    border-radius: 0 5px 5px 0;
}
[dir='rtl'] .data-header-label {
    border-radius: 5px 0 0 5px;
}

/* custom data editor - no info/delete buttons */
.data-editor.raw-tag-editor .tag-row button {
    display: none;
}
.data-editor.raw-tag-editor .tag-row .key-wrap,
.data-editor.raw-tag-editor .tag-row .value-wrap {
    width: 50%;
}


/* Map Controls
------------------------------------------------------- */
.map-controls {
    right: 0;
    top: 141px;
    width: 40px;
    position: fixed;
    z-index: 100;
}
[dir='rtl'] .map-controls {
    left: 0;
    right: auto;
}

.map-control > button {
    position: relative;
    width: 40px;
    background: rgba(0,0,0,.5);
    border-radius: 0;
}

.map-control > button:not(.disabled):hover,
.map-control > button:not(.disabled):focus {
    background: rgba(0, 0, 0, .8);
}

.map-control > button.active,
.map-control > button.active:hover {
    background: #7092ff;
}

.map-control > button.disabled .icon {
    color: rgba(255, 255, 255, 0.5);
}


/* Fullscreen Button (disabled)
------------------------------------------------------- */
div.full-screen {
    display: inline-block;
    width: 40px;
    margin-right: 10px;
    display: none;
}

div.full-screen .tooltip {
    min-width: 160px;
}

div.full-screen > button, div.full-screen > button.active {
    width: 40px;
    height: 40px;
    background: transparent;
}

div.full-screen > button:hover {
    background-color: rgba(0, 0, 0, .8);
}


/* Zoom Buttons
------------------------------------------------------- */
.zoombuttons > button.zoom-in {
    border-radius: 4px 0 0 0;
}
[dir='rtl'] .zoombuttons > button.zoom-in {
    border-radius: 0 4px 0 0;
}


/* Geolocate Button
------------------------------------------------------- */
.geolocate-control {
    margin-bottom: 10px;
}
.geolocate-control > button {
    border-radius: 0 0 0 4px;
}
[dir='rtl'] .geolocate-control > button {
    border-radius: 0 0 4px 0;
}


/* Background / Map Data / Help Pane buttons
------------------------------------------------------- */
.background-control > button {
    border-radius: 4px 0 0 0;
}
[dir='rtl'] .background-control > button {
    border-radius: 0 4px 0 0;
}

.help-control > button {
    border-radius: 0 0 0 4px;
}
[dir='rtl'] .help-control > button {
    border-radius: 0 0 4px 0;
}


/* Background / Map Data Settings
------------------------------------------------------- */
.map-data-control,
.background-control {
    position: relative;
}

.imagery-faq {
    margin-bottom: 10px;
    white-space: nowrap;
}

.layer-list, .controls-list {
    margin-bottom: 10px;
    border: 1px solid #ccc;
    border-radius: 4px;
}

.layer-list > li {
    height: 30px;
    background-color: #fff;
    color: #7092ff;
    position: relative;
    display: flex;
}

.layer-list:empty {
    display: none;
}

.layer-list > li:first-child {
    border-radius: 3px 3px 0 0;
}
.layer-list > li:last-child {
    border-radius: 0 0 3px 3px;
}
.layer-list > li:only-child {
    border-radius: 3px;
}
.layer-list li:not(:last-child) {
    border-bottom: 1px solid #ccc;
}
.layer-list li:hover {
    background-color: #ececec;
}

.layer-list li.active button,
.layer-list li.switch button,
.layer-list li.active,
.layer-list li.switch {
    background: #e8ebff;
}

.layer-list li.best > div.best {
    padding: 5px;
    flex: 0 0 auto;
}

[dir='rtl'] .list-item-data-browse svg {
    transform: rotateY(180deg);
}

/* make sure tooltip fits in map-control panel */
/* if too wide, placement will be wrong the first time it displays */
.layer-list li.best .popover-inner {
    max-width: 160px;
}

.layer-list label {
    padding: 5px 10px;
    cursor: pointer;
    flex: 1 1 auto;
    min-width: 0;
}

[dir='ltr'] .layer-list .indented label {
    padding-left: 24px;
}
[dir='rtl'] .layer-list .indented label {
    padding-right: 24px;
}

.layer-list label > span {
    display: block;
    overflow: hidden;
    white-space: nowrap;
    text-overflow: ellipsis;
}

.map-data-pane .layer-list button,
.background-pane .layer-list button {
    height: 100%;
    border-left: 1px solid #ccc;
    border-radius: 0;
    padding-left: 4px;
    padding-right: 4px;
}
[dir='rtl'] .map-data-pane .layer-list button,
[dir='rtl'] .background-pane .layer-list button {
    border-left: none;
    border-right: 1px solid #ccc;
}

.map-data-pane .layer-list button .icon,
.background-pane .layer-list button .icon {
    opacity: 0.5;
}

.map-data-pane .layer-list button:last-of-type,
.background-pane .layer-list button:last-of-type {
    border-radius: 0 3px 3px 0;
}
[dir='rtl'] .map-data-pane .layer-list button:last-of-type,
[dir='rtl'] .background-pane .layer-list button:last-of-type {
    border-radius: 3px 0 0 3px;
}

.map-data-pane .vectortile-container .vectortile-header {
    padding-bottom: 5px;
}
.map-data-pane .vectortile-container .vectortile-footer {
    padding-bottom: 10px;
}


/* Issues
------------------------------------------------------- */
.issue {
    overflow: hidden;
}
.issue .issue-label,
.issue-label .issue-text {
    width: 100%;
    display: flex;
    flex-flow: row nowrap;
    cursor: pointer;
}

.issue-text .issue-icon {
    flex: 0 0 auto;
    padding: 5px 7px;
}
.issue-text .issue-message {
    flex: 1 1 auto;
    padding: 5px 0;
}
.issue-label .issue-autofix {
    flex: 0 0 auto;
    padding: 5px 8px;
}
.issue-label .issue-info-button {
    height: unset;
    width: 32px;
    flex: 0 0 auto;
    border-left: 1px solid #ccc;
    background-color: rgba(0,0,0,0);
}
[dir='rtl'] .issue-label .issue-info-button {
    border-left: 0;
    border-right: 1px solid #ccc;
}
.issue-container .issue-label .issue-info-button .icon {
    opacity: 0.5;
}
.issue-container.active .issue-label .issue-info-button .icon {
    opacity: 0.7;
}
.issue-label .issue-info-button:last-child {
    border-radius: 0 4px 4px 0;
}
[dir='rtl'] .issue-label .issue-info-button:last-child {
    border-radius: 4px 0 0 4px;
}

button.autofix.action {
    flex: 0 0 20px;
    height: 20px;
    width: 20px;
    background: #7092ff;
    color: #fff;
}
button.autofix.action:focus,
button.autofix.action:hover,
button.autofix.action.active {
    background: #597be7;
}

/* fix all */
.autofix-all {
    display: flex;
    flex-flow: row nowrap;
    flex-direction: row-reverse;
    margin-top: -25px;
    padding-bottom: 5px;
}
.autofix-all-link-text {
    padding: 0;
}
.autofix-all-link-icon svg {
    margin: 0 9px;
    background: currentColor;
    border-radius: 4px;
}
.autofix-all-link-icon svg use {
    color: #fff;
}

/* warning styles */
.warnings-list,
.warnings-list *,
.issue-container.active .issue.severity-warning,
.issue-container.active .issue.severity-warning * {
    border-color: #fb2;
}

.warnings-list .issue.severity-warning .issue-label,
.issue.severity-warning .issue-fix-list,
.mode-save .warning-section {
    background: #ffc;
}

.issue-container.active .issue.severity-warning .issue-label {
    background: #ffa;
}

.warnings-list .issue.severity-warning .issue-label:hover,
.issue.severity-warning .issue-fix-item.actionable:hover {
    background: #ff8;
}

.issue.severity-warning .issue-icon {
    color: #f90;
}

.issue.severity-warning .issue-fix-item.actionable,
.issue-container.active .issue.severity-warning .issue-info-button {
    color: #b15500;
    fill: #b15500;
    /*color: #7092ff;*/
    /*fill: #7092ff;*/
}
.issue.severity-warning .issue-fix-item.actionable:hover,
.issue-container.active .issue.severity-warning .issue-info-button:hover {
    color: #7f3d00;
    fill: #7f3d00;
    /*color: #597be7;*/
    /*fill: #597be7;*/
}

.notification-badge.warning {
    color: #ffdf5c;
}


/* error styles */
.errors-list,
.errors-list *,
.issue-container.active .issue.severity-error,
.issue-container.active .issue.severity-error * {
    border-color: #f77;
}

.errors-list .issue.severity-error .issue-label,
.issue.severity-error .issue-fix-list,
.mode-save .error-section {
    background: #ffd6d6;
}

.issue-container.active .issue.severity-error .issue-label {
    background: #ffc6c6;
}

.errors-list .issue.severity-error .issue-label:hover,
.issue.severity-error .issue-fix-item.actionable:hover {
    background: #ffb6b6;
}

.issue.severity-error .issue-icon {
    color: #dd1400;
}

.issue.severity-error .issue-fix-item.actionable,
.issue-container.active .issue.severity-error .issue-info-button {
    color: #b91201;
    fill: #b91201;
    /*color: #7092ff;*/
    /*fill: #7092ff;*/
}
.issue.severity-error .issue-fix-item.actionable:hover,
.issue-container.active .issue.severity-error .issue-info-button:hover {
    color: #840c00;
    fill: #840c00;
    /*color: #597be7;*/
    /*fill: #597be7;*/
}

.notification-badge.error {
    color: #ff0c05;
}


/* Issues Pane */
.issues-options-container {
    display: table;
}
.issues-option {
    display: table-row;
}
.issues-option-title {
    display: table-cell;
    font-weight: bold;
    padding-right: 10px;
}
[dir='rtl'] .issues-option-title {
    padding-right: 0;
    padding-left: 10px;
}
.issues-option label {
    display: table-cell;
    padding: 0 10px;
    white-space: nowrap;
}

.layer-list.issues-list li.issue {
    border-color: inherit;    /* override .layer-list styles */
    color: inherit;
    height: unset;
}

.layer-list.issue-rules-list,
.layer-list.issues-list,
.layer-list.layer-feature-list {
    margin-bottom: 0;
}
.section-footer {
    display: flex;
    flex-flow: row nowrap;
    flex-direction: row-reverse;
    height: 30px;
}
.section-footer a {
    padding: 5px;
}

.issues-none .box {
    border-radius: 4px;
    border: 1px solid #72d979;
    background: #c6ffca;
    padding: 5px !important;
    display: flex;
}
.issues-none .icon {
    color: #05ac10;
}

input.square-degrees-input {
    padding: 2px !important; /* important needed for rtl */
    width: 40px;
    height: unset;
    text-align: center;
    background: rgba(0,0,0,0);
    color: currentColor;
}


/* Entity Issues List */
.entity-issues .issue-container .issue {
    border-radius: 4px;
    border: 1px solid #ccc;
    background: #f6f6f6;
}
.entity-issues .issue-container:not(.active) .issue-text:hover,
.entity-issues .issue-container:not(.active) .issue-info-button:hover {
    background: #f1f1f1;
}
.entity-issues .issue .issue-label .issue-text {
    padding-right: 10px;
}
[dir='rtl'] .entity-issues .issue .issue-label .issue-text {
    padding-right: unset;
    padding-left: 10px;
}

.entity-issues .issue-container.active .issue-label .issue-text {
    font-weight: bold;
}
.entity-issues .issue-container:not(:last-of-type) {
    margin-bottom: 5px;
}
.entity-issues .issue-container.active:not(:first-of-type) {
    margin-top: 10px;
}
.entity-issues .issue-container.active:not(:last-of-type) {
    margin-bottom: 10px;
}

/* fixes */
.entity-issues .issue-fix-list {
    border-top: 1px solid;
    border-color: inherit;
}
.entity-issues .issue-container.active .issue-fix-list:empty {
    display: none;
}

li.issue-fix-item {
    padding: 2px 10px 2px 20px;
}
[dir='rtl'] li.issue-fix-item {
    padding: 2px 20px 2px 10px;
}
li.issue-fix-item:first-of-type {
    padding-top: 5px;
}
li.issue-fix-item:last-of-type {
    padding-bottom: 5px;
}

li.issue-fix-item .fix-message {
    padding: 0 10px;
}

li.issue-fix-item.actionable {
    cursor: pointer;
}
li.issue-fix-item:not(.actionable) .fix-icon {
    color: #555;
    fill: #555;
}

.issue-container:not(.active) ul.issue-fix-list {
    display: none;
}

.issue-info {
    flex: 1 1 auto;
    width: 100%;
    overflow: hidden;
    display: none;
    padding: 10px 0;
}
.issue-info.expanded {
    display: inline-block;
}

.issue-info .issue-reference {
    margin-bottom: 10px;
}
.issue-info .tagDiff-table {
    min-width: 60%;
    width: unset;
    border: 1px solid #ccc;
}
.issue-info .tagDiff-row {
    border: 1px solid #ccc;
}
.issue-info .tagDiff-cell {
    padding: 2px 10px;
    font-family: monospace;
    font-size: 10px;
    border: 1px solid #ccc;
}
.issue-info .tagDiff-cell-add {
    background: #dfd;
}
.issue-info .tagDiff-cell-remove {
    background: #fdd;
}


/* Background - Display Options Sliders
------------------------------------------------------- */
.display-options-container {
    padding: 10px;
}

.display-control h5 {
    padding-bottom: 0;
    padding-top: 10px;
}

.display-control h5 span {
    margin: 5px;
}

.display-control .display-option-input {
    height: 20px;
    width: 155px;
}

.display-control button {
    height: 30px;
    width: 30px;
    margin-left: 5px;
    margin-right: 0px;
    vertical-align: text-bottom;
    border-radius: 4px;
}
[dir='rtl'] .display-control button {
    margin-left: 0px;
    margin-right: 5px;
}


/* Background - Adjust Alignment
------------------------------------------------------- */
.background-pane .nudge-container {
    border: 1px solid #ccc;
    border-radius: 4px;
    padding: 10px;
}

.nudge-container .nudge-instructions {
    padding-bottom: 15px;
}

.nudge-container .nudge-outer-rect {
    background-color: #eee;
    border: 1px solid #ccc;
    border-radius: 2px;
    padding: 20px 0;
    width: 70%;
    display: flex;
    justify-content: center;
    align-items: center;
    margin: 0 auto;
    margin-top: 20px;
    cursor: move;
}

.nudge-container .nudge-inner-rect {
    background-color: #fff;
    border: 1px solid #ccc;
    border-radius: 2px;
    width: 65%;
    min-height: 20px;
}

.nudge-container .nudge::after {
    content: '';
    display: block;
    position: absolute;
    margin: auto;
    left: 0; right: 0; top: 0; bottom: 0;
    height: 0;
    width: 0;
}

.nudge-container input {
    width: 100%;
    height: 20px;
    text-align: center;
    border: 0;
}

.nudge-container input.error {
    border: 1px solid #ff7878;
    border-radius: 2px;
    background: #ffb;
}

.nudge-container input:focus {
    background-color: transparent;
}

.nudge-container button {
    float: left;
    display: block;
    width: 20%;
    position: relative;
    background-color: transparent;
}

.nudge-container button.right {
    top: -50px;
    right: -85%;
}

.nudge-container button.left {
    top: -50px;
    right: 45%;
}

.nudge-container button.top {
    left: 20%;
    top: -104px;
}

.nudge-container button.bottom {
    left: -20%;
}

.nudge-container button.nudge-reset {
    right: -10px;
}

.nudge-surface {
   position: absolute;
   z-index: 5000;
   left: 0;
   top: 0;
   width: 100%;
   height: 100%;
   background-color: transparent;
   cursor: move;
}

.background-pane .nudge.right::after {
    border-top: 5px solid transparent;
    border-bottom: 5px solid transparent;
    border-left: 5px solid #222;
}

.background-pane .nudge.left::after {
    border-top: 5px solid transparent;
    border-bottom: 5px solid transparent;
    border-right: 5px solid #222;
}

.background-pane .nudge.top::after {
    border-right: 5px solid transparent;
    border-left: 5px solid transparent;
    border-bottom: 5px solid #222;
}

.background-pane .nudge.bottom::after {
    border-right: 5px solid transparent;
    border-left: 5px solid transparent;
    border-top: 5px solid #222;
}


/* Side Panes - Background / Map Data / Help
------------------------------------------------------- */
.map-panes {
    flex: 0 1 auto;
    position: relative;
    height: 100%;
    max-width: 100%;
}
.map-pane {
    position: relative;
    width: 400px;
    max-width: 100%;
    height: 100%;
    padding-bottom: 60px;
    overflow: hidden;
    z-index: 10;
}

.map-pane.help-wrap {
    width: 600px;
}

.pane-heading {
    display: flex;
    flex-flow: row nowrap;
    justify-content: space-between;
    border-bottom: 1px solid #ccc;
    height: 60px;
}

.pane-heading h2 {
    margin: 14px 20px;
}

.pane-heading button {
    width: 40px;
    height: 100%;
    border-radius: 0;
}

.pane-content {
    height: 100%;
    padding: 10px 40px 20px 20px;
    overflow-x: hidden;
    overflow-y: scroll;
    position: relative;
}
[dir='rtl'] .pane-content {
    padding: 10px 20px 20px 40px;
}

.pane-content > div {
    padding-bottom: 15px;
}


/* Help
------------------------------------------------------- */
.help-wrap p {
    font-size: 15px;
    margin-bottom: 20px;
}

.help-wrap .left-content .body p code {
    padding: 3px 4px;
    font-size: 12px;
    color: #555;
    vertical-align: baseline;
    background-color: #f6f6f6;
    border: solid 1px #ccc;
    margin: 0 2px;
    border-bottom-color: #bbb;
    border-radius: 3px;
    box-shadow: inset 0 -1px 0 #bbb;
}

.help-wrap .left-content .icon.pre-text {
    vertical-align: text-top;
    margin-right: 0;
    margin-left: 0;
    display: inline-block;
}

.help-wrap .toc {
    width: 40%;
    float: right;
    margin-left: 20px;
    margin-bottom: 20px;
    padding-left: 5px;
}

.help-wrap .toc li a,
.help-wrap .nav a {
    display: block;
    border: 1px solid #ccc;
    padding: 5px 10px;
}

.help-wrap .toc li a {
    border-bottom: 0;
}

.help-wrap .toc li a:hover,
.help-wrap .nav a:hover {
    background: #ececec;
}

.help-wrap .toc li a.selected {
    background: #e8ebff;
}

.help-wrap .toc li:first-child a {
    border-radius: 4px 4px 0 0;
}

.help-wrap .toc li:nth-last-child(3) a {
    border-bottom: 1px solid #ccc;
    border-radius: 0 0 4px 4px
}

.help-wrap .toc li.shortcuts a,
.help-wrap .toc li.walkthrough a {
    overflow: hidden;
    margin-top: 10px;
    border-bottom: 1px solid #ccc;
    border-radius: 4px;
}

.help-wrap .toc li.walkthrough a {
    text-align: center;
}

.help-wrap .nav {
    position: relative;
    padding-bottom: 30px;
}

.help-wrap .nav a {
    float: left;
    width: 50%;
    text-align: center;
}

.help-wrap .nav a:first-child {
    border-radius: 4px 0 0 4px;
}

.help-wrap .nav a:last-child:not(:only-child) {
    border-radius: 0 4px 4px 0;
    border-left: 0;
}

.help-wrap .nav a:only-child {
    width: 100%;
    border-radius: 4px;
}


/* Inspector (hover styles)
------------------------------------------------------- */
.inspector-hover .entity-issues .issue-container .issue .issue-label,
.inspector-hover .form-field-input-wrap .label,
.inspector-hover .form-field-input-multicombo .chiplist,
.inspector-hover .form-field-button,
.inspector-hover .structure-extras-wrap,
.inspector-hover .comments-container .comment,
.inspector-hover button,
.inspector-hover input,
.inspector-hover textarea,
.inspector-hover label {
    background: #ececec;
}
.inspector-hover .preset-list-button,
.inspector-hover .tag-row input {
    background: #f6f6f6;
}

.inspector-hover a,
.inspector-hover .form-field-input-multicombo .chip,
.inspector-hover .form-field-input-check span,
.inspector-hover .entity-issues .issue .icon {
    color: #666;
}

.inspector-hover .form-field-input-multicombo .chip {
    background: #eee;
    border: 1px solid #ccc;
}

/* no scrollbars */
.inspector-hover div {
    overflow-x: hidden;
    overflow-y: hidden;
}

/* hide and remove from layout */
.inspector-hidden,
.inspector-hover .preset-list-button-wrap .preset-favorite-button,
.inspector-hover .preset-list-button-wrap .tag-reference-button,
.inspector-hover label input[type="checkbox"],
.inspector-hover label input[type="radio"],
.inspector-hover .form-field-input-multicombo .input-wrap,
.inspector-hover .form-field-input-radio label,
.inspector-hover .form-field-input-radio label span,
.inspector-hover .form-field-input-radio label.remove .icon,
.inspector-hover .inspector-inner .add-row,
.inspector-hover .entity-issues .issue-container .issue-fix-list,
.inspector-hover .entity-issues .issue-container .issue-info-button {
    display: none;
}

/* hide but preserve in layout */
.inspector-hover .combobox-caret,
.inspector-hover .header button,
.inspector-hover .quick-links,
.inspector-hover .form-field-input-multicombo .chip .remove,
.inspector-hover .hide-toggle:before,
.inspector-hover .more-fields,
.inspector-hover .field-label button,
.inspector-hover .tag-row button,
.inspector-hover .footer * {
    opacity: 0;
}

/* Unstyle the active entity issue on hover */
.inspector-hover .entity-issues .issue-container.active {
    margin-top: 1px;
    margin-bottom: 1px;
}
.inspector-hover .entity-issues .issue-container * {
    border-color: #ccc !important;
}
.inspector-hover .entity-issues .issue-container.active .issue-label {
    border-bottom: 0;
}
.inspector-hover .entity-issues .issue-container.active .issue-label .issue-text {
    font-weight: normal;
}


/* Styles for raw tag inspector on hover */
.inspector-hover .tag-row .key-wrap,
.inspector-hover .tag-row .value-wrap {
    height: 31px;
}

.inspector-hover .tag-row:first-child input.value {
    border-top-right-radius: 4px;
}
[dir='rtl'] .inspector-hover .tag-row:first-child input.value {
    border-top-right-radius: 0;
    border-top-left-radius: 4px;
}

.inspector-hover .tag-row:last-child input.value {
    border-bottom-right-radius: 4px;
}
[dir='rtl'] .inspector-hover .tag-row:last-child input.value {
    border-bottom-right-radius: 0;
    border-bottom-left-radius: 4px;
}

.inspector-hover .tag-row:last-child input.key {
    border-bottom-left-radius: 4px;
}
[dir='rtl'] .inspector-hover .tag-row:last-child input.key {
    border-bottom-left-radius: 0;
    border-bottom-right-radius: 4px;
}

.inspector-hover .more-fields {
    max-height: 0;
    margin-bottom: -10px;
}

/* Unstyle button fields */
.inspector-hover .form-field-input-radio label.active {
    opacity: 1;
    background-color: transparent;
    color: #666;
    padding-left: 0;
    border-width: 0;
}
.inspector-hover .form-field-input-radio button.active {
    padding-left: 10px;
}

/* Show placeholder on hover for radio buttons */
.inspector-hover .form-field-input-radio {
    border: 1px solid #ccc;
    border-top: 0;
    border-radius: 0 0 4px 4px;
}
.inspector-hover .form-field-input-radio .placeholder {
    opacity: 1;
    color: #666;
    padding: 5px 10px;
    line-height: 20px;
    width: 100%;
    border: 0;
}
.inspector-hover .form-field-input-radio .structure-extras-wrap {
    border: 0;
}


/* Raster Background Tiles
------------------------------------------------------- */
img.tile {
    position: absolute;
    transform-origin: 0 0;
    -ms-transform-origin: 0 0;
    -webkit-transform-origin: 0 0;
    -moz-transform-origin: 0 0;
    -o-transform-origin: 0 0;

    -moz-user-select: none;
    -webkit-user-select: none;
    -ms-user-select: none;
    user-select: none;

    opacity: 0;

    -webkit-transition: opacity 200ms linear;
    -moz-transition: opacity 200ms linear;
    transition: opacity 200ms linear;
}

img.tile-loaded {
    opacity: 1;
}

img.tile-removing {
    opacity: 0;
}

.tile-label-debug {
    font-size: 10px;
    background: rgba(0, 0, 0, 0.7);
    color: #fff;
    position: absolute;
    text-align: center;
    padding: 5px;
    border-radius: 3px;
    z-index: 2;
    margin-left: -70px;
    margin-top: -20px;

    transform-origin: 0 0;
    -ms-transform-origin: 0 0;
    -webkit-transform-origin: 0 0;
    -moz-transform-origin: 0 0;
    -o-transform-origin: 0 0;

    -moz-user-select: none;
    -webkit-user-select: none;
    -ms-user-select: none;
    user-select: none;
}

img.tile-debug {
    outline: 1px solid red;
}


/* Map
------------------------------------------------------- */
#map {
    position: relative;
    overflow: hidden;
    height: 100%;
    background: #000;
    -moz-user-select: none;
    -webkit-user-select: none;
    -ms-user-select: none;
    user-select: none;
}

#supersurface {
    transform-origin: 0 0;
    -ms-transform-origin: 0 0;
    -webkit-transform-origin: 0 0;
    -moz-transform-origin: 0 0;
    -o-transform-origin: 0 0;
}

#supersurface, .layer {
    position: absolute;
    top: 0;
    left: 0;
    right: 0;
    bottom: 0;
}


/* Map-In-Map
------------------------------------------------------- */
.map-in-map {
    position: absolute;
    overflow: hidden;
    top: 10px;
    width: 200px;
    height: 150px;
    z-index: 5;
    background: #000;
    border: #aaa 1px solid;
    box-shadow: 0 0 2em black;
}
[dir='ltr'] .map-in-map {
    right: 50px;
}
[dir='rtl'] .map-in-map {
    left: 50px;
}

.map-in-map-tiles {
    transform-origin: 0 0;
    -ms-transform-origin: 0 0;
    -webkit-transform-origin: 0 0;
    -moz-transform-origin: 0 0;
    -o-transform-origin: 0 0;

    -moz-user-select: none;
    -webkit-user-select: none;
    -ms-user-select: none;
    user-select: none;
}

.map-in-map-viewport,
.map-in-map-data {
    top: 0;
    left: 0;
    overflow: hidden;
    height: 100%;
    width: 100%;
}

.map-in-map-viewport {
    position: absolute;
}

.map-in-map-data {
    position: relative;
    z-index: 10;
}

.map-in-map-bbox {
    fill: none;
    stroke: rgba(255, 255, 0, 0.75);
    stroke-width: 1;
    shape-rendering: crispEdges;
}

.map-in-map-bbox.thick {
    stroke-width: 5;
}


/* Debug Data
------------------------------------------------------- */
.debug {
    stroke: currentColor;
    fill: none;
    stroke-width: 2;
}
.map-in-map-data .debug {
    stroke-width: 1;
}

.nocolor { color: rgba(0, 0, 0, 0); }
.red     { color: rgba(255, 0, 0, 0.75); }
.green   { color: rgba(0, 255, 0, 0.75); }
.blue    { color: rgba(176, 176, 255, 0.75); }
.yellow  { color: rgba(255, 255, 0, 0.75); }
.cyan    { color: rgba(0, 255, 255, 0.75); }
.magenta { color: rgba(255, 0, 255, 0.75); }
.orange  { color: rgba(255, 153, 0, 0.75); }
.pink    { color: rgba(255, 0, 153, 0.75); }
.purple  { color: rgba(153, 0, 255, 0.75); }

.debug-legend {
    position: absolute;
    top: 70px;
    right: 80px;
    padding: 5px;
    border-radius: 4px;
    pointer-events: none;
}

.debug-legend-item {
    padding-right: 5px;
}
.debug-legend-item:before {
    content: "\25A0";
    padding: 0 5px;
}

/* Information Panels
------------------------------------------------------- */
.info-panels {
    display: flex;
    flex-flow: row-reverse wrap-reverse;
    width: 100%;
    z-index: 1;
    -ms-user-select: element;
    pointer-events: none;
}

.panel-container h1,
.panel-container h2,
.panel-container h3,
.panel-container h4,
.panel-container h5 {
    display: inline-block;
    margin-bottom: 0;
}

.panel-container h1,
.panel-container h2,
.panel-container h3 {
    color: #ff8;
}

.panel-container {
    flex: 0 0 auto;
    margin: 0 2px 2px 0;
    border-radius: 4px;
    border: 1px solid rgba(0, 0, 0, 0.75);
    padding-bottom: 10px;
    width: 250px;
    pointer-events: auto;
}

.panel-container .panel-title {
    border-radius: 4px 4px 0 0;
}
<<<<<<< HEAD

.panel-title {
    padding: 5px 10px;
=======
.shaded:before {
    content:'';
    background: rgba(0,0,0,0.5);
    position: absolute;
    left: 0px; right: 0px; top: 0px; bottom: 0px;
>>>>>>> 186aec68
}

.panel-title button.close {
    float: right;
    height: 20px;
    background: none;
    color: #ddd;
}
[dir='rtl'] .panel-title button.close {
    float: left;
}

.panel-title button.close:hover {
    color: #fff;
}
.panel-title button.close .icon {
    height: 20px;
    width: 16px;
}

.panel-content {
    padding: 5px 10px;
    position: relative;
}

.panel-content li span {
    display: inline-block;
    white-space: nowrap;
    margin: 0 8px;
}

.panel-content .button {
    display: inline-block;
    background: #7092ff;
    border-radius: 2px;
    padding: 0 4px;
    margin-top: 10px;
    margin-right: 10px;
    color: #fff;
}
[dir='rtl'] .panel-content .button {
    margin-right: auto;
    margin-left: 10px;
}

.panel-content-history .links a {
    margin-left: 8px;
}
[dir='rtl'] .panel-content-history .links a {
    margin-left: auto;
    margin-right: 8px;
}
.panel-content-history h4 {
    padding-bottom: 0;
}
.panel-content-location .location-info {
    margin-top: 10px;
}


/* About Section, Attribution, Footer
------------------------------------------------------- */
#about {
    width: 100%;
    position: absolute;
    right: 0;
    bottom: 0;
    border-radius: 0;
    pointer-events: none;
    display: flex;
    flex-direction: column;
    -ms-user-select: element;
}

#attrib {
    width: 100%;
    height: 20px;
    margin-bottom: 5px;
}

#attrib * { pointer-events: all; }

.base-layer-attribution,
.overlay-layer-attribution {
    position: absolute;
    color: #ccc;
    font-size: 10px;
}

.base-layer-attribution {
    left: 10px;
}

.overlay-layer-attribution {
    right: 10px;
}

.overlay-layer-attribution .attribution:not(:last-child):after {
    content: '; ';
}

.attribution a,
.attribution a:visited {
    color: #ccf;
}

.attribution a:hover {
    color: #aaf;
}

.attribution .source-image {
    height: 20px;
    vertical-align: middle;
    border-radius: 3px;
}

.attribution span {
    margin: 0 3px;
}

#footer {
    pointer-events: all;
    display: block;
    height: 30px;
}


/* Footer - Flash messages
------------------------------------------------------- */
#flash-wrap {
    display: flex;
    flex: 0 0 100%;
    flex-flow: row nowrap;
    justify-content: space-between;
    max-height: 30px;
    position: absolute;
    right: 0;
    left: 0;
}

.flash-content {
    display: flex;
    flex: 1 0 auto;
    flex-flow: row nowrap;
    align-items: center;
    padding: 2px;
    height: 30px;
}

.flash-icon {
    flex: 0 0 auto;
    width: 20px;
    height: 20px;
    margin: 0 8px;
}

.flash-icon circle {
    fill: #eee;
}
.flash-icon.disabled circle {
    cursor: auto;
    fill: rgba(255,255,255,0.7);
}

.flash-icon use {
    color: #222;
}
.flash-icon.disabled use {
    color: rgba(32,32,32,0.7);
}

.flash-icon.operation use {
    fill: #222;
    color: #79f;
}
.flash-icon.operation.disabled use {
    fill: rgba(32,32,32,0.7);
    color: rgba(40,40,40,0.7);
}

.flash-text {
    flex: 1 1 auto;
}

#footer-wrap {
    display: flex;
    flex: 0 0 100%;
    flex-flow: row nowrap;
    justify-content: space-between;
    max-height: 30px;
    position: absolute;
    right: 0;
    left: 0;
}

.footer-show {
    bottom: 0px;
    transition: bottom 75ms linear;
    -moz-transition: bottom 75ms linear;
    -webkit-transition: bottom 75ms linear;
}

.footer-hide {
    bottom: -35px;
    transition: bottom 75ms linear;
    -moz-transition: bottom 75ms linear;
    -webkit-transition: bottom 75ms linear;
}


/* Footer - Scale bar, About, Source Switcher
------------------------------------------------------- */
#scale-block {
    vertical-align: bottom;
    width: 250px;
    max-height: 30px;
    flex: 0 0 250px;
    -moz-user-select: none;
    -webkit-user-select: none;
    -ms-user-select: none;
    user-select: none;
}

#info-block {
    max-height: 30px;
    flex: 1 1 auto;
}

#scale {
    height: 30px;
    width: 100%;
}
[dir='rtl'] #scale {
    transform: scaleX(-1);
}

#scale:hover {
    cursor: pointer;
}

#scale text {
    font: 12px sans-serif;
    stroke: none;
    fill: #ccc;
    text-anchor: start;
}
#scale.origin-trailing text {
    text-anchor: end;
}
[dir='rtl'] #scale text {
    transform: scaleX(-1);
}

#scale path {
    fill: none;
    stroke: #ccc;
    stroke-width: 1;
    shape-rendering: crispEdges;
}

#about-list {
    text-align: left;
    margin-left: 5px;
    clear: left;
    overflow: hidden;
}
[dir='rtl'] #about-list {
    text-align: right;
    clear: right;
    margin-right: 5px;
    margin-left: 0;
}

#about-list li {
    float: left;
    border-right: 1px solid rgba(255,255,255,.5);
    padding: 5px 5px 5px 0;
    margin-right: 5px;
}
[dir='rtl'] #about-list li {
    float: right;
    border-right: none;
    border-left: 1px solid rgba(255,255,255,.5);
    margin-right: 0;
    margin-left: 5px;
    padding: 5px 0 5px 5px;
}
#about-list li:empty {
    display: none;
}

#about-list li:last-child {
    border-right: 0;
    margin-right: 0;
    padding-right: 0;
}
[dir='rtl'] #about-list li:last-child {
    border-left: none;
}

#about-list a.chip {
    padding: 2px 4px 3px 4px;
    border-radius: 2px;
    color: #eee;
}
#about-list a.chip .icon {
    width: 14px;
    height: 14px;
    margin-top: 3px;
}
[dir='ltr'] #about-list a.chip .icon,
[dir='ltr'] #about-list a.chip span {
    margin-right: 3px;
}
[dir='rtl'] #about-list a.chip .icon,
[dir='rtl'] #about-list a.chip span {
    margin-left: 3px;
}

.source-switch a.chip.live {
    background: #d32232;
    color: #fff;
}

.feature-warning a.chip {
    background: #1e90ff;
}

.issues-info a.chip.resolved-count {
    background: #15911E;
}
.issues-info a.chip.warnings-count {
    background: #DF8500;
}
[dir='ltr'] .issues-info a.chip:not(:last-child) {
    margin-right: 5px;
}
[dir='rtl'] .issues-info a.chip:not(:last-child) {
    margin-left: 5px;
}

.user-list a:not(:last-child):after {
    content: ', ';
}

.api-status {
    text-align: right;
    padding: 1px 10px;
    color: #eee;
    flex: 1 1 auto;
}
[dir='rtl'] .api-status {
    text-align: left;
}

.api-status.offline,
.api-status.readonly,
.api-status.error {
    background: #a22;
}

.api-status a {
    text-decoration: underline;
    color: #ccc;
    pointer-events: all;
}
.api-status a:hover {
    color: inherit;
}

/* Notification Badges
------------------------------------------------------- */
/* For an icon (e.g. new version) */
.badge {
    display: inline-block;
    background: #d32232;
    width: 21px;
    height: 20px;
    border-radius: 11px;
    margin-left: 6px;
}
[dir='rtl'] .badge {
    margin-left: 0;
    margin-right: 6px;
}
.badge a {
    margin-right: 5px;
}
[dir='rtl'] .badge a {
    margin-right: 0;
    margin-left: 5px;
}
.badge .icon {
    vertical-align: baseline;
    width: 11px;
    height: 11px;
    color: #fff;
}

/* For text (e.g. upcoming events) */
.badge-text {
    display: inline-block;
    color: #fff;
    text-align: center;
    width: 16px;
    height: 16px;
    font-size: 10px;
    font-weight: bold;
    margin-left: 5px;
    background: #f00;
    border-radius: 9px;
}
[dir='rtl'] .badge-text {
    margin-left: 0;
    margin-right: 5px;
}


/* Modals / Prompts
------------------------------------------------------- */
.modal {
    top: 40px;
    display: inline-block;
    position: absolute;
    border-radius: 3px;
    overflow: hidden;
    left: 0;
    right: 0;
    margin: auto;
    z-index: 50;
    width: 50%;
    min-width: 200px;
    max-width: 600px;
}

.modal .loader {
    margin-bottom: 10px;
}
.modal .description {
    text-align: center;
}

.shaded {
    z-index: 5000;
    position: absolute;
    top: 0;
    bottom: 0;
    left: 0;
    right: 0;
    overflow: auto;
}
.shaded:before {
    content:'';
    background: rgba(0,0,0,0.5);
    position: fixed;
    left: 0px; right: 0px; top: 0px; bottom: 0px;
}

.modal-section {
    padding: 20px;
    border-bottom: 1px solid #ccc;
}
.modal-section p:not(:last-of-type) {
    padding-bottom: 20px;
}
.modal-section.header h3 {
    padding: 0;
}
.modal-section.buttons {
    text-align: center;
}

.modal-section.buttons button {
    min-width: 130px;
}

.modal-section.buttons .action {
    display: inline-block;
    margin: 0 10px;
    text-align: center;
    vertical-align: middle;
}
.save-section .blocker-message {
    margin-bottom: 15px;
}
.save-section .blocker-message:empty {
    display: none;
}
.save-section .buttons {
    display: flex;
    flex-wrap: wrap;
    justify-content: space-around;
}

.save-section .buttons .action,
.save-section .buttons .secondary-action {
    flex: 1 1 auto;
    text-align: center;
    vertical-align: middle;
}
[dir='ltr'] .save-section .buttons button:first-child {
    margin-right: 20px;
}
[dir='rtl'] .save-section .buttons button:first-child {
    margin-left: 20px;
}

.loading-modal {
    text-align: center;
}
.modal-actions {
    display: flex;
}
.modal-actions button {
    font-weight: normal;
    color: #7092ff;
    border-bottom: 1px solid #ccc;
    border-radius: 0;
    height: 160px;
    text-align: center;
    width: 100%;
}
.modal-actions button:hover {
    background-color: #ececec;
}

.logo-small {
    height: 40px;
    width: 40px;
    margin: auto;
}

.logo {
    height: 100px;
    width: 100%;
    max-width: 100px;
    margin: auto;
}

.modal-actions > :first-child {
    border-right: 1px solid #ccc;
}

.modal-section:last-child {
    border-bottom: 0;
}


/* Splash Modal
------------------------------------------------------- */
.modal-actions .logo-walkthrough,
.modal-actions .logo-features {
    color: #7092ff;
}


/* Shortcuts Modal
------------------------------------------------------- */
.modal-shortcuts {
    width: 90%;
    max-width: 950px;
}

.modal-shortcuts .modal-section:last-child {
    padding-top: 10px;
    min-height: 275px;
}

.modal-shortcuts .tabs-bar {
    text-align: center;
    padding-bottom: 5px;
    font-size: 16px;
    font-weight: bold;
}

.modal-shortcuts .tab {
    display: inline-block;
    padding: 5px 10px;
    margin: 0 5px;
    cursor: pointer;
    color: #666;
}
.modal-shortcuts .tab.active {
    color: #7092ff;
    border-bottom: 2px solid;
}
.modal-shortcuts .tab:hover {
    color: #597be7;
    background-color: #efefef;
}

.modal-shortcuts .shortcut-tab {
    display: flex;
    flex-flow: row wrap;
    justify-content: space-around;
}

.modal-shortcuts .shortcut-column {
    width: auto;
}

.modal-shortcuts .shortcut-tab-tools .shortcut-column {
    flex: 1 1 100%;
    width: 100%;
}

.modal-shortcuts td {
    padding-bottom: 5px;
}

.modal-shortcuts .shortcut-section {
    padding: 20px 0 10px 0;
}

.modal-shortcuts .shortcut-keys {
    padding: 0 10px;
    color: #767676;
    text-align: right;
    white-space: nowrap;
}
[dir='rtl'] .modal-shortcuts .shortcut-keys {
    text-align: left;
}

.modal-shortcuts .shortcut-keys kbd {
    color: #555;
}

svg.mouseclick use.left {
    fill: rgba(112, 146, 255, 1);
    color: rgba(112, 146, 255, 0);
}
svg.mouseclick use.right {
    fill: rgba(112, 146, 255, 0);
    color: rgba(112, 146, 255, 1);
}

.modal-shortcuts .shortcut-keys .gesture {
    color: #333;
    padding: 3px;
}


/* Settings Modals
------------------------------------------------------- */
.settings-modal textarea {
    height: 70px;
    width: 100%;
}

.settings-custom-background .instructions-template {
    margin-bottom: 20px;
}

.settings-custom-data .instructions-url {
    margin-bottom: 10px;
}
.settings-custom-data .field-file,
.settings-custom-data .instructions-template {
    margin-bottom: 20px;
}


/* Save Mode
------------------------------------------------------- */
.save-footer {
    padding: 0;
}
.mode-save a.user-info {
    display: inline-block;
}

.mode-save .commit-form {
    margin-bottom: 0;
}

.mode-save .user-info img {
    float: left;
}

.mode-save h3 small.count {
    margin-right: 10px;
    text-align: center;
    float: left;
    height: 12px;
    min-width: 12px;
    font-size: 12px;
    line-height: 12px;
    border-radius: 24px;
    padding: 5px;
    background: #7092ff;
    color: #fff;
}

.note-save .field-warning,
.mode-save .field-warning {
    background: #ffb;
    border: 1px solid #ccc;
    border-radius: 4px;
    padding: 10px;
}

.note-save .field-warning:empty,
.mode-save .field-warning:empty {
    display: none;
}

.mode-save .field-warning,
.mode-save .changeset-info,
.mode-save .commit-info {
    margin-bottom: 10px;
}

.mode-save .request-review label {
    cursor: pointer;
}

.mode-save .changeset-list {
    border: 1px solid #ccc;
    border-radius: 4px;
    background: #fff;
    margin-bottom: 10px;
    margin-top: 5px;
}

.mode-save .warning-section .changeset-list button {
    border-left: 1px solid #ccc;
}

.mode-save .changeset-list li {
    position: relative;
    border-top: 1px solid #ccc;
    padding: 5px 10px;
    cursor: pointer;
}

.mode-save .changeset-list li:hover {
    background-color: #ececec;
}

.mode-save .changeset-list .alert {
    opacity: 0.5;
}

.changeset-list li span.count {
    font-size: 10px;
    color: #555;
}

.mode-save .commit-section .changeset-list button {
    border-left: 1px solid #ccc;
}

.changeset-list li span.count:before { content: '('; }

.changeset-list li span.count:after { content: ')'; }

.changeset-list li:first-child { border-top: 0;}


/* Conflict resolution
------------------------------------------------------- */
.conflicts-help {
    padding: 20px;
    background-color: #ffffbb;
    border-bottom: 1px solid #ccc;
}

.conflicts-buttons {
    padding: 20px;
}

.mode-save button.conflicts-button {
    float: left;
}

.conflict-container {
    border-bottom: 1px solid #ccc;
}

.conflict-description {
    padding: 5px 20px;
    display: block;
}

.conflicts-done {
    padding: 20px 20px 0 20px;
}

.conflict-detail-container {
    padding: 10px 20px;
}

.conflict-count {
    padding: 10px 20px;
}

.conflict-choices {
    margin-top: 10px;
}

.conflict-nav-buttons {
    padding: 10px 0 20px 0;
}

.conflict-nav-button {
    height: 30px;
}


/* Notices (Zoom in to Edit)
------------------------------------------------------- */
.notice {
    position: absolute;
    top: 15px;
    left: 0;
    right: 0;
    text-align: center;
}

.notice .zoom-to {
    margin: auto;
    width: 300px;
    height: 70px;
    font-size: 150%;
    border-radius: 8px;
}

.notice .zoom-to:hover,
.notice .zoom-to:focus {
    background: rgba(0,0,0,0.6);
}

.notice .zoom-to .icon {
    width: 30px;
    height: 30px;
    vertical-align: middle;
    margin-right: 10px;
}
[dir='rtl'] .notice .zoom-to .icon {
    margin-left: 10px;
    margin-right: 0;
}


/* Contextual Edit Menu
------------------------------------------------------- */
.edit-menu-tooltip {
    width: 200px;
}

.edit-menu-background {
    fill: #eee;
}

.edit-menu-item rect {
    fill: #eee;
    cursor: default;
}

.edit-menu-item rect:active,
.edit-menu-item rect:hover {
    fill: #ccc;
}

.edit-menu-item.disabled rect {
    cursor: not-allowed;
}
.edit-menu-item.disabled rect:hover {
    cursor: not-allowed;
    fill: #eee;
}

.operation-icon {
    fill: #222;
    color: #79f;
    pointer-events: none;
}
.disabled .operation-icon {
    fill: rgba(32,32,32,.2);
    color: rgba(40,40,40,.2);
}


/* Lasso
------------------------------------------------------- */
.lasso-path {
    fill-opacity: 0.3;
    stroke: #fff;
    stroke-width: 1;
    stroke-opacity: 1;
    stroke-dasharray: 5, 5;
}


/* Scrollbars
 ----------------------------------------------------- */
::-webkit-scrollbar {
    height: 20px;
    overflow: visible;
    width: 10px;
    background: #fff;
    border-left: 1px solid #DDD;
}

::-webkit-scrollbar-track {
    background-clip: padding-box;
    border: solid transparent;
    border-width: 0;
}

::-webkit-scrollbar-thumb {
    background-color: rgba(0,0,0,.2);
    background-clip: padding-box;
    border: solid transparent;
    border-width: 3px 3px 3px 4px;
    border-radius: 6px;
}
::-webkit-scrollbar-track:hover,
::-webkit-scrollbar-track:active {
    background-color: rgba(0,0,0,.05);
}


/* Intro walkthrough
 ----------------------------------------------------- */
.curtain-darkness {
    pointer-events: all;
    fill-opacity: 0.7;
    fill: #222;
    fill-rule: evenodd;
}

.intro-nav-wrap {
    display: flex;
    flex-direction: row;
    position: absolute;
    left: 0;
    right: 0;
    bottom: 30px;
    padding: 10px;
    z-index: 1001;
}

.intro-nav-wrap .intro-nav-wrap-logo {
    flex: 0 0 auto;
    height: 40px;
    width: 40px;
    color: #fff;
    margin: 0px 20px;
    vertical-align: middle;
}

.intro-nav-wrap .joined {
    flex: 1 1 auto;
    display: flex;
    flex-direction: row;
}

.intro-nav-wrap button.chapter {
    flex: 1 1 100%;
    padding: 0px 20px;
}

.intro-nav-wrap button.chapter.next {
    animation-duration: 1s;
    animation-name: pulse;
    animation-iteration-count: infinite;
    animation-direction: alternate;
}
@keyframes pulse {
    from  { background: #7092ff; }
    to    { background: #c6d4ff; }
}

.intro-nav-wrap button.chapter.finished {
    background: #8cd05f;
}

.intro-nav-wrap button.chapter .status {
    display: none;
}

.intro-nav-wrap button.chapter.finished .status {
    display: inline-block;
}

.curtain-tooltip.tooltip.in {
    opacity: 1;
}
.curtain-tooltip.tooltip {
    text-align: left;
}
[dir='rtl'] .curtain-tooltip.tooltip {
    text-align: right;
}

.curtain-tooltip .popover-inner {
    font-size: 15px;
    position: relative;
    padding: 20px;
}

.curtain-tooltip .popover-inner .button-section,
.curtain-tooltip .popover-inner .instruction {
    font-weight: bold;
    display: block;
    border-top: 1px solid #ccc;
    margin-top: 10px;
    margin-left: -20px;
    margin-right: -20px;
    padding: 10px 20px 0 20px;
}

.curtain-tooltip .popover-inner .button-section button {
    width: 66.6666%;
}

.curtain-tooltip .popover-inner .instruction:only-child {
    border: 0;
    padding: 0;
    margin: 0;
}

.curtain-tooltip .popover-inner .icon.pre-text {
    vertical-align: text-top;
    margin-right: 0;
    margin-left: 0;
    display: inline-block;
}

.curtain-tooltip.intro-points-describe ,
.curtain-tooltip.intro-lines-name_road {
    top: 133px !important;
}

.tooltip-illustration {
    height: 80px;
    width: 200px;
    margin-left: -20px;
    margin-top: -10px;
}
[dir='rtl'] .tooltip-illustration {
    margin-left: auto;
    margin-right: -20px;
}

.curtain-tooltip.intro-mouse {
    -moz-user-select: none;
    -webkit-user-select: none;
    -ms-user-select: none;
    user-select: none;
}

.curtain-tooltip.intro-mouse .counter {
    position: absolute;
    display: block;
    top: 50px;
    width: 100%;
    text-align: center;
    font-weight: bold;
    font-size: 14px;
    z-index: 1003;
}

.curtain-tooltip.intro-mouse .tooltip-illustration use {
    fill: rgba(112, 146, 255, 0);
    color: rgba(112, 146, 255, 0);
}
.curtain-tooltip.intro-mouse.leftclick .tooltip-illustration use {
    fill: rgba(112, 146, 255, 1);
}
.curtain-tooltip.intro-mouse.rightclick .tooltip-illustration use {
    color: rgba(112, 146, 255, 1);
}

.huge-modal-button {
    width: 100%;
    height: auto;
    padding: 20px;
}

.huge-modal-button .illustration {
    height: 100px;
    width: 100px;
    color: #7092ff;
}


.list-item-photos.list-item-mapillary-map-features .request-data-link {
    float: right;
    margin-top: -20px;
}
[dir='rtl'] .list-item-photos.list-item-mapillary-map-features .request-data-link {
    float: left;
}<|MERGE_RESOLUTION|>--- conflicted
+++ resolved
@@ -3144,26 +3144,11 @@
 }
 
 
-<<<<<<< HEAD
 .tag-text {
     width: 100%;
     height: 100%;
     font-family: monospace;
     white-space: pre;
-=======
-/* Map Controls
-------------------------------------------------------- */
-.map-controls {
-    right: 0;
-    top: 141px;
-    width: 40px;
-    position: absolute;
-    z-index: 100;
-}
-[dir='rtl'] .map-controls {
-    left: 0;
-    right: auto;
->>>>>>> 186aec68
 }
 
 .tag-text,
@@ -3620,7 +3605,7 @@
     right: 0;
     top: 141px;
     width: 40px;
-    position: fixed;
+    position: absolute;
     z-index: 100;
 }
 [dir='rtl'] .map-controls {
@@ -4882,17 +4867,9 @@
 .panel-container .panel-title {
     border-radius: 4px 4px 0 0;
 }
-<<<<<<< HEAD
 
 .panel-title {
     padding: 5px 10px;
-=======
-.shaded:before {
-    content:'';
-    background: rgba(0,0,0,0.5);
-    position: absolute;
-    left: 0px; right: 0px; top: 0px; bottom: 0px;
->>>>>>> 186aec68
 }
 
 .panel-title button.close {
@@ -5347,7 +5324,7 @@
 .shaded:before {
     content:'';
     background: rgba(0,0,0,0.5);
-    position: fixed;
+    position: absolute;
     left: 0px; right: 0px; top: 0px; bottom: 0px;
 }
 
