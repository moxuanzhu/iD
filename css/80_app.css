--- conflicted
+++ resolved
@@ -148,10 +148,7 @@
     line-height: 12px;
     min-width: 12px;
     vertical-align: baseline;
-<<<<<<< HEAD
     color: #333;
-=======
->>>>>>> 6cbdb41e
     background-color: #fcfcfc;
     border: solid 1px #ccc;
     margin: 0 2px;
@@ -889,6 +886,14 @@
     background: #000;
     color: #ccc;
 }
+.tooltip.dark kbd,
+.map-pane .tooltip kbd {
+    background-color: #666;
+    border: solid 1px #444;
+    border-bottom-color: #333;
+    box-shadow: inset 0 -1px 0 #333;
+    color: #eee;
+}
 
 /* Exceptions for tooltip layouts */
 
@@ -5700,313 +5705,6 @@
 }
 
 
-<<<<<<< HEAD
-=======
-/* Tooltips
-------------------------------------------------------- */
-.tooltip {
-    position: absolute;
-    display: none;
-    color: #333;
-    font-size: 12px;
-    white-space: initial;
-}
-.tooltip:not(.curtain-tooltip) {
-    pointer-events: none;
-}
-.tooltip.in {
-    opacity: 0.95;
-    z-index: 5000;
-    height: auto;
-    display: block;
-}
-.tooltip.top {
-    margin-top: -20px;
-    text-align: center;
-}
-.tooltip.right {
-    margin-left: 20px;
-    text-align: left;
-}
-.tooltip.bottom {
-    margin-top: 20px;
-    text-align: center;
-}
-.tooltip.left {
-    margin-left: -20px;
-    text-align: right;
-}
-
-.tooltip-inner {
-    display: inline-block;
-    border-radius: 3px;
-    max-width: 200px;
-    min-width: 80px;
-    padding: 10px;
-    font-weight: normal;
-    background-color: #fff;
-}
-
-.tail {
-    width: 200px;
-    height: 400px;
-    pointer-events: none;
-    opacity: .8;
-    margin-top: -200px;
-    position: absolute;
-    background: transparent;
-}
-.tail::after {
-    content: "";
-    position: absolute;
-    width: 0;
-    height: 0;
-    border-color: transparent;
-    border-style: solid;
-    top: 50%;
-    right: -5px;
-    margin-top: -5px;
-    border-left-color: #fff;
-    border-width: 5px 0 5px 5px;
-}
-
-.tail div {
-    border-radius: 3px;
-    padding: 10px;
-    background: #fff;
-    position: absolute;
-    top: 180px;
-    left: 0;
-    right: 0;
-    margin: auto;
-}
-
-.left.tail::after {
-    content: "";
-    position: absolute;
-    width: 0;
-    height: 0;
-    border-color: transparent;
-    border-style: solid;
-    top: 50%;
-    left: -5px;
-    margin-top: -5px;
-    border-right-color: #fff;
-    border-width: 5px 5px 5px 0;
-}
-
-.tooltip-arrow {
-    position: absolute;
-    width: 0;
-    height: 0;
-    border-color: transparent;
-    border-style: solid;
-}
-.tooltip.top .tooltip-arrow {
-    bottom: -5px;
-    left: 50%;
-    margin-left: -5px;
-    border-top-color: #fff;
-    border-width: 5px 5px 0;
-}
-.tooltip.right .tooltip-arrow {
-    top: 50%;
-    left: -5px;
-    margin-top: -5px;
-    border-right-color: #fff;
-    border-width: 5px 5px 5px 0;
-}
-.tooltip.left .tooltip-arrow {
-    top: 50%;
-    right: -5px;
-    margin-top: -5px;
-    border-left-color: #fff;
-    border-width: 5px 0 5px 5px;
-}
-.tooltip.bottom .tooltip-arrow {
-    top: -5px;
-    left: 50%;
-    margin-left: -5px;
-    border-bottom-color: #fff;
-    border-width: 0 5px 5px;
-}
-
-.tooltip-heading {
-    font-weight: bold;
-    background: #f6f6f6;
-    padding: 10px;
-    margin: -10px -10px 10px -10px;
-    border-radius: 3px 3px 0 0;
-    font-size: 14px;
-}
-
-.keyhint-wrap {
-    background: #f6f6f6;
-    padding: 10px;
-    margin: 10px -10px -10px -10px;
-    border-radius: 0 0 3px 3px;
-}
-.tooltip-inner .shortcut {
-    font-weight: bold;
-    margin-left: 5px;
-}
-
-[dir='rtl'] .tooltip-inner .shortcut {
-    margin-left: 0;
-    margin-right: 5px;
-}
-
-/* dark tooltips for sidebar / panels */
-.tooltip.dark.top .tooltip-arrow,
-.map-pane .tooltip.top .tooltip-arrow,
-#sidebar .tooltip.top .tooltip-arrow {
-    border-top-color: #000;
-}
-.tooltip.dark.bottom .tooltip-arrow,
-.map-pane .tooltip.bottom .tooltip-arrow,
-#sidebar .tooltip.bottom .tooltip-arrow {
-    border-bottom-color: #000;
-}
-.tooltip.dark.left .tooltip-arrow,
-.map-pane .tooltip.left .tooltip-arrow,
-#sidebar .tooltip.left .tooltip-arrow {
-    border-left-color: #000;
-}
-.tooltip.dark.right .tooltip-arrow,
-.map-pane .tooltip.right .tooltip-arrow,
-#sidebar .tooltip.right .tooltip-arrow {
-    border-right-color: #000;
-}
-.tooltip.dark .tooltip-inner,
-.tooltip.dark .tooltip-heading,
-.tooltip.dark .keyhint-wrap,
-.map-pane .tooltip-inner,
-.map-pane .tooltip-heading,
-.map-pane .keyhint-wrap,
-#sidebar .tooltip-inner,
-#sidebar .tooltip-heading,
-#sidebar .keyhint-wrap {
-    background: #000;
-    color: #ccc;
-}
-.tooltip.dark kbd,
-.map-pane .tooltip kbd,
-#sidebar .tooltip kbd {
-    background-color: #666;
-    border: solid 1px #444;
-    border-bottom-color: #333;
-    box-shadow: inset 0 -1px 0 #333;
-    color: #eee;
-}
-
-/* Exceptions for tooltip layouts */
-
-/* commit warning tooltips need to be closer */
-.warning-section .tooltip.top {
-    margin-top: -5px;
-}
-
-/* Uncramp map-control tooltips */
-.map-control .tooltip {
-    min-width: 160px;
-}
-.map-control .shortcuts .tooltip {
-    max-width: 160px;
-}
-
-/* Move over tooltips that are near the edge of screen */
-[dir='ltr'] .sidebar-toggle .tooltip {
-    left: 0 !important;
-}
-[dir='rtl'] .sidebar-toggle .tooltip {
-    right: 0 !important;
-}
-[dir='ltr'] .sidebar-toggle .tooltip .tooltip-arrow {
-    left: 20px;
-}
-[dir='rtl'] .sidebar-toggle .tooltip .tooltip-arrow {
-    right: 20px;
-}
-[dir='ltr'] .save .tooltip {
-    left: auto !important;
-    right: 0 !important;
-}
-[dir='rtl'] .save .tooltip {
-    right: auto !important;
-    left: 0 !important;
-}
-[dir='ltr'] .save .tooltip .tooltip-arrow {
-    left: auto;
-    right: 36px;
-}
-[dir='rtl'] .save .tooltip .tooltip-arrow {
-    right: auto;
-    left: 36px;
-}
-
-li:first-of-type .badge .tooltip,
-li.hide + li.version .badge .tooltip {
-    left: auto !important;
-    right: 5px !important;
-}
-[dir='rtl'] li:first-of-type .badge .tooltip,
-[dir='rtl'] li.hide + li.version .badge .tooltip {
-    left: 5px !important;
-    right: auto !important;
-}
-li:first-of-type .badge .tooltip .tooltip-arrow,
-li.hide + li.version .badge .tooltip .tooltip-arrow {
-    right: 15px !important;
-    left: auto !important;
-}
-[dir='rtl'] li:first-of-type .badge .tooltip .tooltip-arrow,
-[dir='rtl'] li.hide + li.version .badge .tooltip .tooltip-arrow {
-    left: 15px !important;
-    right: auto !important;
-}
-
-
-/* Contextual Radial Menu (deprecated)
-------------------------------------------------------- */
-.radial-menu-tooltip {
-    opacity: 0.8;
-    display: none;
-    position: absolute;
-    width: 200px;
-}
-
-.radial-menu-background {
-    fill: none;
-    stroke: black;
-    stroke-opacity: 0.5;
-}
-
-.radial-menu-item circle {
-    fill: #eee;
-}
-
-.radial-menu-item circle:active,
-.radial-menu-item circle:hover {
-    fill: #fff;
-}
-
-.radial-menu-item.disabled circle {
-    cursor: auto;
-    fill: rgba(255,255,255,.5);
-}
-
-.radial-menu-item use {
-    fill: #222;
-    color: #79f;
-}
-
-.radial-menu-item.disabled use {
-    fill: rgba(32,32,32,.5);
-    color: rgba(40,40,40,.5);
-}
-
-
->>>>>>> 6cbdb41e
 /* Contextual Edit Menu
 ------------------------------------------------------- */
 .edit-menu-tooltip {
