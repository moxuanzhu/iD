--- conflicted
+++ resolved
@@ -62,13 +62,8 @@
     "@fortawesome/free-solid-svg-icons": "^5.11.2",
     "@mapbox/maki": "^6.0.0",
     "chai": "^4.1.0",
-<<<<<<< HEAD
-    "cldr-core": "35.1.0",
+    "cldr-core": "36.0.0",
     "cldr-localenames-full": "36.0.0",
-=======
-    "cldr-core": "36.0.0",
-    "cldr-localenames-full": "35.1.0",
->>>>>>> 3d3723e8
     "colors": "^1.1.2",
     "concat-files": "^0.1.1",
     "d3": "~5.9.2",
