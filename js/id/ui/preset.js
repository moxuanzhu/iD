iD.ui.preset = function(context) {
    var event = d3.dispatch('change', 'setTags', 'close'),
        entity,
        tags,
        keys,
        preset,
        formwrap,
        formbuttonwrap;

    function input(d) {
        var i = iD.ui.preset[d.type](d, context)
            .on('close', event.close)
            .on('change', event.change);

        event.on('setTags.' + d.key || d.type, function(tags) {
            i.tags(_.clone(tags));
        });

        if (d.type === 'address') i.entity(entity);

        keys = keys.concat(d.key ? [d.key] : d.keys);

        d3.select(this).call(i);
    }

    function presets(selection) {

        selection.html('');
        keys = [];

        formwrap = selection.append('div');
        draw(formwrap, preset.form);

        var wrap = selection.append('div')
            .attr('class', 'col12 inspector-inner');

        wrap.append('div')
            .attr('class', 'col3 preset-label')
            .text('Add field');

        formbuttonwrap = wrap.append('div')
            .attr('class', 'col9 preset-input');

        formbuttonwrap.selectAll('button')
            .data(preset.additional)
            .enter()
            .append('button')
                .attr('class', 'preset-add-form')
                .attr('title', function(d) { return d.label(); })
                .on('click', addForm)
                .append('span')
                    .attr('class', function(d) { return 'icon ' + d.icon; });

        function addForm(d) {
            draw(formwrap, [d]);
            d3.select(this).remove();
            if (!wrap.selectAll('button').node()) wrap.remove();
        }
    }

    function formKey(d) {
        return d.key || String(d.keys);
    }

    function draw(selection, form) {

        var sections = selection.selectAll('div.preset-section')
            .data(form, formKey)
            .enter()
            .append('div')
<<<<<<< HEAD
            .attr('class', 'preset-section fillL inspector-inner col12');

        sections.each(function(d) {
            var s = d3.select(this);

           s.append('h4')
                .attr('for', 'input-' + d.key)
                .text(function(d) { return d.label(); });

            input.call(s, d);
        });
        if (tags) event.setTags(tags);
=======
            .attr('class', 'preset-section fillL inspector-inner col12')
            .append('div')
                .attr('class', 'preset-section-input');

           sections.append('div')
                .attr('class', 'col3 preset-label')
                .append('h4')
                .attr('for', function(d) { return 'input-' + d.key; })
                .text(function(d) { return d.label(); });

           sections.append('div')
                .attr('class', 'col9 preset-input')
                .each(input);
>>>>>>> c0e12456
    }

    presets.rendered = function() {
        return keys;
    };

    presets.preset = function(_) {
        if (!arguments.length) return preset;
        preset = _;
        return presets;
    };

    presets.change = function(t) {
        tags = t;

        function haveKey(k) { return k && !!tags[k]; }

        formbuttonwrap.selectAll('button').each(function(p) {
            if (haveKey(p.key) || _.any(p.keys, haveKey)) {
                draw(formwrap, [p]);
                d3.select(this).remove();
            }
        });

        context.presets().universal().forEach(function(p) {
            if (haveKey(p.key) || _.any(p.keys, haveKey)) {
                draw(formwrap, [p]);
            }
        });

        event.setTags(tags);
        return presets;
    };

    presets.entity = function(_) {
        if (!arguments.length) return entity;
        entity = _;
        return presets;
    };

    return d3.rebind(presets, event, 'on');
};<|MERGE_RESOLUTION|>--- conflicted
+++ resolved
@@ -68,34 +68,13 @@
             .data(form, formKey)
             .enter()
             .append('div')
-<<<<<<< HEAD
-            .attr('class', 'preset-section fillL inspector-inner col12');
+            .attr('class', 'preset-section fillL inspector-inner col12')
 
-        sections.each(function(d) {
-            var s = d3.select(this);
-
-           s.append('h4')
-                .attr('for', 'input-' + d.key)
-                .text(function(d) { return d.label(); });
-
-            input.call(s, d);
-        });
-        if (tags) event.setTags(tags);
-=======
-            .attr('class', 'preset-section fillL inspector-inner col12')
-            .append('div')
-                .attr('class', 'preset-section-input');
-
-           sections.append('div')
-                .attr('class', 'col3 preset-label')
-                .append('h4')
+           sections.append('h4')
                 .attr('for', function(d) { return 'input-' + d.key; })
                 .text(function(d) { return d.label(); });
 
-           sections.append('div')
-                .attr('class', 'col9 preset-input')
-                .each(input);
->>>>>>> c0e12456
+           sections.each(input);
     }
 
     presets.rendered = function() {
