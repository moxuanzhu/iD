--- conflicted
+++ resolved
@@ -13,96 +13,23 @@
 	this.deleted = false;
 };
 
-<<<<<<< HEAD
 iD.Entity.prototype = {
-=======
-// ----------------------------------------------------------------------
-// Entity base class
-
-declare("iD.Entity", null, {
-
-	connection: null,
-	id: NaN,
-	loaded: false,
-	tags: null,
-	entityType: '',
-	parents: null,
-	modified: false,
-	deleted: false,
-	MAINKEYS: ['highway','amenity','railway','waterway'],
-
-	constructor:function() {
-		// summary:		The base class for an entity (way, node or relation).
-		this.tags={};
-		this.parents=new Hashtable();
-	},
-	
->>>>>>> 97902cdc
-	isType:function(type) {
-		// summary:		Is this entity of the specified type ('node','way','relation')?
-		return this.entityType === type;
-	},
-
 	toString:function() {
 		return this.entityType + " . " + this.id;
 	},
 
-	// --------------------------------
 	// Provoke redraw and other changes
 	refresh:function() {
 		// summary:		Ask the connection to provoke redraw and other changes.
 		this.connection.refreshEntity(this);
 	},
 
-	// -------------------------------------
 	// Bounding box check (to be overridden)
-
 	within:function(left, right, top, bottom) {
 		// summary:		Is the entity within the specified bbox?
 		return !this.deleted;	// Boolean
 	},
 
-
-<<<<<<< HEAD
-=======
-	getTagsHash:function() {
-		// summary:		Tag getter.
-		// returns:		The tags hash (reference to the actual object property, not a copy).
-		return this.tags;	// Object
-	},
-	
-	numTags:function() {
-		// summary:		Count how many tags this entity has.
-		var c=0;
-		for (var i in this.tags) { c++; }
-		return c;	// int
-	},
-	
-	friendlyName:function() {
-		// summary:		Rough-and-ready function to return a human-friendly name 
-		//				for the object. Really just a placeholder for something better.
-		// returns:		A string such as 'river' or 'Fred's House'.
-		if (this.numTags()==0) { return ''; }
-		var n=[];
-		if (this.tags['name']) { n.push(this.tags['name']); }
-		if (this.tags['ref']) { n.push(this.tags['ref']); }
-		if (n.length==0) {
-			for (var i=0; i<this.MAINKEYS.length; i++) {
-				if (this.tags[this.MAINKEYS[i]]) { n.push(this.tags[this.MAINKEYS[i]]); break; }
-			}
-		}
-		return n.length==0 ? 'unknown' : n.join('; ');	// String
-	},
-	
-	matchesTags:function(hash) {
-		for (var k in hash) {
-			if (!this.tags[k] || this.tags[k]!=hash[k]) return false;
-		}
-		return true;
-	},
->>>>>>> 97902cdc
-
-	// ---------------
 	// Parent-handling
 	addParent: function(entity) {
 		// summary:		Record a parent (a relation or way which contains this entity).
