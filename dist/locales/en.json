{
    "en": {
        "icons": {
            "information": "info",
            "remove": "remove",
            "undo": "undo"
        },
        "modes": {
            "add_area": {
                "title": "Area",
                "description": "Add parks, buildings, lakes or other areas to the map.",
                "tail": "Click on the map to start drawing an area, like a park, lake, or building."
            },
            "add_line": {
                "title": "Line",
                "description": "Add highways, streets, pedestrian paths, canals or other lines to the map.",
                "tail": "Click on the map to start drawing a road, path, or route."
            },
            "add_point": {
                "title": "Point",
                "description": "Add restaurants, monuments, postal boxes or other points to the map.",
                "tail": "Click on the map to add a point."
            },
            "add_note": {
                "title": "Note",
                "description": "Spotted an issue? Let other mappers know.",
                "tail": "Click on the map to add a note."
            },
            "browse": {
                "title": "Browse",
                "description": "Pan and zoom the map."
            },
            "draw_area": {
                "tail": "Click to add nodes to your area. Click the first node to finish the area."
            },
            "draw_line": {
                "tail": "Click to add more nodes to the line. Click on other lines to connect to them, and double-click to end the line."
            },
            "drag_node": {
                "connected_to_hidden": "This can't be edited because it is connected to a hidden feature."
            }
        },
        "operations": {
            "add": {
                "annotation": {
                    "point": "Added a point.",
                    "vertex": "Added a node to a way.",
                    "relation": "Added a relation.",
                    "note": "Added a note."
                }
            },
            "start": {
                "annotation": {
                    "line": "Started a line.",
                    "area": "Started an area."
                }
            },
            "continue": {
                "key": "A",
                "title": "Continue",
                "description": "Continue this line.",
                "not_eligible": "No line can be continued here.",
                "multiple": "Several lines can be continued here. To choose a line, press the Shift key and click on it to select it.",
                "annotation": {
                    "line": "Continued a line.",
                    "area": "Continued an area."
                }
            },
            "cancel_draw": {
                "annotation": "Canceled drawing."
            },
            "change_role": {
                "annotation": "Changed the role of a relation member."
            },
            "change_tags": {
                "annotation": "Changed tags."
            },
            "circularize": {
                "title": "Circularize",
                "description": {
                    "line": "Make this line circular.",
                    "area": "Make this area circular."
                },
                "key": "O",
                "annotation": {
                    "line": "Made a line circular.",
                    "area": "Made an area circular."
                },
                "not_closed": "This can't be made circular because it's not a loop.",
                "too_large": "This can't be made circular because not enough of it is currently visible.",
                "connected_to_hidden": "This can't be made circular because it is connected to a hidden feature."
            },
            "orthogonalize": {
                "title": "Square",
                "description": {
                    "line": "Square the corners of this line.",
                    "area": "Square the corners of this area."
                },
                "key": "S",
                "annotation": {
                    "line": "Squared the corners of a line.",
                    "area": "Squared the corners of an area."
                },
                "not_squarish": "This can't be made square because it is not squarish.",
                "too_large": "This can't be made square because not enough of it is currently visible.",
                "connected_to_hidden": "This can't be made square because it is connected to a hidden feature."
            },
            "straighten": {
                "title": "Straighten",
                "description": "Straighten this line.",
                "key": "S",
                "annotation": "Straightened a line.",
                "too_bendy": "This can't be straightened because it bends too much.",
                "connected_to_hidden": "This line can't be straightened because it is connected to a hidden feature."
            },
            "delete": {
                "title": "Delete",
                "description": {
                    "single": "Delete this feature permanently.",
                    "multiple": "Delete these features permanently."
                },
                "annotation": {
                    "point": "Deleted a point.",
                    "vertex": "Deleted a node from a way.",
                    "line": "Deleted a line.",
                    "area": "Deleted an area.",
                    "relation": "Deleted a relation.",
                    "multiple": "Deleted {n} features."
                },
                "too_large": {
                    "single": "This feature can't be deleted because not enough of it is currently visible.",
                    "multiple": "These features can't be deleted because not enough of them are currently visible."
                },
                "incomplete_relation": {
                    "single": "This feature can't be deleted because it hasn't been fully downloaded.",
                    "multiple": "These features can't be deleted because they haven't been fully downloaded."
                },
                "part_of_relation": {
                    "single": "This feature can't be deleted because it is part of a larger relation. You must remove it from the relation first.",
                    "multiple": "These features can't be deleted because they are part of larger relations. You must remove them from the relations first."
                },
                "connected_to_hidden": {
                    "single": "This feature can't be deleted because it is connected to a hidden feature.",
                    "multiple": "These features can't be deleted because some are connected to hidden features."
                }
            },
            "add_member": {
                "annotation": "Added a member to a relation."
            },
            "delete_member": {
                "annotation": "Removed a member from a relation."
            },
            "connect": {
                "annotation": {
                    "point": "Connected a way to a point.",
                    "vertex": "Connected a way to another.",
                    "line": "Connected a way to a line.",
                    "area": "Connected a way to an area."
                },
                "relation": "These features can't be connected because they have conflicting relation roles.",
                "restriction": "These features can't be connected because it would damage a \"{relation}\" relation."
            },
            "disconnect": {
                "title": "Disconnect",
                "description": "Disconnect these lines/areas from each other.",
                "key": "D",
                "annotation": "Disconnected lines/areas.",
                "not_connected": "There aren't enough lines/areas here to disconnect.",
                "connected_to_hidden": "This can't be disconnected because it is connected to a hidden feature.",
                "relation": "This can't be disconnected because it connects members of a relation."
            },
            "merge": {
                "title": "Merge",
                "description": "Merge these features.",
                "key": "C",
                "annotation": "Merged {n} features.",
                "not_eligible": "These features can't be merged.",
                "not_adjacent": "These features can't be merged because their endpoints aren't connected.",
                "restriction": "These features can't be merged because it would damage a \"{relation}\" relation.",
                "relation": "These features can't be merged because they have conflicting relation roles.",
                "incomplete_relation": "These features can't be merged because at least one hasn't been fully downloaded.",
                "conflicting_tags": "These features can't be merged because some of their tags have conflicting values."
            },
            "move": {
                "title": "Move",
                "description": {
                    "single": "Move this feature to a different location.",
                    "multiple": "Move these features to a different location."
                },
                "key": "M",
                "annotation": {
                    "point": "Moved a point.",
                    "vertex": "Moved a node in a way.",
                    "line": "Moved a line.",
                    "area": "Moved an area.",
                    "multiple": "Moved multiple features."
                },
                "incomplete_relation": {
                    "single": "This feature can't be moved because it hasn't been fully downloaded.",
                    "multiple": "These features can't be moved because they haven't been fully downloaded."
                },
                "too_large": {
                    "single": "This feature can't be moved because not enough of it is currently visible.",
                    "multiple": "These features can't be moved because not enough of them are currently visible."
                },
                "connected_to_hidden": {
                    "single": "This feature can't be moved because it is connected to a hidden feature.",
                    "multiple": "These features can't be moved because some are connected to hidden features."
                }
            },
            "reflect": {
                "title": {
                    "long": "Reflect Long",
                    "short": "Reflect Short"
                },
                "description": {
                    "long": {
                        "single": "Reflect this feature across its long axis.",
                        "multiple": "Reflect these features across their long axis."
                    },
                    "short": {
                        "single": "Reflect this feature across its short axis.",
                        "multiple": "Reflect these features across their short axis."
                    }
                },
                "key": {
                    "long": "T",
                    "short": "Y"
                },
                "annotation": {
                    "long": {
                        "single": "Reflected a feature across its long axis.",
                        "multiple": "Reflected multiple features across their long axis."
                    },
                    "short": {
                        "single": "Reflected a feature across its short axis.",
                        "multiple": "Reflected multiple features across their short axis."
                    }
                },
                "incomplete_relation": {
                    "single": "This feature can't be reflected because it hasn't been fully downloaded.",
                    "multiple": "These features can't be reflected because they haven't been fully downloaded."
                },
                "too_large": {
                    "single": "This feature can't be reflected because not enough of it is currently visible.",
                    "multiple": "These features can't be reflected because not enough of them are currently visible."
                },
                "connected_to_hidden": {
                    "single": "This feature can't be reflected because it is connected to a hidden feature.",
                    "multiple": "These features can't be reflected because some are connected to hidden features."
                }
            },
            "rotate": {
                "title": "Rotate",
                "description": {
                    "single": "Rotate this feature around its center point.",
                    "multiple": "Rotate these features around their center point."
                },
                "key": "R",
                "annotation": {
                    "line": "Rotated a line.",
                    "area": "Rotated an area.",
                    "multiple": "Rotated multiple features."
                },
                "incomplete_relation": {
                    "single": "This feature can't be rotated because it hasn't been fully downloaded.",
                    "multiple": "These features can't be rotated because they haven't been fully downloaded."
                },
                "too_large": {
                    "single": "This feature can't be rotated because not enough of it is currently visible.",
                    "multiple": "These features can't be rotated because not enough of them are currently visible."
                },
                "connected_to_hidden": {
                    "single": "This feature can't be rotated because it is connected to a hidden feature.",
                    "multiple": "These features can't be rotated because some are connected to hidden features."
                }
            },
            "reverse": {
                "title": "Reverse",
                "description": "Make this line go in the opposite direction.",
                "key": "V",
                "annotation": "Reversed a line."
            },
            "split": {
                "title": "Split",
                "description": {
                    "line": "Split this line into two at this node.",
                    "area": "Split the boundary of this area into two.",
                    "multiple": "Split the lines/area boundaries at this node into two."
                },
                "key": "X",
                "annotation": {
                    "line": "Split a line.",
                    "area": "Split an area boundary.",
                    "multiple": "Split {n} lines/area boundaries."
                },
                "not_eligible": "Lines can't be split at their beginning or end.",
                "multiple_ways": "There are too many lines here to split.",
                "connected_to_hidden": "This can't be split because it is connected to a hidden feature."
            },
            "restriction": {
                "annotation": {
                    "create": "Added a turn restriction",
                    "delete": "Deleted a turn restriction"
                }
            },
            "detach_node": {
                "title": "Detach",
                "key": "E",
                "description": "Detach this node from these lines/areas.",
                "annotation": "Detached a node from parent lines/areas.",
                "restriction": "This node can't be detached because it would damage a \"{relation}\" relation.",
                "connected_to_hidden": "This node can't be detached because it is connected to a hidden feature."
            }
        },
        "restriction": {
            "controls": {
                "distance": "Distance",
                "distance_up_to": "Up to {distance}",
                "via": "Via",
                "via_node_only": "Node only",
                "via_up_to_one": "Up to 1 way",
                "via_up_to_two": "Up to 2 ways"
            },
            "help": {
                "indirect": "(indirect)",
                "turn": {
                    "no_left_turn": "NO Left Turn {indirect}",
                    "no_right_turn": "NO Right Turn {indirect}",
                    "no_u_turn": "NO U-Turn {indirect}",
                    "no_straight_on": "NO Straight On {indirect}",
                    "only_left_turn": "ONLY Left Turn {indirect}",
                    "only_right_turn": "ONLY Right Turn {indirect}",
                    "only_u_turn": "ONLY U-Turn {indirect}",
                    "only_straight_on": "ONLY Straight On {indirect}",
                    "allowed_left_turn": "Left Turn Allowed {indirect}",
                    "allowed_right_turn": "Right Turn Allowed {indirect}",
                    "allowed_u_turn": "U-Turn Allowed {indirect}",
                    "allowed_straight_on": "Straight On Allowed {indirect}"
                },
                "from": "FROM",
                "via": "VIA",
                "to": "TO",
                "from_name": "{from} {fromName}",
                "from_name_to_name": "{from} {fromName} {to} {toName}",
                "via_names": "{via} {viaNames}",
                "select_from": "Click to select a {from} segment",
                "select_from_name": "Click to select {from} {fromName}",
                "toggle": "Click for \"{turn}\""
            }
        },
        "undo": {
            "tooltip": "Undo: {action}",
            "nothing": "Nothing to undo."
        },
        "redo": {
            "tooltip": "Redo: {action}",
            "nothing": "Nothing to redo."
        },
        "tooltip_keyhint": "Shortcut:",
        "browser_notice": "This editor is supported in Firefox, Chrome, Safari, Opera, and Internet Explorer 11 and above. Please upgrade your browser or use Potlatch 2 to edit the map.",
        "translate": {
            "translate": "Translate",
            "localized_translation_label": "Multilingual name",
            "localized_translation_language": "Choose language",
            "localized_translation_name": "Name"
        },
        "zoom_in_edit": "Zoom in to edit",
        "login": "Log In",
        "logout": "Log Out",
        "loading_auth": "Connecting to OpenStreetMap...",
        "report_a_bug": "Report a bug",
        "help_translate": "Help translate",
        "feature_info": {
            "hidden_warning": "{count} hidden features",
            "hidden_details": "These features are currently hidden: {details}"
        },
        "status": {
            "error": "Unable to connect to API.",
            "offline": "The API is offline. Please try editing later.",
            "readonly": "The API is read-only. You will need to wait to save your changes.",
            "rateLimit": "The API is limiting anonymous connections.  You can fix this by logging in."
        },
        "commit": {
            "title": "Upload to OpenStreetMap",
            "upload_explanation": "The changes you upload will be visible on all maps that use OpenStreetMap data.",
            "upload_explanation_with_user": "The changes you upload as {user} will be visible on all maps that use OpenStreetMap data.",
            "request_review": "I would like someone to review my edits.",
            "save": "Upload",
            "cancel": "Cancel",
            "changes": "{count} Changes",
            "download_changes": "Download osmChange file",
            "warnings": "Warnings",
            "modified": "Modified",
            "deleted": "Deleted",
            "created": "Created",
            "about_changeset_comments": "About changeset comments",
            "about_changeset_comments_link": "//wiki.openstreetmap.org/wiki/Good_changeset_comments",
            "google_warning": "You mentioned Google in this comment: remember that copying from Google Maps is strictly forbidden.",
            "google_warning_link": "https://www.openstreetmap.org/copyright"
        },
        "contributors": {
            "list": "Edits by {users}",
            "truncated_list": "Edits by {users} and {count} others"
        },
        "info_panels": {
            "key": "I",
            "background": {
                "key": "B",
                "title": "Background",
                "zoom": "Zoom",
                "vintage": "Vintage",
                "source": "Source",
                "description": "Description",
                "resolution": "Resolution",
                "accuracy": "Accuracy",
                "unknown": "Unknown",
                "show_tiles": "Show Tiles",
                "hide_tiles": "Hide Tiles",
                "show_vintage": "Show Vintage",
                "hide_vintage": "Hide Vintage"
            },
            "history": {
                "key": "H",
                "title": "History",
                "selected": "{n} selected",
                "no_history": "No History (New Feature)",
                "version": "Version",
                "last_edit": "Last Edit",
                "edited_by": "Edited By",
                "changeset": "Changeset",
                "unknown": "Unknown",
                "link_text": "History on openstreetmap.org",
                "note_no_history": "No History (New Note)",
                "note_comments": "Comments",
                "note_created_date": "Created Date",
                "note_created_user": "Created By",
                "note_link_text": "Note on openstreetmap.org"
            },
            "location": {
                "key": "L",
                "title": "Location",
                "unknown_location": "Unknown Location"
            },
            "measurement": {
                "key": "M",
                "title": "Measurement",
                "selected": "{n} selected",
                "geometry": "Geometry",
                "closed_line": "closed line",
                "closed_area": "closed area",
                "center": "Center",
                "perimeter": "Perimeter",
                "length": "Length",
                "area": "Area",
                "centroid": "Centroid",
                "location": "Location",
                "metric": "Metric",
                "imperial": "Imperial",
                "node_count": "Number of nodes"
            }
        },
        "geometry": {
            "point": "point",
            "vertex": "vertex",
            "line": "line",
            "area": "area",
            "relation": "relation",
            "note": "note"
        },
        "geocoder": {
            "search": "Search worldwide...",
            "no_results_visible": "No results in visible map area",
            "no_results_worldwide": "No results found"
        },
        "geolocate": {
            "title": "Show My Location",
            "locating": "Locating, please wait..."
        },
        "inspector": {
            "no_documentation_combination": "There is no documentation available for this tag combination",
            "no_documentation_key": "There is no documentation available for this key",
            "documentation_redirect": "This documentation has been redirected to a new page",
            "show_more": "Show More",
            "view_on_osm": "View on openstreetmap.org",
            "view_on_keepRight": "View on keepright.at",
            "all_fields": "All fields",
            "all_tags": "All tags",
            "all_members": "All members",
            "all_relations": "All relations",
            "new_relation": "New relation...",
            "role": "Role",
            "choose": "Select feature type",
            "results": "{n} results for {search}",
            "reference": "View on OpenStreetMap Wiki",
            "back_tooltip": "Change feature",
            "remove": "Remove",
            "search": "Search",
            "multiselect": "Selected features",
            "unknown": "Unknown",
            "incomplete": "<not downloaded>",
            "feature_list": "Search features",
            "edit": "Edit feature",
            "check": {
                "yes": "Yes",
                "no": "No",
                "reverser": "Change Direction"
            },
            "radio": {
                "structure": {
                    "type": "Type",
                    "default": "Default",
                    "layer": "Layer"
                }
            },
            "add": "Add",
            "none": "None",
            "node": "Node",
            "way": "Way",
            "relation": "Relation",
            "location": "Location",
            "add_fields": "Add field:"
        },
        "background": {
            "title": "Background",
            "description": "Background settings",
            "key": "B",
            "backgrounds": "Backgrounds",
            "none": "None",
            "best_imagery": "Best known imagery source for this location",
            "switch": "Switch back to this background",
            "custom": "Custom",
            "overlays": "Overlays",
            "imagery_source_faq": "Imagery Info / Report a Problem",
            "reset": "reset",
            "display_options": "Display Options",
            "brightness": "Brightness",
            "contrast": "Contrast",
            "saturation": "Saturation",
            "sharpness": "Sharpness",
            "minimap": {
                "description": "Show Minimap",
                "tooltip": "Show a zoomed out map to help locate the area currently displayed.",
                "key": "/"
            },
            "fix_misalignment": "Adjust imagery offset",
            "offset": "Drag anywhere in the gray area below to adjust the imagery offset, or enter the offset values in meters."
        },
        "map_data": {
            "title": "Map Data",
            "description": "Map Data",
            "key": "F",
            "data_layers": "Data Layers",
            "layers": {
                "osm": {
                    "tooltip": "Map data from OpenStreetMap",
                    "title": "OpenStreetMap data"
                },
                "notes": {
                    "tooltip": "Note data from OpenStreetMap",
                    "title": "OpenStreetMap notes"
                },
                "custom": {
                    "tooltip": "Drag and drop a data file onto the page, or click the button to setup",
                    "title": "Custom Map Data",
                    "zoom": "Zoom to data"
                }
            },
            "fill_area": "Fill Areas",
            "map_features": "Map Features",
            "QA": {
                "title": "Quality Assurance",
                "keepRight": "KeepRight"
            },
            "autohidden": "These features have been automatically hidden because too many would be shown on the screen.  You can zoom in to edit them.",
            "osmhidden": "These features have been automatically hidden because the OpenStreetMap layer is hidden."
        },
        "feature": {
            "points": {
                "description": "Points",
                "tooltip": "Points of Interest"
            },
            "traffic_roads": {
                "description": "Traffic Roads",
                "tooltip": "Highways, Streets, etc."
            },
            "service_roads": {
                "description": "Service Roads",
                "tooltip": "Service Roads, Parking Aisles, Tracks, etc."
            },
            "paths": {
                "description": "Paths",
                "tooltip": "Sidewalks, Foot Paths, Cycle Paths, etc."
            },
            "buildings": {
                "description": "Buildings",
                "tooltip": "Buildings, Shelters, Garages, etc."
            },
            "landuse": {
                "description": "Landuse Features",
                "tooltip": "Forests, Farmland, Parks, Residential, Commercial, etc."
            },
            "boundaries": {
                "description": "Boundaries",
                "tooltip": "Administrative Boundaries"
            },
            "water": {
                "description": "Water Features",
                "tooltip": "Rivers, Lakes, Ponds, Basins, etc."
            },
            "rail": {
                "description": "Rail Features",
                "tooltip": "Railways"
            },
            "power": {
                "description": "Power Features",
                "tooltip": "Power Lines, Power Plants, Substations, etc."
            },
            "past_future": {
                "description": "Past/Future",
                "tooltip": "Proposed, Construction, Abandoned, Demolished, etc."
            },
            "others": {
                "description": "Others",
                "tooltip": "Everything Else"
            }
        },
        "area_fill": {
            "wireframe": {
                "description": "No Fill (Wireframe)",
                "tooltip": "Enabling wireframe mode makes it easy to see the background imagery.",
                "key": "W"
            },
            "partial": {
                "description": "Partial Fill",
                "tooltip": "Areas are drawn with fill only around their inner edges. (Recommended for beginner mappers)"
            },
            "full": {
                "description": "Full Fill",
                "tooltip": "Areas are drawn fully filled."
            }
        },
        "settings": {
            "custom_background": {
                "tooltip": "Edit custom background",
                "header": "Custom Background Settings",
                "instructions": "Enter a tile URL template. Valid tokens are:\n   {zoom} or {z}, {x}, {y} for Z/X/Y tile scheme\n   {-y} or {ty} for flipped TMS-style Y coordinates\n   {u} for quadtile scheme\n   {switch:a,b,c} for DNS server multiplexing\n\nExample:\n{example}",
                "template": {
                    "placeholder": "Enter a url template"
                }
            },
            "custom_data": {
                "tooltip": "Edit custom data layer",
                "header": "Custom Map Data Settings",
                "file": {
                    "instructions": "Choose a local data file. Supported types are:\n   .gpx, .kml, .geojson, .json",
                    "label": "Browse files"
                },
                "or": "Or",
                "url": {
                    "instructions": "Enter a data file URL or vector tile URL template. Valid tokens are:\n   {zoom} or {z}, {x}, {y} for Z/X/Y tile scheme",
                    "placeholder": "Enter a url"
                }
            }
        },
        "restore": {
            "heading": "You have unsaved changes",
            "description": "Do you wish to restore unsaved changes from a previous editing session?",
            "restore": "Restore my changes",
            "reset": "Discard my changes"
        },
        "save": {
            "title": "Save",
            "help": "Review your changes and upload them to OpenStreetMap, making them visible to other users.",
            "no_changes": "No changes to save.",
            "error": "Errors occurred while trying to save",
            "status_code": "Server returned status code {code}",
            "unknown_error_details": "Please ensure you are connected to the internet.",
            "uploading": "Uploading changes to OpenStreetMap...",
            "conflict_progress": "Checking for conflicts: {num} of {total}",
            "unsaved_changes": "You have unsaved changes",
            "conflict": {
                "header": "Resolve conflicting edits",
                "count": "Conflict {num} of {total}",
                "previous": "< Previous",
                "next": "Next >",
                "keep_local": "Keep mine",
                "keep_remote": "Use theirs",
                "restore": "Restore",
                "delete": "Leave Deleted",
                "download_changes": "Or download osmChange file",
                "done": "All conflicts resolved!",
                "help": "Another user changed some of the same map features you changed.\nClick on each feature below for more details about the conflict, and choose whether to keep\nyour changes or the other user's changes.\n"
            }
        },
        "merge_remote_changes": {
            "conflict": {
                "deleted": "This feature has been deleted by {user}.",
                "location": "This feature was moved by both you and {user}.",
                "nodelist": "Nodes were changed by both you and {user}.",
                "memberlist": "Relation members were changed by both you and {user}.",
                "tags": "You changed the <b>{tag}</b> tag to \"{local}\" and {user} changed it to \"{remote}\"."
            }
        },
        "success": {
            "just_edited": "You just edited OpenStreetMap!",
            "thank_you": "Thank you for improving the map.",
            "thank_you_location": "Thank you for improving the map around {where}.",
            "help_html": "Your changes should appear on OpenStreetMap within a few minutes. It may take longer for maps elsewhere to receive updates.",
            "help_link_text": "Details",
            "help_link_url": "https://wiki.openstreetmap.org/wiki/FAQ#I_have_just_made_some_changes_to_the_map._How_do_I_get_to_see_my_changes.3F",
            "view_on_osm": "View Changes on OSM",
            "changeset_id": "Your changeset #: {changeset_id}",
            "like_osm": "Like OpenStreetMap? Connect with others:",
            "more": "More",
            "events": "Events",
            "languages": "Languages: {languages}",
            "missing": "Is something missing from this list?",
            "tell_us": "Tell us!"
        },
        "confirm": {
            "okay": "OK",
            "cancel": "Cancel"
        },
        "splash": {
            "welcome": "Welcome to the iD OpenStreetMap editor",
            "text": "iD is a friendly but powerful tool for contributing to the world's best free world map. This is version {version}. For more information see {website} and report bugs at {github}.",
            "walkthrough": "Start the Walkthrough",
            "start": "Edit now"
        },
        "source_switch": {
            "live": "live",
            "lose_changes": "You have unsaved changes. Switching the map server will discard them. Are you sure you want to switch servers?",
            "dev": "dev"
        },
        "version": {
            "whats_new": "What's new in iD {version}"
        },
        "tag_reference": {
            "description": "Description",
            "on_wiki": "{tag} on wiki.osm.org",
            "used_with": "used with {type}"
        },
        "validations": {
            "disconnected_highway": "Disconnected highway",
            "disconnected_highway_tooltip": "Roads should be connected to other roads or building entrances.",
            "old_multipolygon": "Multipolygon tags on outer way",
            "old_multipolygon_tooltip": "This style of multipolygon is deprecated. Please assign the tags to the parent multipolygon instead of the outer way.",
            "untagged_point": "Untagged point",
            "untagged_point_tooltip": "Select a feature type that describes what this point is.",
            "untagged_line": "Untagged line",
            "untagged_line_tooltip": "Select a feature type that describes what this line is.",
            "untagged_area": "Untagged area",
            "untagged_area_tooltip": "Select a feature type that describes what this area is.",
            "untagged_relation": "Untagged relation",
            "untagged_relation_tooltip": "Select a feature type that describes what this relation is.",
            "many_deletions": "You're deleting {n} features: {p} nodes, {l} lines, {a} areas, {r} relations. Are you sure you want to do this? This will delete them from the map that everyone else sees on openstreetmap.org.",
            "tag_suggests_area": "The tag {tag} suggests line should be area, but it is not an area",
            "deprecated_tags": "Deprecated tags: {tags}"
        },
        "zoom": {
            "in": "Zoom in",
            "out": "Zoom out"
        },
        "cannot_zoom": "Cannot zoom out further in current mode.",
        "full_screen": "Toggle Full Screen",
<<<<<<< HEAD
        "gpx": {
            "local_layer": "Add a GPX",
            "drag_drop": "Drag and drop a .gpx, .geojson or .kml file on the page, or click the button to the right to browse",
            "zoom": "Zoom to layer",
            "browse": "Browse for a file"
        },
        "mvt": {
            "local_layer": "Add a MVT",
            "drag_drop": "Drag and drop a .mvt or .pbf file on the page, or click the button to the right to browse",
            "zoom": "Zoom to layer",
            "browse": "Browse for a file"
        },
        "QA": {
            "keepRight": {
                "tooltip": "automatically detected errors from keepright.at",
                "description": "Keep Right",
                "title": "Edit Error",
                "detail_title": "Error",
                "detail_description": "Description",
                "comment_header": "Comment",
                "newInputPlaceholder": "Enter a comment to share with other users.",
                "updateInputPlaceholder": "Update the comment above to share with other users.",
                "newComment": "New Comment",
                "updateComment": "Update Comment",
                "upload_explanation": "Your comments will be publicly visible to all keepRight.at users.",
                "upload_explanation_with_user": "Your comments as {user} will be publicly visible to all keepRight.at users.",
                "resolve_comment": "Comment and Resolve",
                "ignore_comment": "Comment and Ignore",
                "resolve": "Resolve",
                "ignore": "Ignore",
                "toggle-on": "All on",
                "toggle-off": "All off",
                "entities": {
                    "node": "node",
                    "way": "way",
                    "relation": "relation",
                    "highway": "highway",
                    "cycleway": "cycleway",
                    "waterway": "waterway",
                    "riverbank": "riverbank"
                },
                "errorTypes": {
                    "errors": {
                        "_30": {
                            "description": "non-closed_areas",
                            "tooltip": "This way is tagged with {var1}={var2} and should be closed-loop"
                        },
                        "_40": {
                            "description": "dead-ended one-ways",
                            "tooltip": "The first node (id {var1}) of this one-way is not connected to any other way"
                        },
                        "_41": {
                            "description": "",
                            "tooltip": "The last node (id {var1}) of this one-way is not connected to any other way"
                        },
                        "_42": {
                            "description": "",
                            "tooltip": "This node cannot be reached because one-ways only lead away from here"
                        },
                        "_43": {
                            "description": "",
                            "tooltip": "You cannot escape from this node because one-ways only lead to here"
                        },
                        "_50": {
                            "description": "almost-junctions",
                            "tooltip": "This node is very close but not connected to way #{var1}"
                        },
                        "_70": {
                            "description": "missing tags",
                            "tooltip": "This {var1} has an empty tag: {var2}"
                        },
                        "_71": {
                            "description": "way without tags",
                            "tooltip": "This way has no tags"
                        },
                        "_72": {
                            "description": "node without tags",
                            "tooltip": "This node is not member of any way and doesn't have any tags"
                        },
                        "_90": {
                            "description": "motorways without ref",
                            "tooltip": "This way is tagged as motorway and therefore needs a ref nat_ref or int_ref tag"
                        },
                        "_100": {
                            "description": "places of worship without religion",
                            "tooltip": "This {var1} is tagged as place of worship and therefore needs a religion tag"
                        },
                        "_110": {
                            "description": "point of interest without name",
                            "tooltip": "This node is tagged as {var1} and therefore needs a name tag"
                        },
                        "_120": {
                            "description": "ways without nodes",
                            "tooltip": "This way has just one single node"
                        },
                        "_130": {
                            "description": "floating islands",
                            "tooltip": "This way is not connected to the rest of the map"
                        },
                        "_150": {
                            "description": "railway crossing without tag",
                            "tooltip": "This crossing of a highway and a railway needs to be tagged as railway=crossing or railway=level_crossing"
                        },
                        "_160": {
                            "description": "wrongly used railway tag",
                            "tooltip": "There are ways in different layers coming together in this railway crossing. There are ways tagged as tunnel or bridge coming together in this railway crossing"
                        },
                        "_170": {
                            "description": "FIXME tagged items",
                            "tooltip": "{var1}"
                        },
                        "_180": {
                            "description": "relations without type",
                            "tooltip": "This relation has no type tag which is mandatory for relations"
                        },
                        "_190": {
                            "description": "intersections without junctions",
                            "tooltip": "Finds way crossings on same layer without common node as a junction"
                        },
                        "_191": {
                            "description": "highway-highway",
                            "tooltip": "This {var1} intersects the {var2} #{var3} but there is no junction node"
                        },
                        "_192": {
                            "description": "highway-waterway",
                            "tooltip": "This {var1} intersects the {var2} #{var3}"
                        },
                        "_193": {
                            "description": "highway-riverbank",
                            "tooltip": "This {var1} intersects the {var2} #{var3}"
                        },
                        "_194": {
                            "description": "waterway-waterway",
                            "tooltip": "This {var1} intersects the {var2} #{var3} but there is no junction node"
                        },
                        "_195": {
                            "description": "cycleway-cycleway",
                            "tooltip": "This {var1} intersects the {var2} #{var3} but there is no junction node"
                        },
                        "_196": {
                            "description": "highway-cycleway",
                            "tooltip": "This {var1} intersects the {var2} #{var3} but there is no junction node"
                        },
                        "_197": {
                            "description": "cycleway-waterway",
                            "tooltip": "This {var1} intersects the {var2} #{var3}"
                        },
                        "_198": {
                            "description": "cycleway-riverbank",
                            "tooltip": "This {var1} intersects the {var2} #{var3}"
                        },
                        "_200": {
                            "description": "overlapping ways",
                            "tooltip": "Finds overlapping ways on same layer"
                        },
                        "_201": {
                            "description": "highway-highway",
                            "tooltip": "This {var1} overlaps the {var2} #{var3}"
                        },
                        "_202": {
                            "description": "highway-waterway",
                            "tooltip": "This {var1} overlaps the {var2} #{var3}"
                        },
                        "_203": {
                            "description": "highway-riverbank",
                            "tooltip": "This {var1} overlaps the {var2} #{var3}"
                        },
                        "_204": {
                            "description": "waterway-waterway",
                            "tooltip": "This {var1} overlaps the {var2} #{var3}"
                        },
                        "_205": {
                            "description": "cycleway-cycleway",
                            "tooltip": "This {var1} overlaps the {var2} #{var3}"
                        },
                        "_206": {
                            "description": "highway-cycleway",
                            "tooltip": "This {var1} overlaps the {var2} #{var3}"
                        },
                        "_207": {
                            "description": "cycleway-waterway",
                            "tooltip": "This {var1} overlaps the {var2} #{var3}"
                        },
                        "_208": {
                            "description": "cycleway-riverbank",
                            "tooltip": "This {var1} overlaps the {var2} #{var3}"
                        },
                        "_210": {
                            "description": "loopings",
                            "tooltip": "These errors contain self intersecting ways"
                        },
                        "_211": {
                            "description": "",
                            "tooltip": "This way contains more than one node at least twice. Nodes are {var1}. This may or may not be an error"
                        },
                        "_212": {
                            "description": "",
                            "tooltip": "This way has only two different nodes and contains one of them more than once"
                        },
                        "_220": {
                            "description": "misspelled tags",
                            "tooltip": "This {var1} is tagged {var2}={var3} where {var4} looks like {var5}"
                        },
                        "_221": {
                            "description": "",
                            "tooltip": "The key of this {var1} tag is key {var2}"
                        },
                        "_230": {
                            "description": "layer conflicts",
                            "tooltip": ""
                        },
                        "_231": {
                            "description": "mixed layers intersection",
                            "tooltip": "This node is a junction of ways on different layers: {var1}"
                        },
                        "_232": {
                            "description": "strange layers",
                            "tooltip": "This {var1} is tagged with layer {var2}. This need not be an error but it looks strange"
                        },
                        "_270": {
                            "description": "motorways connected directly",
                            "tooltip": "This node is a junction of a motorway and a highway other than motorway, motorway_link, trunk, rest_area or construction. Service or unclassified is only valid if it has access=no/private or it leads to a motorway service area or if it is a service=parking_aisle."
                        },
                        "_280": {
                            "description": "boundaries",
                            "tooltip": ""
                        },
                        "_281": {
                            "description": "missing name",
                            "tooltip": "This boundary has no name"
                        },
                        "_282": {
                            "description": "missing admin level",
                            "tooltip": "The boundary of {var1} has no valid numeric admin_level. Please do not use admin levels like for example 6;7. Always tag the lowest admin_level of all boundaries"
                        },
                        "_283": {
                            "description": "no closed loop",
                            "tooltip": "The boundary of {var1} is not closed-loop"
                        },
                        "_284": {
                            "description": "splitting boundary",
                            "tooltip": "The boundary of {var1} splits here"
                        },
                        "_285": {
                            "description": "admin_level too high",
                            "tooltip": "This boundary-way has admin_level {var1} but belongs to a relation with lower admin_level (higher priority); it should have the lowest admin_level of all relations"
                        },
                        "_290": {
                            "description": "restrictions",
                            "tooltip": "Analyses all relations tagged type=restriction or following variations type=restriction:hgv type=restriction:caravan type=restriction:motorcar type=restriction:bus type=restriction:agricultural type=restriction:motorcycle type=restriction:bicycle and type=restriction:hazmat"
                        },
                        "_291": {
                            "description": "missing type",
                            "tooltip": "This turn-restriction has no known restriction type"
                        },
                        "_292": {
                            "description": "missing from way",
                            "tooltip": "A turn-restriction needs exactly one {var1} member. This one has {var2}"
                        },
                        "_293": {
                            "description": "missing to way",
                            "tooltip": "A turn-restriction needs exactly one {var1} member. This one has {var2}"
                        },
                        "_294": {
                            "description": "from or to not a way",
                            "tooltip": "From- and To-members of turn restrictions need to be ways. {var1}"
                        },
                        "_295": {
                            "description": "via is not on the way ends",
                            "tooltip": "via (node #{var1}) is not the first or the last member of from (way #{var2})"
                        },
                        "_296": {
                            "description": "wrong restriction angle",
                            "tooltip": "restriction type is {var1} but angle is {var2} degrees. Maybe the restriction type is not appropriate?"
                        },
                        "_297": {
                            "description": "wrong direction of to member",
                            "tooltip": "wrong direction of to way {var1}"
                        },
                        "_298": {
                            "description": "already restricted by oneway",
                            "tooltip": "entry already prohibited by oneway tag on {var1}"
                        },
                        "_310": {
                            "description": "roundabouts",
                            "tooltip": "Analyses ways with tag junction=roundabout. More then one way can form a roundabout. It supports tag oneway=-1"
                        },
                        "_311": {
                            "description": "not closed loop",
                            "tooltip": "This way is part of a roundabout but is not closed-loop. (split carriageways approaching a roundabout should not be tagged as roundabout)"
                        },
                        "_312": {
                            "description": "wrong direction",
                            "tooltip": "If this roundabout is in a country with right-hand traffic then its orientation goes the wrong way around | If this roundabout is in a country with left-hand traffic then its orientation goes the wrong way around | If this mini_roundabout is in a country with right-hand traffic then its orientation goes the wrong way around | If this mini_roundabout is in a country with left-hand traffic then its orientation goes the wrong way around"
                        },
                        "_313": {
                            "description": "faintly connected",
                            "tooltip": "This roundabout has only {var1} other roads connected. Roundabouts typically have three"
                        },
                        "_320": {
                            "description": "*_link connections",
                            "tooltip": "This way is tagged as highway={var1}_link but doesn't have a connection to any other {var1} or {var1}_link"
                        },
                        "_350": {
                            "description": "bridge-tags",
                            "tooltip": "This bridge doesn't have a tag in common with its surrounding ways that shows the purpose of this bridge. There should be one of these tags: {var1}"
                        },
                        "_370": {
                            "description": "doubled places",
                            "tooltip": "This node has tags in common with the surrounding way #{var1} and seems to be redundand | This node has tags in common with the surrounding way #{var1} (including the name {var2}) and seems to be redundand"
                        },
                        "_380": {
                            "description": "non-physical use of sport-tag",
                            "tooltip": "This way is tagged {var1} but has no physical tag like e.g. leisure, building, amenity or highway"
                        },
                        "_400": {
                            "description": "geometry glitches",
                            "tooltip": ""
                        },
                        "_401": {
                            "description": "missing turn restriction",
                            "tooltip": "ways {var1} and {var2} join in a very sharp angle here and there is no oneway tag or turn restriction that prevents turning from way {var1} to {var2}"
                        },
                        "_402": {
                            "description": "impossible angles",
                            "tooltip": "this way bends in a very sharp angle here"
                        },
                        "_410": {
                            "description": "website",
                            "tooltip": "Web pages are analyzed. Web page is defined by any of the following tags website=* url=* website:mobile=* contact:website=* contact:url=* image=* source:website=* or source:url=*"
                        },
                        "_411": {
                            "description": "http error",
                            "tooltip": "The URL (<a target=\"_blank\" href=\"{var1}\">{var1}</a>) cannot be opened (HTTP status code {var2})"
                        },
                        "_412": {
                            "description": "domain hijacking",
                            "tooltip": "Possible domain squatting: <a target=\\\"_blank\\\" href=\"{var1}\">{var1}</a>. Suspicious text is: \"{var2}\""
                        },
                        "_413": {
                            "description": "non-match",
                            "tooltip": "Content of the URL (<a target=\\\"_blank\\\" href=\"{var1}\">{var1}</a>) did not contain these keywords: ({var2})"
                        }
                    },
                    "warnings": {
                        "_20": {
                            "description": "multiple nodes on the same spot",
                            "tooltip": "There is more than one node in this spot. Offending node IDs: {var1}"
                        },
                        "_60": {
                            "description": "depreciated tags",
                            "tooltip": "This {var1} uses deprecated tag {var2}={var3}. Please use {var4} instead!"
                        },
                        "_300": {
                            "description": "missing maxspeed",
                            "tooltip": "missing maxspeed tag"
                        },
                        "_360": {
                            "description": "language unknown",
                            "tooltip": "It would be nice if this {var1} had an additional tag name:XX={var2} where XX shows the language of its name {var2}"
                        },
                        "_390": {
                            "description": "missing tracktype",
                            "tooltip": "This track doesn't have a tracktype"
                        }
                    }
                }
            }
        },
=======
>>>>>>> 2cee31d6
        "streetside": {
            "tooltip": "Streetside photos from Microsoft",
            "title": "Photo Overlay (Bing Streetside)",
            "report": "Report a privacy concern with this image",
            "view_on_bing": "View on Bing Maps",
            "hires": "High resolution"
        },
        "mapillary_images": {
            "tooltip": "Street-level photos from Mapillary",
            "title": "Photo Overlay (Mapillary)"
        },
        "mapillary_signs": {
            "tooltip": "Traffic signs from Mapillary (must enable Photo Overlay)",
            "title": "Traffic Sign Overlay (Mapillary)"
        },
        "mapillary": {
            "view_on_mapillary": "View this image on Mapillary"
        },
        "openstreetcam_images": {
            "tooltip": "Street-level photos from OpenStreetCam",
            "title": "Photo Overlay (OpenStreetCam)"
        },
        "openstreetcam": {
            "view_on_openstreetcam": "View this image on OpenStreetCam"
        },
        "note": {
            "note": "Note",
            "title": "Edit note",
            "anonymous": "anonymous",
            "closed": "(Closed)",
            "commentTitle": "Comments",
            "status": {
                "opened": "opened {when}",
                "reopened": "reopened {when}",
                "commented": "commented {when}",
                "closed": "closed {when}"
            },
            "newComment": "New Comment",
            "inputPlaceholder": "Enter a comment to share with other users.",
            "close": "Close Note",
            "open": "Reopen Note",
            "comment": "Comment",
            "close_comment": "Close and Comment",
            "open_comment": "Reopen and Comment",
            "report": "Report",
            "new": "New Note",
            "newDescription": "Describe the issue.",
            "save": "Save Note",
            "login": "You must log in to change or comment on this note.",
            "upload_explanation": "Your comments will be publicly visible to all OpenStreetMap users.",
            "upload_explanation_with_user": "Your comments as {user} will be publicly visible to all OpenStreetMap users."
        },
        "help": {
            "title": "Help",
            "key": "H",
            "help": {
                "title": "Help",
                "welcome": "Welcome to the iD editor for [OpenStreetMap](https://www.openstreetmap.org/). With this editor you can update OpenStreetMap right from your web browser.",
                "open_data_h": "Open Data",
                "open_data": "Edits that you make on this map will be visible to everyone who uses OpenStreetMap. Your edits can be based on personal knowledge, on-the-ground surveying, or imagery collected from aerial or street level photos. Copying from commercial sources, like Google Maps, [is strictly forbidden](https://www.openstreetmap.org/copyright).",
                "before_start_h": "Before you start",
                "before_start": "You should be familiar with OpenStreetMap and this editor before you start editing. iD contains a walkthrough to teach you the basics of editing OpenStreetMap. Click \"Start the Walkthrough\" on this screen to take the tutorial - it takes only about 15 minutes.",
                "open_source_h": "Open Source",
                "open_source": "The iD editor is a collaborative open source project, and you are using version {version} now. The source code is available [on GitHub](https://github.com/openstreetmap/iD).",
                "open_source_help": "You can help iD by [translating](https://github.com/openstreetmap/iD/blob/master/CONTRIBUTING.md#translating) or [reporting bugs](https://github.com/openstreetmap/iD/issues)."
            },
            "overview": {
                "title": "Overview",
                "navigation_h": "Navigation",
                "navigation_drag": "You can drag the map by pressing and holding down the {leftclick} left mouse button and moving the mouse around. You can also use the `↓`, `↑`, `←`, `→` arrow keys on your keyboard.",
                "navigation_zoom": "You can zoom in or out by scrolling with the mouse wheel or trackpad, or by clicking the {plus} / {minus} buttons along the side of the map. You can also use the `+`, `-` keys on your keyboard.",
                "features_h": "Map Features",
                "features": "We use the word *features* to describe things that appear on the map, such as roads, buildings, or points of interest. Anything in the real world can be mapped as a feature on OpenStreetMap. Map features are represented on the map using *points*, *lines*, or *areas*.",
                "nodes_ways": "In OpenStreetmap, points are sometimes called *nodes*, and lines and areas are sometimes called *ways*."
            },
            "editing": {
                "title": "Editing & Saving",
                "select_h": "Select",
                "select_left_click": "{leftclick} Left-click on a feature to select it. This will highlight it with a pulsing glow, and the sidebar will display details about that feature, such as its name or address.",
                "select_right_click": "{rightclick} Right-click on a feature to display the editing menu, which shows the commands that are available, such as rotating, moving, and deleting.",
                "multiselect_h": "Multiselect",
                "multiselect_shift_click": "`{shift}`+{leftclick} left-click to select several features together.  This makes it easier to move or delete multiple items.",
                "multiselect_lasso": "Another way to select multiple features is to hold down the `{shift}` key, then press and hold down the {leftclick} left mouse button and drag the mouse to draw a selection lasso. All of the points inside the lasso area will be selected.",
                "undo_redo_h": "Undo & Redo",
                "undo_redo": "Your edits are stored locally in your browser until you choose to save them to the OpenStreetMap server. You can undo edits by clicking the {undo} **Undo** button, and redo them by clicking the {redo} **Redo** button.",
                "save_h": "Save",
                "save": "Click {save} **Save** to finish your edits and send them to OpenStreetMap. You should remember to save your work frequently!",
                "save_validation": "On the save screen, you'll have a chance to review what you've done. iD will also perform some basic checks for missing data and may offer helpful suggestions and warnings if something doesn't seem right.",
                "upload_h": "Upload",
                "upload": "Before uploading your changes you must enter a [changeset comment](https://wiki.openstreetmap.org/wiki/Good_changeset_comments). Then click **Upload** to send your changes to OpenStreetMap, where they will be merged into the map and publicly visible to everyone.",
                "backups_h": "Automatic Backups",
                "backups": "If you can't finish your edits in one sitting, for example if your computer crashes or you close the browser tab, your edits are still saved in your browser's storage. You can come back later (on the same browser and computer), and iD will offer to restore your work.",
                "keyboard_h": "Keyboard Shortcuts",
                "keyboard": "You can view a list of keyboard shortcuts by pressing the `?` key."
            },
            "feature_editor": {
                "title": "Feature Editor",
                "intro": "The *feature editor* appears alongside the map, and allows you to see and edit all of the information for the selected feature.",
                "definitions": "The top section displays the feature's type. The middle section contains *fields* showing the feature's attributes, such as its name or address.",
                "type_h": "Feature Type",
                "type": "You can click on the feature type to change the feature to a different type. Everything that exists in the real world can be added to OpenStreetMap, so there are thousands of feature types to choose from.",
                "type_picker": "The type picker displays the most common feature types, such as parks, hospitals, restaurants, roads, and buildings. You can search for anything by typing what you're looking for in the search box. You can also click the {inspect} **Info** icon next to the feature type to learn more about it.",
                "fields_h": "Fields",
                "fields_all_fields": "The \"All fields\" section contains all of the feature's details that you may edit. In OpenStreetMap, all of the fields are optional, and it's OK to leave a field blank if you are unsure.",
                "fields_example": "Each feature type will display different fields. For example, a road may display fields for its surface and speed limit, but a restaurant may display fields for the type of food it serves and the hours it is open.",
                "fields_add_field": "You can also click the \"Add field\" dropdown to add more fields, such as a description, Wikipedia link, wheelchair access, and more.",
                "tags_h": "Tags",
                "tags_all_tags": "Below the fields section, you can expand the \"All tags\" section to edit any of the OpenStreetMap *tags* for the selected feature. Each tag consists of a *key* and *value*, data elements that define all of the features stored in OpenStreetMap.",
                "tags_resources": "Editing a feature's tags requires intermediate knowledge about OpenStreetMap. You should consult resources like the [OpenStreetMap Wiki](https://wiki.openstreetmap.org/wiki/Main_Page) or [Taginfo](https://taginfo.openstreetmap.org/) to learn more about accepted OpenStreetMap tagging practices."
            },
            "points": {
                "title": "Points",
                "intro": "*Points* can be used to represent features such as shops, restaurants, and monuments. They mark a specific location, and describe what's there.",
                "add_point_h": "Adding Points",
                "add_point": "To add a point, click the {point} **Point** button on the toolbar above the map, or press the shortcut key `1`. This will change the mouse cursor to a cross symbol.",
                "add_point_finish": "To place the new point on the map, position the mouse cursor where the point should go, then {leftclick} left-click or press `Space`.",
                "move_point_h": "Moving Points",
                "move_point": "To move a point, place the mouse cursor over the point, then press and hold the {leftclick} left mouse button while dragging the point to its new location.",
                "delete_point_h": "Deleting Points",
                "delete_point": "It's OK to delete features that don't exist in the real world. Deleting a feature from OpenStreetMap removes it from the map that everyone uses, so you should make sure a feature is really gone before you delete it.",
                "delete_point_command": "To delete a point, {rightclick} right-click on the point to select it and show the edit menu, then use the {delete} **Delete** command."
            },
            "lines": {
                "title": "Lines",
                "intro": "*Lines* are used to represent features such as roads, railroads, and rivers. Lines should be drawn down the center of the feature that they represent.",
                "add_line_h": "Adding Lines",
                "add_line": "To add a line, click the {line} **Line** button on the toolbar above the map, or press the shortcut key `2`. This will change the mouse cursor to a cross symbol.",
                "add_line_draw": "Next, position the mouse cursor where the line should begin and {leftclick} left-click or press `Space` to begin placing nodes along the line. Continue placing more nodes by clicking or pressing `Space`. While drawing, you can zoom in or drag the map in order to add more detail.",
                "add_line_finish": "To finish a line, press `{return}` or click again on the last node.",
                "modify_line_h": "Modifying Lines",
                "modify_line_dragnode": "Often you'll see lines that aren't shaped correctly, for example a road that does not match up with the background imagery. To adjust the shape of a line, first {leftclick} left-click to select it. All nodes of the line will be drawn as small circles. You can then drag the nodes to better locations.",
                "modify_line_addnode": "You can also create new nodes along a line either by {leftclick}**x2** double-clicking on the line or by dragging the small triangles at the midpoints between nodes.",
                "connect_line_h": "Connecting Lines",
                "connect_line": "Having roads connected properly is important for the map and essential for providing driving directions.",
                "connect_line_display": "The connections between roads are drawn with gray circles. The endpoints of a line are drawn with larger white circles if they don't connect to anything.",
                "connect_line_drag": "To connect a line to another feature, drag one of the line's nodes onto the other feature until both features snap together. Tip: You can hold down the `{alt}` key to prevent nodes from connecting to other features.",
                "connect_line_tag": "If you know that the connection has traffic lights or crosswalks, you can add them by selecting the connecting node and using the feature editor to select the correct feature's type.",
                "disconnect_line_h": "Disconnecting Lines",
                "disconnect_line_command": "To disconnect a road from another feature, {rightclick} right-click the connecting node and select the {disconnect} **Disconnect** command from the editing menu.",
                "move_line_h": "Moving Lines",
                "move_line_command": "To move an entire line, {rightclick} right-click the line and select the {move} **Move** command from the editing menu. Then move the mouse, and {leftclick} left-click to place the line in a new location.",
                "move_line_connected": "Lines that are connected to other features will stay connected as you move the line to a new location. iD may prevent you from moving a line across another connected line.",
                "delete_line_h": "Deleting Lines",
                "delete_line": "If a line is entirely incorrect, for example a road that doesn't exist in the real world, it's OK to delete it. Be careful when deleting features: the background imagery you are using might be outdated, and a road that looks wrong could simply be newly built.",
                "delete_line_command": "To delete a line, {rightclick} right-click on the line to select it and show the edit menu, then use the {delete} **Delete** command."
            },
            "areas": {
                "title": "Areas",
                "intro": "*Areas* are used to show the boundaries of features like lakes, buildings, and residential areas. Areas should be traced around the edge of the feature that they represent, for example, around the base of a building.",
                "point_or_area_h": "Points or Areas?",
                "point_or_area": "Many features can be represented as points or areas. You should map buildings and property outlines as areas whenever possible. Place points inside a building area to represent businesses, amenities, and other features located inside the building.",
                "add_area_h": "Adding Areas",
                "add_area_command": "To add an area, click the {area} **Area** button on the toolbar above the map, or press the shortcut key `3`. This will change the mouse cursor to a cross symbol.",
                "add_area_draw": "Next, position the mouse cursor at one of the corners of the feature and {leftclick} left-click or press `Space` to begin placing nodes around the outer edge of the area. Continue placing more nodes by clicking or pressing `Space`. While drawing, you can zoom in or drag the map in order to add more detail.",
                "add_area_finish": "To finish an area, press `{return}` or click again on either the first or last node.",
                "square_area_h": "Square Corners",
                "square_area_command": "Many area features like buildings have square corners. To square the corners of an area, {rightclick} right-click the edge of the area and select the {orthogonalize} **Square** command from the editing menu.",
                "modify_area_h": "Modifying Areas",
                "modify_area_dragnode": "Often you'll see areas that aren't shaped correctly, for example a building that does not match up with the background imagery. To adjust the shape of an area, first {leftclick} left-click to select it. All nodes of the area will be drawn as small circles. You can then drag the nodes to better locations.",
                "modify_area_addnode": "You can also create new nodes along an area either by {leftclick}**x2** double-clicking on the edge of the area or by dragging the small triangles at the midpoints between nodes.",
                "delete_area_h": "Deleting Areas",
                "delete_area": "If an area is entirely incorrect, for example a building that doesn't exist in the real world, it's OK to delete it. Be cautious when deleting features - the background imagery you are using might be outdated, and a building that looks wrong could simply be newly built.",
                "delete_area_command": "To delete an area, {rightclick} right-click on the area to select it and show the edit menu, then use the {delete} **Delete** command."
            },
            "relations": {
                "title": "Relations",
                "intro": "A *relation* is a special type of feature in OpenStreetMap that groups together other features. The features that belong to a relation are called *members*, and each member can have a *role* in the relation.",
                "edit_relation_h": "Editing Relations",
                "edit_relation": "At the bottom of the feature editor, you can expand the \"All relations\" section to see if the selected feature is a member of any relations. You can then click on the relation to select and edit it.",
                "edit_relation_add": "To add a feature to a relation, select the feature, then click the {plus} add button in the \"All relations\" section of the feature editor. You can choose from a list of nearby relations, or choose the \"New relation...\" option.",
                "edit_relation_delete": "You can also click the {delete} **Delete** button to remove the selected feature from the relation. If you remove all of the members from a relation, the relation will be deleted automatically.",
                "maintain_relation_h": "Maintaining Relations",
                "maintain_relation": "For the most part, iD will maintain relations automatically as you edit. You should take care when replacing features that might be members of relations. For example if you delete a section of road and draw a new section of road to replace it, you should add the new section to the same relations (routes, turn restrictions, etc.) as the original.",
                "relation_types_h": "Relation Types",
                "multipolygon_h": "Multipolygons",
                "multipolygon": "A *multipolygon* relation is a group of one or more *outer* features and one or more inner features. The outer features define the outer edges of the multipolygon, and the inner features define sub-areas or holes cut out from the inside of the multipolygon.",
                "multipolygon_create": "To create a multipolygon, for example a building with a hole in it, draw the outer edge as an area and the inner edge as a line or different kind of area. Then `{shift}`+{leftclick} left-click to select both features, {rightclick} right-click to show the edit menu, and select the {merge} **Merge** command.",
                "multipolygon_merge": "Merging several lines or areas will create a new multipolygon relation with all selected areas as members. iD will choose the inner and outer roles automatically, based on which features are contained inside other features.",
                "turn_restriction_h": "Turn restrictions",
                "turn_restriction": "A *turn restriction* relation is a group of several road segments in an intersection. Turn restrictions consist of a *from* road, *via* node or roads, and a *to* road.",
                "turn_restriction_field": "To edit turn restrictions, select a junction node where two or more roads meet. The feature editor will display a special \"Turn Restrictions\" field containing a model of the intersection.",
                "turn_restriction_editing": "In the \"Turn Restrictions\" field, click to select a \"from\" road, and see whether turns are allowed or restricted to any of the \"to\" roads. You can click on the turn icons to toggle them between allowed and restricted. iD will create relations automatically and set the from, via, and to roles based on your choices.",
                "route_h": "Routes",
                "route": "A *route* relation is a group of one or more line features that together form a route network, like a bus route, train route, or highway route.",
                "route_add": "To add a feature to a route relation, select the feature and scroll down to the \"All relations\" section of the feature editor, then click the {plus} add button to add this feature to a nearby existing relation or a new relation.",
                "boundary_h": "Boundaries",
                "boundary": "A *boundary* relation is a group of one or more line features that together form an administrative boundary.",
                "boundary_add": "To add a feature to a boundary relation, select the feature and scroll down to the \"All relations\" section of the feature editor, then click the {plus} add button to add this feature to a nearby existing relation or a new relation."
            },
            "notes": {
                "title": "Notes",
                "intro": "*Notes* are used to alert other users that a feature requires fixing or attention. Notes mark a specific location on the map. To view existing notes or add new ones, click the {data} **Map data** panel to enable the OpenStreetMap notes layer.",
                "add_note_h": "Adding Notes",
                "add_note": "To add a new note, click the {note} **Note** button on the toolbar above the map, or press the shortcut key `4`. This will change the mouse cursor to a cross symbol. To place the new note on the map, position the mouse cursor where the note should go, then {leftclick} left-click or press `Space`.",
                "move_note": "Only new notes can be moved. To move a note, place the mouse cursor over the new note, then press and hold the {leftclick} left mouse button while dragging the note to its new location.",
                "update_note_h": "Closing, Reopening, and Commenting",
                "update_note": "An existing note can be updated by closing it, reopening it, or adding a comment to it. Closing a note indicates that the problem has been resolved. Reopening a note indicates that the original issue is not resolved.",
                "save_note_h": "Saving Notes",
                "save_note": "You must save any note edits individually by clicking the buttons below the note comments. Note edits are **not** included in changesets that you upload to OpenStreetMap."
            },
            "imagery": {
                "title": "Background Imagery",
                "intro": "The background imagery that appears beneath the map data is an important resource for mapping. This imagery can be aerial photos collected from satellites, airplanes, and drones, or it can be scanned historical maps or other freely available source data.",
                "sources_h": "Imagery Sources",
                "choosing": "To see which imagery sources are available for editing, click the {layers} **Background settings** button on the side of the map.",
                "sources": "By default, a [Bing Maps](https://www.bing.com/maps/) satellite layer is chosen as the background image. Depending on where you are editing, other imagery sources will be available. Some may be newer or have higher resolution, so it is always useful to check and see which layer is the best one to use as a mapping reference.",
                "offsets_h": "Adjusting Imagery Offset",
                "offset": "Imagery is sometimes offset slightly from accurate map data. If you see a lot of roads or buildings shifted from the background imagery, it may be the imagery that's incorrect, so don't move them all to match the background. Instead, you can adjust the background so that it matches the existing data by expanding the \"Adjust Imagery Offset\" section at the bottom of the Background Settings pane.",
                "offset_change": "Click on the small triangles to adjust the imagery offset in small steps, or hold the left mouse button and drag within the gray square to slide the imagery into alignment."
            },
            "streetlevel": {
                "title": "Street Level Photos",
                "intro": "Street level photos are useful for mapping traffic signs, businesses, and other details that you can't see from satellite and aerial images. The iD editor supports street level photos from [Bing Streetside](https://www.microsoft.com/en-us/maps/streetside), [Mapillary](https://www.mapillary.com), and [OpenStreetCam](https://www.openstreetcam.org).",
                "using_h": "Using Street Level Photos",
                "using": "To use street level photos for mapping, click the {data} **Map data** panel on the side of the map to enable or disable the available photo layers.",
                "photos": "When enabled, the photo layer displays a line along the sequence of photos. At higher zoom levels, a circle marks at each photo location, and at even higher zoom levels, a cone indicates the direction the camera was facing when the photo was taken.",
                "viewer": "When you click on one of the photo locations, a photo viewer appears in the bottom corner of the map. The photo viewer contains controls to step forward and backward in the image sequence. It also shows the username of the person who captured the image, the date it was captured, and a link to view the image on the original site."
            },
            "gps": {
                "title": "GPS Traces",
                "intro": "Collected GPS traces are a valuable source of data for OpenStreetMap. This editor supports *.gpx*, *.geojson*, and *.kml* files on your local computer. You can collect GPS traces with a smartphone, sports watch, or other GPS device.",
                "survey": "For information on how to perform a GPS survey, read [Mapping with a smartphone, GPS, or paper](http://learnosm.org/en/mobile-mapping/).",
                "using_h": "Using GPS Traces",
                "using": "To use a GPS trace for mapping, drag and drop the data file onto the map editor. If it's recognized, it will be drawn on the map as a bright purple line. Click the {data} **Map data** panel on the side of the map to enable, disable, or zoom to your GPS data.",
                "tracing": "The GPS track isn't sent to OpenStreetMap - the best way to use it is to draw on the map, using it as a guide for the new features that you add.",
                "upload": "You can also [upload your GPS data to OpenStreetMap](https://www.openstreetmap.org/trace/create) for other users to use."
            },
            "field": {
                "restrictions": {
                    "title": "Turn Restrictions Help",
                    "about": {
                        "title": "About",
                        "about": "This field allows you to inspect and modify turn restrictions. It displays a model of the selected intersection including other nearby connected roads.",
                        "from_via_to": "A turn restriction always contains: one **FROM way**, one **TO way**, and either one **VIA node** or one or more **VIA ways**.",
                        "maxdist": "The \"{distField}\" slider controls how far to search for additional connected roads.",
                        "maxvia": "The \"{viaField}\" slider adjusts how many via ways may be included in the search. (Tip: simple is better)"
                    },
                    "inspecting": {
                        "title": "Inspecting",
                        "about": "Hover over any **FROM** segment to see whether it has any turn restrictions. Each possible **TO** destination will be drawn with a colored shadow showing whether a restriction exists.",
                        "from_shadow": "{fromShadow} **FROM segment**",
                        "allow_shadow": "{allowShadow} **TO Allowed**",
                        "restrict_shadow": "{restrictShadow} **TO Restricted**",
                        "only_shadow": "{onlyShadow} **TO Only**",
                        "restricted": "\"Restricted\" means that there is a turn restriction, for example \"No Left Turn\".",
                        "only": "\"Only\" means that a vehicle taking that path may only make that choice, for example \"Only Straight On\"."
                    },
                    "modifying": {
                        "title": "Modifying",
                        "about": "To modify turn restrictions, first click on any starting **FROM** segment to select it. The selected segment will pulse, and all possible **TO** destinations will appear as turn symbols.",
                        "indicators": "Then, click on a turn symbol to toggle it between \"Allowed\", \"Restricted\", and \"Only\".",
                        "allow_turn": "{allowTurn} **TO Allowed**",
                        "restrict_turn": "{restrictTurn} **TO Restricted**",
                        "only_turn": "{onlyTurn} **TO Only**"
                    },
                    "tips": {
                        "title": "Tips",
                        "simple": "**Prefer simple restrictions over complex ones.**",
                        "simple_example": "For example, avoid creating a via-way restriction if a simpler via-node turn restriction will do.",
                        "indirect": "**Some restrictions display the text \"(indirect)\" and are drawn lighter.**",
                        "indirect_example": "These restrictions exist because of another nearby restriction. For example, an \"Only Straight On\" restriction will indirectly create \"No Turn\" restrictions for all other paths through the intersection.",
                        "indirect_noedit": "You may not edit indirect restrictions. Instead, edit the nearby direct restriction."
                    }
                }
            }
        },
        "intro": {
            "done": "done",
            "ok": "OK",
            "graph": {
                "block_number": "<value for addr:block_number>",
                "city": "Three Rivers",
                "county": "<value for addr:county>",
                "district": "<value for addr:district>",
                "hamlet": "<value for addr:hamlet>",
                "neighbourhood": "<value for addr:neighbourhood>",
                "postcode": "49093",
                "province": "<value for addr:province>",
                "quarter": "<value for addr:quarter>",
                "state": "MI",
                "subdistrict": "<value for addr:subdistrict>",
                "suburb": "<value for addr:suburb>",
                "countrycode": "us",
                "name": {
                    "1st-avenue": "1st Avenue",
                    "2nd-avenue": "2nd Avenue",
                    "4th-avenue": "4th Avenue",
                    "5th-avenue": "5th Avenue",
                    "6th-avenue": "6th Avenue",
                    "6th-street": "6th Street",
                    "7th-avenue": "7th Avenue",
                    "8th-avenue": "8th Avenue",
                    "9th-avenue": "9th Avenue",
                    "10th-avenue": "10th Avenue",
                    "11th-avenue": "11th Avenue",
                    "12th-avenue": "12th Avenue",
                    "access-point-employment": "Access Point Employment",
                    "adams-street": "Adams Street",
                    "andrews-elementary-school": "Andrews Elementary School",
                    "andrews-street": "Andrews Street",
                    "armitage-street": "Armitage Street",
                    "barrows-school": "Barrows School",
                    "battle-street": "Battle Street",
                    "bennett-street": "Bennett Street",
                    "bowman-park": "Bowman Park",
                    "collins-drive": "Collins Drive",
                    "conrail-railroad": "Conrail Railroad",
                    "conservation-park": "Conservation Park",
                    "constantine-street": "Constantine Street",
                    "cushman-street": "Cushman Street",
                    "dollar-tree": "Dollar Tree",
                    "douglas-avenue": "Douglas Avenue",
                    "east-street": "East Street",
                    "elm-street": "Elm Street",
                    "flower-street": "Flower Street",
                    "foster-street": "Foster Street",
                    "french-street": "French Street",
                    "garden-street": "Garden Street",
                    "gem-pawnbroker": "Gem Pawnbroker",
                    "golden-finch-framing": "Golden Finch Framing",
                    "grant-avenue": "Grant Avenue",
                    "hoffman-pond": "Hoffman Pond",
                    "hoffman-street": "Hoffman Street",
                    "hook-avenue": "Hook Avenue",
                    "jefferson-street": "Jefferson Street",
                    "kelsey-street": "Kelsey Street",
                    "lafayette-park": "LaFayette Park",
                    "las-coffee-cafe": "L.A.'s Coffee Cafe",
                    "lincoln-avenue": "Lincoln Avenue",
                    "lowrys-books": "Lowry's Books",
                    "lynns-garage": "Lynn's Garage",
                    "main-street-barbell": "Main Street Barbell",
                    "main-street-cafe": "Main Street Cafe",
                    "main-street-fitness": "Main Street Fitness",
                    "main-street": "Main Street",
                    "maple-street": "Maple Street",
                    "marina-park": "Marina Park",
                    "market-street": "Market Street",
                    "memory-isle-park": "Memory Isle Park",
                    "memory-isle": "Memory Isle",
                    "michigan-avenue": "Michigan Avenue",
                    "middle-street": "Middle Street",
                    "millard-street": "Millard Street",
                    "moore-street": "Moore Street",
                    "morris-avenue": "Morris Avenue",
                    "mural-mall": "Mural Mall",
                    "paisanos-bar-and-grill": "Paisano's Bar and Grill",
                    "paisley-emporium": "Paisley Emporium",
                    "paparazzi-tattoo": "Paparazzi Tattoo",
                    "pealer-street": "Pealer Street",
                    "pine-street": "Pine Street",
                    "pizza-hut": "Pizza Hut",
                    "portage-avenue": "Portage Avenue",
                    "portage-river": "Portage River",
                    "preferred-insurance-services": "Preferred Insurance Services",
                    "railroad-drive": "Railroad Drive",
                    "river-city-appliance": "River City Appliance",
                    "river-drive": "River Drive",
                    "river-road": "River Road",
                    "river-street": "River Street",
                    "riverside-cemetery": "Riverside Cemetery",
                    "riverwalk-trail": "Riverwalk Trail",
                    "riviera-theatre": "Riviera Theatre",
                    "rocky-river": "Rocky River",
                    "saint-joseph-river": "Saint Joseph River",
                    "scidmore-park-petting-zoo": "Scidmore Park Petting Zoo",
                    "scidmore-park": "Scidmore Park",
                    "scouter-park": "Scouter Park",
                    "sherwin-williams": "Sherwin-Williams",
                    "south-street": "South Street",
                    "southern-michigan-bank": "Southern Michigan Bank",
                    "spring-street": "Spring Street",
                    "sturgeon-river-road": "Sturgeon River Road",
                    "three-rivers-city-hall": "Three Rivers City Hall",
                    "three-rivers-elementary-school": "Three Rivers Elementary School",
                    "three-rivers-fire-department": "Three Rivers Fire Department",
                    "three-rivers-high-school": "Three Rivers High School",
                    "three-rivers-middle-school": "Three Rivers Middle School",
                    "three-rivers-municipal-airport": "Three Rivers Municipal Airport",
                    "three-rivers-post-office": "Three Rivers Post Office",
                    "three-rivers-public-library": "Three Rivers Public Library",
                    "three-rivers": "Three Rivers",
                    "unique-jewelry": "Unique Jewelry",
                    "walnut-street": "Walnut Street",
                    "washington-street": "Washington Street",
                    "water-street": "Water Street",
                    "west-street": "West Street",
                    "wheeler-street": "Wheeler Street",
                    "william-towing": "William Towing",
                    "willow-drive": "Willow Drive",
                    "wood-street": "Wood Street",
                    "world-fare": "World Fare"
                }
            },
            "welcome": {
                "title": "Welcome",
                "welcome": "Welcome! This walkthrough will teach you the basics of editing on OpenStreetMap.",
                "practice": "All of the data in this walkthrough is just for practicing, and any edits that you make in the walkthrough will not be saved.",
                "words": "This walkthrough will introduce some new words and concepts. When we introduce a new word, we'll use *italics*.",
                "mouse": "You can use any input device to edit the map, but this walkthrough assumes you have a mouse with left and right buttons. **If you want to attach a mouse, do so now, then click OK.**",
                "leftclick": "When this tutorial asks you to click or double-click, we mean with the left button. On a trackpad it might be a single-click or single-finger tap. **Left-click {num} times.**",
                "rightclick": "Sometimes we'll also ask you to right-click. This might be the same as control-click, or two-finger tap on a trackpad. Your keyboard might even have a 'menu' key that works like right-click. **Right-click {num} times.**",
                "chapters": "So far, so good! You can use the buttons below to skip chapters at any time or to restart a chapter if you get stuck. Let's begin! **Click '{next}' to continue.**"
            },
            "navigation": {
                "title": "Navigation",
                "drag": "The main map area shows OpenStreetMap data on top of a background.{br}You can drag the map by pressing and holding the left mouse button while moving the mouse around. You can also use the arrow keys on your keyboard. **Drag the map!**",
                "zoom": "You can zoom in or out by scrolling with the mouse wheel or trackpad, or by clicking the {plus} / {minus} buttons. **Zoom the map!**",
                "features": "We use the word *features* to describe the things that appear on the map. Anything in the real world can be mapped as a feature on OpenStreetMap.",
                "points_lines_areas": "Map features are represented using *points, lines, or areas.*",
                "nodes_ways": "In OpenStreetMap, points are sometimes called *nodes*, and lines and areas are sometimes called *ways*.",
                "click_townhall": "All features on the map can be selected by clicking on them. **Click on the point to select it.**",
                "selected_townhall": "Great! The point is now selected. Selected features are drawn with a pulsing glow.",
                "editor_townhall": "When a feature is selected, the *feature editor* is displayed alongside the map.",
                "preset_townhall": "The top part of the feature editor shows the feature's type. This point is a {preset}.",
                "fields_townhall": "The middle part of the feature editor contains *fields* showing the feature's attributes, such as its name and address.",
                "close_townhall": "**Close the feature editor by hitting escape or pressing the {button} button in the upper corner.**",
                "search_street": "You can also search for features in the current view, or worldwide. **Search for '{name}'.**",
                "choose_street": "**Choose {name} from the list to select it.**",
                "selected_street": "Great! {name} is now selected.",
                "editor_street": "The fields shown for a street are different than the fields that were shown for the town hall.{br}For this selected street, the feature editor shows fields like '{field1}' and '{field2}'. **Close the feature editor by hitting escape or pressing the {button} button.**",
                "play": "Try moving the map and clicking on some other features to see what kinds of things can be added to OpenStreetMap. **When you are ready to continue to the next chapter, click '{next}'.**"
            },
            "points": {
                "title": "Points",
                "add_point": "*Points* can be used to represent features such as shops, restaurants, and monuments.{br}They mark a specific location, and describe what's there. **Click the {button} Point button to add a new point.**",
                "place_point": "To place the new point on the map, position your mouse cursor where the point should go, then left-click or press the spacebar. **Move the mouse pointer over this building, then left-click or press the spacebar.**",
                "search_cafe": "There are many different features that can be represented by points. The point you just added is a cafe. **Search for '{preset}'.**",
                "choose_cafe": "**Choose {preset} from the list.**",
                "feature_editor": "The point is now marked as a cafe. Using the feature editor, we can add more information about the cafe.",
                "add_name": "In OpenStreetMap, all of the fields are optional, and it's OK to leave a field blank if you are unsure.{br}Let's pretend that you have local knowledge of this cafe, and you know its name. **Add a name for the cafe.**",
                "add_close": "The feature editor will remember all of your changes automatically. **When you are finished adding the name, hit escape, enter, or click the {button} button to close the feature editor.**",
                "reselect": "Often points will already exist, but have mistakes or be incomplete. We can edit existing points. **Click to select the cafe you just created.**",
                "update": "Let's fill in some more details for this cafe. You can change its name, add a cuisine, or add an address. **Change the cafe details.**",
                "update_close": "**When you are finished updating the cafe, hit escape, enter, or click the {button} button to close the feature editor.**",
                "rightclick": "You can right-click on any feature to see the *edit menu*, which shows a list of editing operations that can be performed. **Right-click to select the point you created and show the edit menu.**",
                "delete": "It's OK to delete features that don't exist in the real world.{br}Deleting a feature from OpenStreetMap removes it from the map that everyone uses, so you should make sure a feature is really gone before you delete it. **Click on the {button} button to delete the point.**",
                "undo": "You can always undo any changes up until you save your edits to OpenStreetMap. **Click on the {button} button to undo the delete and get the point back.**",
                "play": "Now that you know how to create and edit points, try creating a few more points for practice! **When you are ready to continue to the next chapter, click '{next}'.**"
            },
            "areas": {
                "title": "Areas",
                "add_playground": "*Areas* are used to show the boundaries of features like lakes, buildings, and residential areas.{br}They can also be used for more detailed mapping of many features you might normally map as points. **Click the {button} Area button to add a new area.**",
                "start_playground": "Let's add this playground to the map by drawing an area. Areas are drawn by placing *nodes* along the outer edge of the feature. **Click or press spacebar to place a starting node on one of the corners of the playground.**",
                "continue_playground": "Continue drawing the area by placing more nodes along the playground's edge. It is OK to connect the area to the existing walking paths.{br}Tip: You can hold down the '{alt}' key to prevent nodes from connecting to other features. **Continue drawing an area for the playground.**",
                "finish_playground": "Finish the area by pressing enter, or clicking again on either the first or last node. **Finish drawing an area for the playground.**",
                "search_playground": "**Search for '{preset}'.**",
                "choose_playground": "**Choose {preset} from the list.**",
                "add_field": "This playground doesn't have an official name, so we won't add anything in the Name field.{br}Instead let's add some additional details about the playground to the Description field. **Open the Add Field list.**",
                "choose_field": "**Choose {field} from the list.**",
                "retry_add_field": "You didn't select the {field} field. Let's try again.",
                "describe_playground": "**Add a description, then click the {button} button to close the feature editor.**",
                "play": "Good job! Try drawing a few more areas, and see what other kinds of area features you can add to OpenStreetMap. **When you are ready to continue to the next chapter, click '{next}'.**"
            },
            "lines": {
                "title": "Lines",
                "add_line": "*Lines* are used to represent features such as roads, railroads, and rivers. **Click the {button} Line button to add a new line.**",
                "start_line": "Here is a road that is missing. Let's add it!{br}In OpenStreetMap, lines should be drawn down the center of the road. You can drag and zoom the map while drawing if necessary. **Start a new line by clicking at the top end of this missing road.**",
                "intersect": "Click or press spacebar to add more nodes to the line.{br}Roads, and many other types of lines, are part of a larger network. It is important for these lines to be connected properly in order for routing applications to work. **Click on {name} to create an intersection connecting the two lines.**",
                "retry_intersect": "The road needs to intersect {name}. Let's try again!",
                "continue_line": "Continue drawing the line for the new road. Remember that you can drag and zoom the map if needed.{br}When you are finished drawing, click on the last node again. **Finish drawing the road.**",
                "choose_category_road": "**Select {category} from the list.**",
                "choose_preset_residential": "There are many different types of roads, but this one is a residential road. **Choose the {preset} type.**",
                "retry_preset_residential": "You didn't select the {preset} type. **Click here to choose again.**",
                "name_road": "**Give this road a name, then hit escape, enter, or click the {button} button to close the feature editor.**",
                "did_name_road": "Looks good! Next we will learn how to update the shape of a line.",
                "update_line": "Sometimes you will need to change the shape of an existing line. Here is a road that doesn't look quite right.",
                "add_node": "We can add some nodes to this line to improve its shape. One way to add a node is to double-click the line where you want to add a node. **Double-click on the line to create a new node.**",
                "start_drag_endpoint": "When a line is selected, you can drag any of its nodes by clicking and holding down the left mouse button while you drag. **Drag the endpoint to the place where these roads should intersect.**",
                "finish_drag_endpoint": "This spot looks good. **Release the left mouse button to finish dragging.**",
                "start_drag_midpoint": "Small triangles are drawn at the *midpoints* between nodes. Another way to create a new node is to drag a midpoint to a new location. **Drag the midpoint triangle to create a new node along the curve of the road.**",
                "continue_drag_midpoint": "This line is looking much better! Continue to adjust this line by double-clicking or dragging midpoints until the curve matches the road shape. **When you're happy with how the line looks, click OK.**",
                "delete_lines": "It's OK to delete lines for roads that don't exist in the real world.{br}Here's an example where the city planned a {street} but never built it. We can improve this part of the map by deleting the extra lines.",
                "rightclick_intersection": "The last real street is {street1}, so we will *split* {street2} at this intersection and remove everything above it. **Right click on the intersection node.**",
                "split_intersection": "**Click on the {button} button to split {street}.**",
                "retry_split": "You didn't click the Split button. Try again.",
                "did_split_multi": "Good job! {street1} is now split into two pieces. The top part can be removed. **Click the top part of {street2} to select it.**",
                "did_split_single": "**Click the top part of {street2} to select it.**",
                "multi_select": "{selected} is now selected. Let's also select {other1}. You can shift-click to select multiple things. **Shift-click on {other2}.**",
                "multi_rightclick": "Good! Both lines to delete are now selected. **Right-click on one of the lines to show the edit menu.**",
                "multi_delete": "**Click on the {button} button to delete the extra lines.**",
                "retry_delete": "You didn't click the Delete button. Try again.",
                "play": "Great! Use the skills that you've learned in this chapter to practice editing some more lines. **When you are ready to continue to the next chapter, click '{next}'.**"
            },
            "buildings": {
                "title": "Buildings",
                "add_building": "OpenStreetMap is the world's largest database of buildings.{br}You can help improve this database by tracing buildings that aren't already mapped. **Click the {button} Area button to add a new area.**",
                "start_building": "Let's add this house to the map by tracing its outline.{br}Buildings should be traced around their footprint as accurately as possible. **Click or press spacebar to place a starting node on one of the corners of the building.**",
                "continue_building": "Continue adding more nodes to trace the outline of the building. Remember that you can zoom in if you want to add more details.{br}Finish the building by pressing enter, or clicking again on either the first or last node. **Finish tracing the building.**",
                "retry_building": "It looks like you had some trouble placing the nodes at the building corners. Try again!",
                "choose_category_building": "**Choose {category} from the list.**",
                "choose_preset_house": "There are many different types of buildings, but this one is clearly a house.{br}If you're not sure of the type, it's OK to just choose the generic Building type. **Choose the {preset} type.**",
                "close": "**Hit escape or click the {button} button to close the feature editor.**",
                "rightclick_building": "**Right-click to select the building you created and show the edit menu.**",
                "square_building": "The house that you just added will look even better with perfectly square corners. **Click on the {button} button to square the building shape.**",
                "retry_square": "You didn't click the Square button. Try again.",
                "done_square": "See how the corners of the building moved into place? Let's learn another useful trick.",
                "add_tank": "Next we'll trace this circular storage tank. **Click the {button} Area button to add a new area.**",
                "start_tank": "Don't worry, you won't need to draw a perfect circle. Just draw an area inside the tank that touches its edge. **Click or press spacebar to place a starting node on the edge of the tank.**",
                "continue_tank": "Add a few more nodes around the edge. The circle will be created outside the nodes that you draw.{br}Finish the area by pressing enter, or clicking again on either the first or last node. **Finish tracing the tank.**",
                "search_tank": "**Search for '{preset}'.**",
                "choose_tank": "**Choose {preset} from the list.**",
                "rightclick_tank": "**Right-click to select the storage tank you created and show the edit menu.**",
                "circle_tank": "**Click on the {button} button to make the tank a circle.**",
                "retry_circle": "You didn't click the Circularize button. Try again.",
                "play": "Great Job! Practice tracing a few more buildings, and try some of the other commands on the edit menu. **When you are ready to continue to the next chapter, click '{next}'.**"
            },
            "startediting": {
                "title": "Start Editing",
                "help": "You're now ready to edit OpenStreetMap!{br}You can replay this walkthrough anytime or view more documentation by clicking the {button} Help button or pressing the '{key}' key.",
                "shortcuts": "You can view a list of commands along with their keyboard shortcuts by pressing the '{key}' key.",
                "save": "Don't forget to regularly save your changes!",
                "start": "Start mapping!"
            }
        },
        "shortcuts": {
            "title": "Keyboard shortcuts",
            "tooltip": "Show the keyboard shortcuts screen.",
            "toggle": {
                "key": "?"
            },
            "key": {
                "alt": "Alt",
                "backspace": "Backspace",
                "cmd": "Cmd",
                "ctrl": "Ctrl",
                "delete": "Delete",
                "del": "Del",
                "end": "End",
                "enter": "Enter",
                "esc": "Esc",
                "home": "Home",
                "option": "Option",
                "pause": "Pause",
                "pgdn": "PgDn",
                "pgup": "PgUp",
                "return": "Return",
                "shift": "Shift",
                "space": "Space"
            },
            "gesture": {
                "drag": "drag"
            },
            "or": "-or-",
            "browsing": {
                "title": "Browsing",
                "navigation": {
                    "title": "Navigation",
                    "pan": "Pan map",
                    "pan_more": "Pan map by one screenful",
                    "zoom": "Zoom in / Zoom out",
                    "zoom_more": "Zoom in / Zoom out by a lot"
                },
                "help": {
                    "title": "Help",
                    "help": "Show help/documentation",
                    "keyboard": "Show keyboard shortcuts"
                },
                "display_options": {
                    "title": "Display options",
                    "background": "Show background options",
                    "background_switch": "Switch back to last background",
                    "map_data": "Show map data options",
                    "fullscreen": "Enter full screen mode",
                    "wireframe": "Toggle wireframe mode",
                    "minimap": "Toggle minimap"
                },
                "selecting": {
                    "title": "Selecting features",
                    "select_one": "Select a single feature",
                    "select_multi": "Select multiple features",
                    "lasso": "Draw a selection lasso around features",
                    "search": "Find features matching search text"
                },
                "with_selected": {
                    "title": "With feature selected",
                    "edit_menu": "Toggle edit menu"
                },
                "vertex_selected": {
                    "title": "With node selected",
                    "previous": "Jump to previous node",
                    "next": "Jump to next node",
                    "first": "Jump to first node",
                    "last": "Jump to last node",
                    "change_parent": "Switch parent way"
                }
            },
            "editing": {
                "title": "Editing",
                "drawing": {
                    "title": "Drawing",
                    "add_point": "'Add point' mode",
                    "add_line": "'Add line' mode",
                    "add_area": "'Add area' mode",
                    "add_note": "'Add note' mode",
                    "place_point": "Place a point or note",
                    "disable_snap": "Hold to disable point snapping",
                    "stop_line": "Finish drawing a line or area"
                },
                "operations": {
                    "title": "Operations",
                    "continue_line": "Continue a line at the selected node",
                    "merge": "Combine (merge) selected features",
                    "disconnect": "Disconnect features at the selected node",
                    "detach_node": "Detach selected node from parent lines/areas",
                    "split": "Split a line into two at the selected node",
                    "reverse": "Reverse a line",
                    "move": "Move selected features",
                    "rotate": "Rotate selected features",
                    "orthogonalize": "Straighten line / Square area corners",
                    "circularize": "Circularize a closed line or area",
                    "reflect_long": "Reflect features across the longer axis",
                    "reflect_short": "Reflect features across the shorter axis",
                    "delete": "Delete selected features"
                },
                "commands": {
                    "title": "Commands",
                    "copy": "Copy selected features",
                    "paste": "Paste copied features",
                    "undo": "Undo last action",
                    "redo": "Redo last action",
                    "save": "Save changes"
                }
            },
            "tools": {
                "title": "Tools",
                "info": {
                    "title": "Information",
                    "all": "Toggle all information panels",
                    "background": "Toggle background panel",
                    "history": "Toggle history panel",
                    "location": "Toggle location panel",
                    "measurement": "Toggle measurement panel"
                }
            }
        },
        "units": {
            "feet": "{quantity} ft",
            "miles": "{quantity} mi",
            "square_feet": "{quantity} sq ft",
            "square_miles": "{quantity} sq mi",
            "acres": "{quantity} ac",
            "meters": "{quantity} m",
            "kilometers": "{quantity} km",
            "square_meters": "{quantity} m²",
            "square_kilometers": "{quantity} km²",
            "hectares": "{quantity} ha",
            "area_pair": "{area1} ({area2})",
            "arcdegrees": "{quantity}°",
            "arcminutes": "{quantity}′",
            "arcseconds": "{quantity}″",
            "north": "N",
            "south": "S",
            "east": "E",
            "west": "W",
            "coordinate": "{coordinate}{direction}",
            "coordinate_pair": "{latitude}, {longitude}"
        },
        "presets": {
            "categories": {
                "category-barrier": {
                    "name": "Barrier Features"
                },
                "category-building": {
                    "name": "Building Features"
                },
                "category-golf": {
                    "name": "Golf Features"
                },
                "category-landuse": {
                    "name": "Land Use Features"
                },
                "category-natural-area": {
                    "name": "Natural Features"
                },
                "category-natural-line": {
                    "name": "Natural Features"
                },
                "category-natural-point": {
                    "name": "Natural Features"
                },
                "category-path": {
                    "name": "Path Features"
                },
                "category-rail": {
                    "name": "Rail Features"
                },
                "category-restriction": {
                    "name": "Restriction Features"
                },
                "category-road": {
                    "name": "Road Features"
                },
                "category-route": {
                    "name": "Route Features"
                },
                "category-water-area": {
                    "name": "Water Features"
                },
                "category-water-line": {
                    "name": "Water Features"
                }
            },
            "fields": {
                "access_simple": {
                    "label": "Allowed Access"
                },
                "access": {
                    "label": "Allowed Access",
                    "placeholder": "Not Specified",
                    "types": {
                        "access": "All",
                        "foot": "Foot",
                        "motor_vehicle": "Motor Vehicles",
                        "bicycle": "Bicycles",
                        "horse": "Horses"
                    },
                    "options": {
                        "yes": {
                            "title": "Allowed",
                            "description": "Access allowed by law; a right of way"
                        },
                        "no": {
                            "title": "Prohibited",
                            "description": "Access not allowed to the general public"
                        },
                        "permissive": {
                            "title": "Permissive",
                            "description": "Access allowed until such time as the owner revokes the permission"
                        },
                        "private": {
                            "title": "Private",
                            "description": "Access allowed only with permission of the owner on an individual basis"
                        },
                        "designated": {
                            "title": "Designated",
                            "description": "Access allowed according to signs or specific local laws"
                        },
                        "destination": {
                            "title": "Destination",
                            "description": "Access allowed only to reach a destination"
                        },
                        "dismount": {
                            "title": "Dismount",
                            "description": "Access allowed but rider must dismount"
                        },
                        "permit": {
                            "title": "Permit",
                            "description": "Access allowed only with a valid permit or license"
                        }
                    }
                },
                "address": {
                    "label": "Address",
                    "placeholders": {
                        "block_number": "Block Number",
                        "block_number!jp": "Block No.",
                        "city": "City",
                        "city!jp": "City/Town/Village/Tokyo Special Ward",
                        "city!vn": "City/Town",
                        "conscriptionnumber": "123",
                        "country": "Country",
                        "county": "County",
                        "county!jp": "District",
                        "district": "District",
                        "district!vn": "Arrondissement/Town/District",
                        "floor": "Floor",
                        "hamlet": "Hamlet",
                        "housename": "Housename",
                        "housenumber": "123",
                        "housenumber!jp": "Building No./Lot No.",
                        "neighbourhood": "Neighbourhood",
                        "neighbourhood!jp": "Chōme/Aza/Koaza",
                        "place": "Place",
                        "postcode": "Postcode",
                        "province": "Province",
                        "province!jp": "Prefecture",
                        "quarter": "Quarter",
                        "quarter!jp": "Ōaza/Machi",
                        "state": "State",
                        "street": "Street",
                        "subdistrict": "Subdistrict",
                        "subdistrict!vn": "Ward/Commune/Townlet",
                        "suburb": "Suburb",
                        "suburb!jp": "Ward",
                        "unit": "Unit"
                    }
                },
                "admin_level": {
                    "label": "Admin Level"
                },
                "aerialway": {
                    "label": "Type"
                },
                "aerialway/access": {
                    "label": "Access",
                    "options": {
                        "entry": "Entry",
                        "exit": "Exit",
                        "both": "Both"
                    }
                },
                "aerialway/bubble": {
                    "label": "Bubble"
                },
                "aerialway/capacity": {
                    "label": "Capacity (per hour)",
                    "placeholder": "500, 2500, 5000..."
                },
                "aerialway/duration": {
                    "label": "Duration (minutes)",
                    "placeholder": "1, 2, 3..."
                },
                "aerialway/heating": {
                    "label": "Heated"
                },
                "aerialway/occupancy": {
                    "label": "Occupancy",
                    "placeholder": "2, 4, 8..."
                },
                "aerialway/summer/access": {
                    "label": "Access (summer)",
                    "options": {
                        "entry": "Entry",
                        "exit": "Exit",
                        "both": "Both"
                    }
                },
                "aeroway": {
                    "label": "Type"
                },
                "agrarian": {
                    "label": "Products"
                },
                "amenity": {
                    "label": "Type"
                },
                "animal_boarding": {
                    "label": "For Animals"
                },
                "animal_breeding": {
                    "label": "For Animals"
                },
                "animal_shelter": {
                    "label": "For Animals"
                },
                "area/highway": {
                    "label": "Type"
                },
                "artist": {
                    "label": "Artist"
                },
                "artwork_type": {
                    "label": "Type"
                },
                "atm": {
                    "label": "ATM"
                },
                "backrest": {
                    "label": "Backrest"
                },
                "barrier": {
                    "label": "Type"
                },
                "bath/open_air": {
                    "label": "Open Air"
                },
                "bath/sand_bath": {
                    "label": "Sand Bath"
                },
                "bath/type": {
                    "label": "Specialty",
                    "options": {
                        "onsen": "Japanese Onsen",
                        "foot_bath": "Foot Bath",
                        "hot_spring": "Hot Spring"
                    }
                },
                "beauty": {
                    "label": "Shop Type"
                },
                "bench": {
                    "label": "Bench"
                },
                "bicycle_parking": {
                    "label": "Type"
                },
                "bin": {
                    "label": "Waste Bin"
                },
                "blood_components": {
                    "label": "Blood Components",
                    "options": {
                        "whole": "whole blood",
                        "plasma": "plasma",
                        "platelets": "platelets",
                        "stemcells": "stem cell samples"
                    }
                },
                "board_type": {
                    "label": "Type"
                },
                "booth": {
                    "label": "Booth"
                },
                "boules": {
                    "label": "Type"
                },
                "boundary": {
                    "label": "Type"
                },
                "brand": {
                    "label": "Brand"
                },
                "brewery": {
                    "label": "Draft Beers"
                },
                "bridge": {
                    "label": "Type",
                    "placeholder": "Default"
                },
                "building_area": {
                    "label": "Building"
                },
                "building": {
                    "label": "Building"
                },
                "bunker_type": {
                    "label": "Type"
                },
                "cables": {
                    "label": "Cables",
                    "placeholder": "1, 2, 3..."
                },
                "camera/direction": {
                    "label": "Direction (Degrees Clockwise)",
                    "placeholder": "45, 90, 180, 270"
                },
                "camera/mount": {
                    "label": "Camera Mount"
                },
                "camera/type": {
                    "label": "Camera Type",
                    "options": {
                        "fixed": "Fixed",
                        "panning": "Panning",
                        "dome": "Dome"
                    }
                },
                "capacity": {
                    "label": "Capacity",
                    "placeholder": "50, 100, 200..."
                },
                "cash_in": {
                    "label": "Cash In"
                },
                "castle_type": {
                    "label": "Type"
                },
                "clothes": {
                    "label": "Clothes"
                },
                "club": {
                    "label": "Type"
                },
                "collection_times": {
                    "label": "Collection Times"
                },
                "comment": {
                    "label": "Changeset Comment",
                    "placeholder": "Brief description of your contributions (required)"
                },
                "communication_multi": {
                    "label": "Communication Types"
                },
                "construction": {
                    "label": "Type"
                },
                "contact/webcam": {
                    "label": "Webcam URL",
                    "placeholder": "http://example.com/"
                },
                "content": {
                    "label": "Content"
                },
                "country": {
                    "label": "Country"
                },
                "covered": {
                    "label": "Covered"
                },
                "craft": {
                    "label": "Type"
                },
                "crane/type": {
                    "label": "Crane Type",
                    "options": {
                        "portal_crane": "Portal Crane",
                        "floor-mounted_crane": "Floor-mounted Crane",
                        "travel_lift": "Travel Lift"
                    }
                },
                "crop": {
                    "label": "Crops"
                },
                "crossing": {
                    "label": "Type"
                },
                "cuisine": {
                    "label": "Cuisines"
                },
                "currency_multi": {
                    "label": "Currency Types"
                },
                "cutting": {
                    "label": "Type",
                    "placeholder": "Default"
                },
                "cycle_network": {
                    "label": "Network"
                },
                "cycleway": {
                    "label": "Bike Lanes",
                    "placeholder": "none",
                    "types": {
                        "cycleway:left": "Left side",
                        "cycleway:right": "Right side"
                    },
                    "options": {
                        "none": {
                            "title": "None",
                            "description": "No bike lane"
                        },
                        "lane": {
                            "title": "Standard bike lane",
                            "description": "A bike lane separated from auto traffic by a painted line"
                        },
                        "shared_lane": {
                            "title": "Shared bike lane",
                            "description": "A bike lane with no separation from auto traffic"
                        },
                        "track": {
                            "title": "Bike track",
                            "description": "A bike lane separated from traffic by a physical barrier"
                        },
                        "share_busway": {
                            "title": "Bike lane shared with bus",
                            "description": "A bike lane shared with a bus lane"
                        },
                        "opposite_lane": {
                            "title": "Opposite bike lane",
                            "description": "A bike lane that travels in the opposite direction of traffic"
                        },
                        "opposite": {
                            "title": "Contraflow bike lane",
                            "description": "A bike lane that travels in both directions on a one-way street"
                        }
                    }
                },
                "dance/style": {
                    "label": "Dance Styles"
                },
                "date": {
                    "label": "Date"
                },
                "delivery": {
                    "label": "Delivery"
                },
                "denomination": {
                    "label": "Denomination"
                },
                "denotation": {
                    "label": "Denotation"
                },
                "description": {
                    "label": "Description"
                },
                "devices": {
                    "label": "Devices",
                    "placeholder": "1, 2, 3..."
                },
                "diaper": {
                    "label": "Diaper Changing Available"
                },
                "direction_cardinal": {
                    "label": "Direction",
                    "options": {
                        "N": "North",
                        "E": "East",
                        "S": "South",
                        "W": "West",
                        "NE": "Northeast",
                        "SE": "Southeast",
                        "SW": "Southwest",
                        "NW": "Northwest",
                        "NNE": "North-northeast",
                        "ENE": "East-northeast",
                        "ESE": "East-southeast",
                        "SSE": "South-southeast",
                        "SSW": "South-southwest",
                        "WSW": "West-southwest",
                        "WNW": "West-northwest",
                        "NNW": "North-northwest"
                    }
                },
                "direction_clock": {
                    "label": "Direction",
                    "options": {
                        "clockwise": "Clockwise",
                        "anticlockwise": "Counterclockwise"
                    }
                },
                "direction_vertex": {
                    "label": "Direction",
                    "options": {
                        "forward": "Forward",
                        "backward": "Backward",
                        "both": "Both / All"
                    }
                },
                "direction": {
                    "label": "Direction (Degrees Clockwise)",
                    "placeholder": "45, 90, 180, 270"
                },
                "dispensing": {
                    "label": "Dispenses Prescriptions"
                },
                "display": {
                    "label": "Display"
                },
                "distance": {
                    "label": "Total Distance"
                },
                "dock": {
                    "label": "Type"
                },
                "drive_through": {
                    "label": "Drive-Through"
                },
                "duration": {
                    "label": "Duration",
                    "placeholder": "00:00"
                },
                "electrified": {
                    "label": "Electrification",
                    "placeholder": "Contact Line, Electrified Rail...",
                    "options": {
                        "contact_line": "Contact Line",
                        "rail": "Electrified Rail",
                        "yes": "Yes (unspecified)",
                        "no": "No"
                    }
                },
                "elevation": {
                    "label": "Elevation"
                },
                "email": {
                    "label": "Email",
                    "placeholder": "example@example.com"
                },
                "embankment": {
                    "label": "Type",
                    "placeholder": "Default"
                },
                "emergency": {
                    "label": "Emergency"
                },
                "entrance": {
                    "label": "Type"
                },
                "except": {
                    "label": "Exceptions"
                },
                "faces": {
                    "label": "Faces"
                },
                "fax": {
                    "label": "Fax",
                    "placeholder": "+31 42 123 4567"
                },
                "fee": {
                    "label": "Fee"
                },
                "fence_type": {
                    "label": "Type"
                },
                "fire_hydrant/position": {
                    "label": "Position",
                    "options": {
                        "lane": "Lane",
                        "parking_lot": "Parking Lot",
                        "sidewalk": "Sidewalk",
                        "green": "Green"
                    }
                },
                "fire_hydrant/type": {
                    "label": "Type",
                    "options": {
                        "pillar": "Pillar/Aboveground",
                        "underground": "Underground",
                        "wall": "Wall",
                        "pond": "Pond"
                    }
                },
                "fitness_station": {
                    "label": "Equipment Type"
                },
                "fixme": {
                    "label": "Fix Me"
                },
                "ford": {
                    "label": "Type",
                    "placeholder": "Default"
                },
                "frequency": {
                    "label": "Operating Frequency"
                },
                "fuel_multi": {
                    "label": "Fuel Types"
                },
                "fuel": {
                    "label": "Fuel"
                },
                "gauge": {
                    "label": "Gauge"
                },
                "gender": {
                    "label": "Gender",
                    "placeholder": "Unknown",
                    "options": {
                        "male": "Male",
                        "female": "Female",
                        "unisex": "Unisex"
                    }
                },
                "generator/method": {
                    "label": "Method"
                },
                "generator/output/electricity": {
                    "label": "Power Output",
                    "placeholder": "50 MW, 100 MW, 200 MW..."
                },
                "generator/source": {
                    "label": "Source"
                },
                "generator/type": {
                    "label": "Type"
                },
                "government": {
                    "label": "Type"
                },
                "grape_variety": {
                    "label": "Grape Varieties"
                },
                "handicap": {
                    "label": "Handicap",
                    "placeholder": "1-18"
                },
                "handrail": {
                    "label": "Handrail"
                },
                "hashtags": {
                    "label": "Suggested Hashtags",
                    "placeholder": "#example"
                },
                "healthcare": {
                    "label": "Type"
                },
                "healthcare/speciality": {
                    "label": "Specialties"
                },
                "height": {
                    "label": "Height (Meters)"
                },
                "highway": {
                    "label": "Type"
                },
                "historic": {
                    "label": "Type"
                },
                "historic/civilization": {
                    "label": "Historic Civilization"
                },
                "hoops": {
                    "label": "Hoops",
                    "placeholder": "1, 2, 4..."
                },
                "horse_dressage": {
                    "label": "Dressage Riding",
                    "options": {
                        "undefined": "No",
                        "equestrian": "Yes"
                    }
                },
                "horse_riding": {
                    "label": "Horseback Riding",
                    "options": {
                        "undefined": "No",
                        "horse_riding": "Yes"
                    }
                },
                "horse_scale": {
                    "label": "Horseback Riding Difficulty",
                    "placeholder": "Difficult, Dangerous...",
                    "options": {
                        "common": "Easy: No problems or difficulties. (default)",
                        "demanding": "Use with caution: Uneven way, occasional difficult passages.",
                        "difficult": "Difficult: Way narrow and exposed. May contain obstacles to step over and narrow passages.",
                        "critical": "Borderline: Passable only for experienced riders and horses. Major obstacles. Bridges should be examined carefully.",
                        "dangerous": "Dangerous: Passable only for very experienced riders and horses and only in good weather. Dismount.",
                        "impossible": "Impassable: Way or bridge not passable for horses. Too narrow, insuffient support, obstacles like ladders. Danger of life."
                    }
                },
                "horse_stables": {
                    "label": "Riding Stable",
                    "options": {
                        "undefined": "No",
                        "stables": "Yes"
                    }
                },
                "iata": {
                    "label": "IATA"
                },
                "icao": {
                    "label": "ICAO"
                },
                "incline_steps": {
                    "label": "Incline",
                    "options": {
                        "up": "Up",
                        "down": "Down"
                    }
                },
                "incline": {
                    "label": "Incline"
                },
                "indoor": {
                    "label": "Indoor"
                },
                "industrial": {
                    "label": "Type"
                },
                "information": {
                    "label": "Type"
                },
                "inscription": {
                    "label": "Inscription"
                },
                "intermittent": {
                    "label": "Intermittent"
                },
                "internet_access": {
                    "label": "Internet Access",
                    "options": {
                        "yes": "Yes",
                        "no": "No",
                        "wlan": "Wifi",
                        "wired": "Wired",
                        "terminal": "Terminal"
                    }
                },
                "internet_access/fee": {
                    "label": "Internet Access Fee"
                },
                "internet_access/ssid": {
                    "label": "SSID (Network Name)"
                },
                "kerb": {
                    "label": "Curb"
                },
                "label": {
                    "label": "Label"
                },
                "lamp_type": {
                    "label": "Type"
                },
                "landuse": {
                    "label": "Type"
                },
                "lanes": {
                    "label": "Lanes",
                    "placeholder": "1, 2, 3..."
                },
                "layer": {
                    "label": "Layer",
                    "placeholder": "0"
                },
                "leaf_cycle_singular": {
                    "label": "Leaf Cycle",
                    "options": {
                        "evergreen": "Evergreen",
                        "deciduous": "Deciduous",
                        "semi_evergreen": "Semi-Evergreen",
                        "semi_deciduous": "Semi-Deciduous"
                    }
                },
                "leaf_cycle": {
                    "label": "Leaf Cycle",
                    "options": {
                        "evergreen": "Evergreen",
                        "deciduous": "Deciduous",
                        "semi_evergreen": "Semi-Evergreen",
                        "semi_deciduous": "Semi-Deciduous",
                        "mixed": "Mixed"
                    }
                },
                "leaf_type_singular": {
                    "label": "Leaf Type",
                    "options": {
                        "broadleaved": "Broadleaved",
                        "needleleaved": "Needleleaved",
                        "leafless": "Leafless"
                    }
                },
                "leaf_type": {
                    "label": "Leaf Type",
                    "options": {
                        "broadleaved": "Broadleaved",
                        "needleleaved": "Needleleaved",
                        "mixed": "Mixed",
                        "leafless": "Leafless"
                    }
                },
                "leisure": {
                    "label": "Type"
                },
                "length": {
                    "label": "Length (Meters)"
                },
                "level": {
                    "label": "Level"
                },
                "levels": {
                    "label": "Levels",
                    "placeholder": "2, 4, 6..."
                },
                "lit": {
                    "label": "Lit"
                },
                "location": {
                    "label": "Location"
                },
                "man_made": {
                    "label": "Type"
                },
                "manhole": {
                    "label": "Type"
                },
                "map_size": {
                    "label": "Coverage"
                },
                "map_type": {
                    "label": "Type"
                },
                "maxheight": {
                    "label": "Max Height",
                    "placeholder": "4, 4.5, 5, 14'0\", 14'6\", 15'0\""
                },
                "maxspeed": {
                    "label": "Speed Limit",
                    "placeholder": "40, 50, 60..."
                },
                "maxspeed/advisory": {
                    "label": "Advisory Speed Limit",
                    "placeholder": "40, 50, 60..."
                },
                "maxstay": {
                    "label": "Max Stay"
                },
                "maxweight": {
                    "label": "Max Weight"
                },
                "memorial": {
                    "label": "Type"
                },
                "monitoring_multi": {
                    "label": "Monitoring"
                },
                "mtb/scale": {
                    "label": "Mountain Biking Difficulty",
                    "placeholder": "0, 1, 2, 3...",
                    "options": {
                        "0": "0: Solid gravel/packed earth, no obstacles, wide curves",
                        "1": "1: Some loose surface, small obstacles, wide curves",
                        "2": "2: Much loose surface, large obstacles, easy hairpins",
                        "3": "3: Slippery surface, large obstacles, tight hairpins",
                        "4": "4: Loose surface or boulders, dangerous hairpins",
                        "5": "5: Maximum difficulty, boulder fields, landslides",
                        "6": "6: Not rideable except by the very best mountain bikers"
                    }
                },
                "mtb/scale/imba": {
                    "label": "IMBA Trail Difficulty",
                    "placeholder": "Easy, Medium, Difficult...",
                    "options": {
                        "0": "Easiest (white circle)",
                        "1": "Easy (green circle)",
                        "2": "Medium (blue square)",
                        "3": "Difficult (black diamond)",
                        "4": "Extremely Difficult (double black diamond)"
                    }
                },
                "mtb/scale/uphill": {
                    "label": "Mountain Biking Uphill Difficulty",
                    "placeholder": "0, 1, 2, 3...",
                    "options": {
                        "0": "0: Avg. incline <10%, gravel/packed earth, no obstacles",
                        "1": "1: Avg. incline <15%, gravel/packed earth, few small objects",
                        "2": "2: Avg. incline <20%, stable surface, fistsize rocks/roots",
                        "3": "3: Avg. incline <25%, variable surface, fistsize rocks/branches",
                        "4": "4: Avg. incline <30%, poor condition, big rocks/branches",
                        "5": "5: Very steep, bike generally needs to be pushed or carried"
                    }
                },
                "name": {
                    "label": "Name",
                    "placeholder": "Common name (if any)"
                },
                "natural": {
                    "label": "Natural"
                },
                "network_bicycle": {
                    "label": "Network Type",
                    "placeholder": "Local, Regional, National, International",
                    "options": {
                        "lcn": "Local",
                        "rcn": "Regional",
                        "ncn": "National",
                        "icn": "International"
                    }
                },
                "network_foot": {
                    "label": "Network Type",
                    "placeholder": "Local, Regional, National, International",
                    "options": {
                        "lwn": "Local",
                        "rwn": "Regional",
                        "nwn": "National",
                        "iwn": "International"
                    }
                },
                "network_horse": {
                    "label": "Network Type",
                    "placeholder": "Local, Regional, National, International",
                    "options": {
                        "lhn": "Local",
                        "rhn": "Regional",
                        "nhn": "National",
                        "ihn": "International"
                    }
                },
                "network_road": {
                    "label": "Network"
                },
                "network": {
                    "label": "Network"
                },
                "note": {
                    "label": "Note"
                },
                "office": {
                    "label": "Type"
                },
                "oneway_yes": {
                    "label": "One Way",
                    "options": {
                        "undefined": "Assumed to be Yes",
                        "yes": "Yes",
                        "no": "No",
                        "reversible": "Reversible",
                        "alternating": "Alternating"
                    }
                },
                "oneway": {
                    "label": "One Way",
                    "options": {
                        "undefined": "Assumed to be No",
                        "yes": "Yes",
                        "no": "No",
                        "reversible": "Reversible",
                        "alternating": "Alternating"
                    }
                },
                "opening_hours": {
                    "label": "Hours"
                },
                "operator": {
                    "label": "Operator"
                },
                "outdoor_seating": {
                    "label": "Outdoor Seating"
                },
                "par": {
                    "label": "Par",
                    "placeholder": "3, 4, 5..."
                },
                "park_ride": {
                    "label": "Park and Ride"
                },
                "parking": {
                    "label": "Type",
                    "options": {
                        "surface": "Surface",
                        "multi-storey": "Multilevel",
                        "underground": "Underground",
                        "sheds": "Sheds",
                        "carports": "Carports",
                        "garage_boxes": "Garage Boxes",
                        "lane": "Roadside Lane"
                    }
                },
                "passenger_information_display": {
                    "label": "Passenger information display"
                },
                "payment_multi": {
                    "label": "Payment Types"
                },
                "phases": {
                    "label": "Phases",
                    "placeholder": "1, 2, 3..."
                },
                "phone": {
                    "label": "Telephone",
                    "placeholder": "+31 42 123 4567"
                },
                "piste/difficulty": {
                    "label": "Difficulty",
                    "placeholder": "Easy, Intermediate, Advanced...",
                    "options": {
                        "novice": "Novice (instructional)",
                        "easy": "Easy (green circle)",
                        "intermediate": "Intermediate (blue square)",
                        "advanced": "Advanced (black diamond)",
                        "expert": "Expert (double black diamond)",
                        "freeride": "Freeride (off-piste)",
                        "extreme": "Extreme (climbing equipment required)"
                    }
                },
                "piste/grooming": {
                    "label": "Grooming",
                    "options": {
                        "classic": "Classic",
                        "mogul": "Mogul",
                        "backcountry": "Backcountry",
                        "classic+skating": "Classic and Skating",
                        "scooter": "Scooter/Snowmobile",
                        "skating": "Skating"
                    }
                },
                "piste/type": {
                    "label": "Type",
                    "options": {
                        "downhill": "Downhill",
                        "nordic": "Nordic",
                        "skitour": "Skitour",
                        "sled": "Sled",
                        "hike": "Hike",
                        "sleigh": "Sleigh",
                        "ice_skate": "Ice Skate",
                        "snow_park": "Snow Park",
                        "playground": "Playground"
                    }
                },
                "place": {
                    "label": "Type"
                },
                "plant": {
                    "label": "Plant"
                },
                "plant/output/electricity": {
                    "label": "Power Output",
                    "placeholder": "500 MW, 1000 MW, 2000 MW..."
                },
                "playground/baby": {
                    "label": "Baby Seat"
                },
                "playground/max_age": {
                    "label": "Maximum Age"
                },
                "playground/min_age": {
                    "label": "Minimum Age"
                },
                "population": {
                    "label": "Population"
                },
                "power_supply": {
                    "label": "Power Supply"
                },
                "power": {
                    "label": "Type"
                },
                "produce": {
                    "label": "Produce"
                },
                "product": {
                    "label": "Products"
                },
                "railway": {
                    "label": "Type"
                },
                "railway/position": {
                    "label": "Milestone Position",
                    "placeholder": "Distance to one decimal (123.4)"
                },
                "railway/signal/direction": {
                    "label": "Direction",
                    "options": {
                        "forward": "Forward",
                        "backward": "Backward",
                        "both": "Both / All"
                    }
                },
                "rating": {
                    "label": "Power Rating"
                },
                "recycling_accepts": {
                    "label": "Accepts"
                },
                "ref_aeroway_gate": {
                    "label": "Gate Number"
                },
                "ref_golf_hole": {
                    "label": "Hole Number",
                    "placeholder": "1-18"
                },
                "ref_highway_junction": {
                    "label": "Junction Number"
                },
                "ref_platform": {
                    "label": "Platform Number"
                },
                "ref_road_number": {
                    "label": "Road Number"
                },
                "ref_route": {
                    "label": "Route Number"
                },
                "ref_runway": {
                    "label": "Runway Number",
                    "placeholder": "e.g. 01L/19R"
                },
                "ref_stop_position": {
                    "label": "Stop Number"
                },
                "ref_taxiway": {
                    "label": "Taxiway Name",
                    "placeholder": "e.g. A5"
                },
                "ref": {
                    "label": "Reference Code"
                },
                "ref/isil": {
                    "label": "ISIL Code"
                },
                "relation": {
                    "label": "Type"
                },
                "religion": {
                    "label": "Religion"
                },
                "restriction": {
                    "label": "Type"
                },
                "restrictions": {
                    "label": "Turn Restrictions"
                },
                "rooms": {
                    "label": "Rooms"
                },
                "route_master": {
                    "label": "Type"
                },
                "route": {
                    "label": "Type"
                },
                "sac_scale": {
                    "label": "Hiking Difficulty",
                    "placeholder": "Mountain Hiking, Alpine Hiking...",
                    "options": {
                        "hiking": "T1: Hiking",
                        "mountain_hiking": "T2: Mountain Hiking",
                        "demanding_mountain_hiking": "T3: Demanding Mountain Hiking",
                        "alpine_hiking": "T4: Alpine Hiking",
                        "demanding_alpine_hiking": "T5: Demanding Alpine Hiking",
                        "difficult_alpine_hiking": "T6: Difficult Alpine Hiking"
                    }
                },
                "sanitary_dump_station": {
                    "label": "Toilet Disposal"
                },
                "seasonal": {
                    "label": "Seasonal"
                },
                "second_hand": {
                    "label": "Sells Used",
                    "placeholder": "Yes, No, Only",
                    "options": {
                        "yes": "Yes",
                        "no": "No",
                        "only": "Only"
                    }
                },
                "service_rail": {
                    "label": "Service Type",
                    "options": {
                        "spur": "Spur",
                        "yard": "Yard",
                        "siding": "Siding",
                        "crossover": "Crossover"
                    }
                },
                "service_times": {
                    "label": "Service Times"
                },
                "service": {
                    "label": "Type"
                },
                "service/bicycle": {
                    "label": "Services"
                },
                "service/vehicle": {
                    "label": "Services"
                },
                "shelter_type": {
                    "label": "Type"
                },
                "shelter": {
                    "label": "Shelter"
                },
                "shop": {
                    "label": "Type"
                },
                "siren/purpose": {
                    "label": "Purpose"
                },
                "siren/type": {
                    "label": "Type",
                    "options": {
                        "pneumatic": "Pneumatic",
                        "electronic": "Electronic",
                        "other": "Other"
                    }
                },
                "site_type": {
                    "label": "Site Type"
                },
                "site": {
                    "label": "Type"
                },
                "smoking": {
                    "label": "Smoking",
                    "placeholder": "No, Separated, Yes...",
                    "options": {
                        "no": "No smoking anywhere",
                        "separated": "In smoking areas, not physically isolated",
                        "isolated": "In smoking areas, physically isolated",
                        "outside": "Allowed outside",
                        "yes": "Allowed everywhere",
                        "dedicated": "Dedicated to smokers (e.g. smokers' club)"
                    }
                },
                "smoothness": {
                    "label": "Smoothness",
                    "placeholder": "Thin Rollers, Wheels, Off-Road...",
                    "options": {
                        "excellent": "Thin Rollers: rollerblade, skateboard",
                        "good": "Thin Wheels: racing bike",
                        "intermediate": "Wheels: city bike, wheelchair, scooter",
                        "bad": "Robust Wheels: trekking bike, car, rickshaw",
                        "very_bad": "High Clearance: light duty off-road vehicle",
                        "horrible": "Off-Road: heavy duty off-road vehicle",
                        "very_horrible": "Specialized off-road: tractor, ATV",
                        "impassable": "Impassable / No wheeled vehicle"
                    }
                },
                "social_facility_for": {
                    "label": "People Served"
                },
                "social_facility": {
                    "label": "Type"
                },
                "source": {
                    "label": "Sources"
                },
                "sport_ice": {
                    "label": "Sports"
                },
                "sport_racing_motor": {
                    "label": "Sports"
                },
                "sport_racing_nonmotor": {
                    "label": "Sports"
                },
                "sport": {
                    "label": "Sports"
                },
                "stars": {
                    "label": "Stars"
                },
                "start_date": {
                    "label": "Start Date"
                },
                "step_count": {
                    "label": "Number of Steps"
                },
                "stop": {
                    "label": "Stop Type",
                    "options": {
                        "all": "All Ways",
                        "minor": "Minor Road"
                    }
                },
                "structure_waterway": {
                    "label": "Structure",
                    "placeholder": "Unknown",
                    "options": {
                        "tunnel": "Tunnel"
                    }
                },
                "structure": {
                    "label": "Structure",
                    "placeholder": "Unknown",
                    "options": {
                        "bridge": "Bridge",
                        "tunnel": "Tunnel",
                        "embankment": "Embankment",
                        "cutting": "Cutting",
                        "ford": "Ford"
                    }
                },
                "studio": {
                    "label": "Type"
                },
                "substance": {
                    "label": "Substance"
                },
                "substation": {
                    "label": "Type"
                },
                "supervised": {
                    "label": "Supervised"
                },
                "support": {
                    "label": "Support"
                },
                "surface": {
                    "label": "Surface"
                },
                "surveillance": {
                    "label": "Surveillance Kind"
                },
                "surveillance/type": {
                    "label": "Surveillance Type",
                    "options": {
                        "camera": "Camera",
                        "guard": "Guard",
                        "ALPR": "Automatic License Plate Reader"
                    }
                },
                "surveillance/zone": {
                    "label": "Surveillance Zone"
                },
                "switch": {
                    "label": "Type",
                    "options": {
                        "mechanical": "Mechanical",
                        "circuit_breaker": "Circuit Breaker",
                        "disconnector": "Disconnector",
                        "earthing": "Earthing"
                    }
                },
                "tactile_paving": {
                    "label": "Tactile Paving"
                },
                "takeaway": {
                    "label": "Takeaway",
                    "placeholder": "Yes, No, Takeaway Only...",
                    "options": {
                        "yes": "Yes",
                        "no": "No",
                        "only": "Takeaway Only"
                    }
                },
                "toilets/disposal": {
                    "label": "Disposal",
                    "options": {
                        "flush": "Flush",
                        "pitlatrine": "Pit/Latrine",
                        "chemical": "Chemical",
                        "bucket": "Bucket"
                    }
                },
                "toll": {
                    "label": "Toll"
                },
                "tomb": {
                    "label": "Type"
                },
                "tourism_attraction": {
                    "label": "Tourism"
                },
                "tourism": {
                    "label": "Type"
                },
                "tower/construction": {
                    "label": "Construction",
                    "placeholder": "Guyed, Lattice, Concealed, ..."
                },
                "tower/type": {
                    "label": "Type"
                },
                "tracktype": {
                    "label": "Track Type",
                    "placeholder": "Solid, Mostly Solid, Soft...",
                    "options": {
                        "grade1": "Solid: paved or heavily compacted hardcore surface",
                        "grade2": "Mostly Solid: gravel/rock with some soft material mixed in",
                        "grade3": "Even mixture of hard and soft materials",
                        "grade4": "Mostly Soft: soil/sand/grass with some hard material mixed in",
                        "grade5": "Soft: soil/sand/grass"
                    }
                },
                "trade": {
                    "label": "Type"
                },
                "traffic_calming": {
                    "label": "Type"
                },
                "traffic_signals": {
                    "label": "Type"
                },
                "traffic_signals/direction": {
                    "label": "Direction",
                    "options": {
                        "forward": "Forward",
                        "backward": "Backward",
                        "both": "Both / All"
                    }
                },
                "trail_visibility": {
                    "label": "Trail Visibility",
                    "placeholder": "Excellent, Good, Bad...",
                    "options": {
                        "excellent": "Excellent: unambiguous path or markers everywhere",
                        "good": "Good: markers visible, sometimes require searching",
                        "intermediate": "Intermediate: few markers, path mostly visible",
                        "bad": "Bad: no markers, path sometimes invisible/pathless",
                        "horrible": "Horrible: often pathless, some orientation skills required",
                        "no": "No: pathless, excellent orientation skills required"
                    }
                },
                "transformer": {
                    "label": "Type",
                    "options": {
                        "distribution": "Distribution",
                        "generator": "Generator",
                        "converter": "Converter",
                        "traction": "Traction",
                        "auto": "Autotransformer",
                        "phase_angle_regulator": "Phase Angle Regulator",
                        "auxiliary": "Auxiliary",
                        "yes": "Unknown"
                    }
                },
                "trees": {
                    "label": "Trees"
                },
                "tunnel": {
                    "label": "Type",
                    "placeholder": "Default"
                },
                "usage_rail": {
                    "label": "Usage Type",
                    "options": {
                        "main": "Main",
                        "branch": "Branch",
                        "industrial": "Industrial",
                        "military": "Military",
                        "test": "Test",
                        "tourism": "Tourism"
                    }
                },
                "vending": {
                    "label": "Types of Goods"
                },
                "visibility": {
                    "label": "Visibility",
                    "options": {
                        "house": "Up to 5m (16ft)",
                        "street": "5 to 20m (16 to 65ft)",
                        "area": "Over 20m (65ft)"
                    }
                },
                "volcano/status": {
                    "label": "Volcano Status",
                    "options": {
                        "active": "Active",
                        "dormant": "Dormant",
                        "extinct": "Extinct"
                    }
                },
                "volcano/type": {
                    "label": "Volcano Type",
                    "options": {
                        "stratovolcano": "Stratovolcano",
                        "shield": "Shield",
                        "scoria": "Scoria"
                    }
                },
                "voltage": {
                    "label": "Voltage"
                },
                "voltage/primary": {
                    "label": "Primary Voltage"
                },
                "voltage/secondary": {
                    "label": "Secondary Voltage"
                },
                "voltage/tertiary": {
                    "label": "Tertiary Voltage"
                },
                "wall": {
                    "label": "Type"
                },
                "water_point": {
                    "label": "Water Point"
                },
                "water": {
                    "label": "Type"
                },
                "waterway": {
                    "label": "Type"
                },
                "website": {
                    "label": "Website",
                    "placeholder": "http://example.com/"
                },
                "wetland": {
                    "label": "Type"
                },
                "wheelchair": {
                    "label": "Wheelchair Access"
                },
                "wholesale": {
                    "label": "Wholesale"
                },
                "width": {
                    "label": "Width (Meters)"
                },
                "wikipedia": {
                    "label": "Wikipedia"
                },
                "windings": {
                    "label": "Windings",
                    "placeholder": "1, 2, 3..."
                },
                "windings/configuration": {
                    "label": "Windings Configuration",
                    "options": {
                        "star": "Star / Wye",
                        "delta": "Delta",
                        "open-delta": "Open Delta",
                        "zigzag": "Zig Zag",
                        "open": "Open",
                        "scott": "Scott",
                        "leblanc": "Leblanc"
                    }
                }
            },
            "presets": {
                "aerialway": {
                    "name": "Aerialway",
                    "terms": "ski lift,funifor,funitel"
                },
                "aeroway": {
                    "name": "Aeroway",
                    "terms": ""
                },
                "amenity": {
                    "name": "Amenity",
                    "terms": ""
                },
                "circular": {
                    "name": "Traffic Circle",
                    "terms": ""
                },
                "highway": {
                    "name": "Highway",
                    "terms": ""
                },
                "place": {
                    "name": "Place",
                    "terms": ""
                },
                "power": {
                    "name": "Power",
                    "terms": ""
                },
                "railway": {
                    "name": "Railway",
                    "terms": ""
                },
                "roundabout": {
                    "name": "Roundabout",
                    "terms": ""
                },
                "waterway": {
                    "name": "Waterway",
                    "terms": ""
                },
                "address": {
                    "name": "Address",
                    "terms": ""
                },
                "advertising/billboard": {
                    "name": "Billboard",
                    "terms": ""
                },
                "advertising/column": {
                    "name": "Advertising Column",
                    "terms": ""
                },
                "aerialway/station": {
                    "name": "Aerialway Station",
                    "terms": ""
                },
                "aerialway/cable_car": {
                    "name": "Cable Car",
                    "terms": "tramway,ropeway"
                },
                "aerialway/chair_lift": {
                    "name": "Chair Lift",
                    "terms": ""
                },
                "aerialway/drag_lift": {
                    "name": "Drag Lift",
                    "terms": ""
                },
                "aerialway/gondola": {
                    "name": "Gondola",
                    "terms": ""
                },
                "aerialway/goods": {
                    "name": "Goods Aerialway",
                    "terms": ""
                },
                "aerialway/magic_carpet": {
                    "name": "Magic Carpet Lift",
                    "terms": ""
                },
                "aerialway/mixed_lift": {
                    "name": "Mixed Lift",
                    "terms": ""
                },
                "aerialway/platter": {
                    "name": "Platter Lift",
                    "terms": "button lift,poma lift"
                },
                "aerialway/pylon": {
                    "name": "Aerialway Pylon",
                    "terms": ""
                },
                "aerialway/rope_tow": {
                    "name": "Rope Tow Lift",
                    "terms": "handle tow,bugel lift"
                },
                "aerialway/t-bar": {
                    "name": "T-bar Lift",
                    "terms": "tbar"
                },
                "aeroway/aerodrome": {
                    "name": "Airport",
                    "terms": "aerodrome,aeroway,airplane,airport,jet,plane"
                },
                "aeroway/apron": {
                    "name": "Apron",
                    "terms": "ramp"
                },
                "aeroway/gate": {
                    "name": "Airport Gate",
                    "terms": ""
                },
                "aeroway/hangar": {
                    "name": "Hangar",
                    "terms": ""
                },
                "aeroway/helipad": {
                    "name": "Helipad",
                    "terms": "helicopter,helipad,heliport"
                },
                "aeroway/runway": {
                    "name": "Runway",
                    "terms": "landing strip"
                },
                "aeroway/taxiway": {
                    "name": "Taxiway",
                    "terms": ""
                },
                "aeroway/terminal": {
                    "name": "Airport Terminal",
                    "terms": "airport,aerodrome"
                },
                "allotments/plot": {
                    "name": "Community Garden Plot",
                    "terms": ""
                },
                "amenity/bus_station": {
                    "name": "Bus Station / Terminal",
                    "terms": ""
                },
                "amenity/coworking_space": {
                    "name": "Coworking Space",
                    "terms": ""
                },
                "amenity/ferry_terminal": {
                    "name": "Ferry Station / Terminal",
                    "terms": ""
                },
                "amenity/nursing_home": {
                    "name": "Nursing Home",
                    "terms": ""
                },
                "amenity/register_office": {
                    "name": "Register Office",
                    "terms": ""
                },
                "amenity/scrapyard": {
                    "name": "Scrap Yard",
                    "terms": ""
                },
                "amenity/swimming_pool": {
                    "name": "Swimming Pool",
                    "terms": ""
                },
                "amenity/animal_boarding": {
                    "name": "Animal Boarding Facility",
                    "terms": "boarding,cat,cattery,dog,horse,kennel,kitten,pet,pet boarding,pet care,pet hotel,puppy,reptile"
                },
                "amenity/animal_breeding": {
                    "name": "Animal Breeding Facility",
                    "terms": "breeding,bull,cat,cow,dog,horse,husbandry,kitten,livestock,pet breeding,puppy,reptile"
                },
                "amenity/animal_shelter": {
                    "name": "Animal Shelter",
                    "terms": "adoption,aspca,cat,dog,horse,kitten,pet care,pet rescue,puppy,raptor,reptile,rescue,spca"
                },
                "amenity/arts_centre": {
                    "name": "Arts Center",
                    "terms": ""
                },
                "amenity/atm": {
                    "name": "ATM",
                    "terms": "money,cash,machine"
                },
                "amenity/bank": {
                    "name": "Bank",
                    "terms": "credit union,check,deposit,fund,investment,repository,reserve,safe,savings,stock,treasury,trust,vault"
                },
                "amenity/bar": {
                    "name": "Bar",
                    "terms": "dive,beer,bier,booze"
                },
                "amenity/bbq": {
                    "name": "Barbecue/Grill",
                    "terms": "bbq,grill"
                },
                "amenity/bench": {
                    "name": "Bench",
                    "terms": "seat"
                },
                "amenity/bicycle_parking": {
                    "name": "Bicycle Parking",
                    "terms": "bike"
                },
                "amenity/bicycle_rental": {
                    "name": "Bicycle Rental",
                    "terms": "bike"
                },
                "amenity/bicycle_repair_station": {
                    "name": "Bicycle Repair Tool Stand",
                    "terms": "bike,repair,chain,pump"
                },
                "amenity/biergarten": {
                    "name": "Biergarten",
                    "terms": "beer,bier,booze"
                },
                "amenity/boat_rental": {
                    "name": "Boat Rental",
                    "terms": ""
                },
                "amenity/bureau_de_change": {
                    "name": "Currency Exchange",
                    "terms": "bureau de change,money changer"
                },
                "amenity/cafe": {
                    "name": "Cafe",
                    "terms": "bistro,coffee,tea"
                },
                "amenity/car_pooling": {
                    "name": "Car Pooling",
                    "terms": ""
                },
                "amenity/car_rental": {
                    "name": "Car Rental",
                    "terms": ""
                },
                "amenity/car_sharing": {
                    "name": "Car Sharing",
                    "terms": ""
                },
                "amenity/car_wash": {
                    "name": "Car Wash",
                    "terms": ""
                },
                "amenity/casino": {
                    "name": "Casino",
                    "terms": "gambling,roulette,craps,poker,blackjack"
                },
                "amenity/charging_station": {
                    "name": "Charging Station",
                    "terms": "EV,Electric Vehicle,Supercharger"
                },
                "amenity/childcare": {
                    "name": "Nursery/Childcare",
                    "terms": "daycare,orphanage,playgroup"
                },
                "amenity/cinema": {
                    "name": "Cinema",
                    "terms": "drive-in,film,flick,movie,theater,picture,show,screen"
                },
                "amenity/clinic": {
                    "name": "Clinic",
                    "terms": "medical,urgentcare"
                },
                "amenity/clinic/abortion": {
                    "name": "Abortion Clinic",
                    "terms": ""
                },
                "amenity/clinic/fertility": {
                    "name": "Fertility Clinic",
                    "terms": "egg,fertility,reproductive,sperm,ovulation"
                },
                "amenity/clock": {
                    "name": "Clock",
                    "terms": ""
                },
                "amenity/college": {
                    "name": "College Grounds",
                    "terms": "university"
                },
                "amenity/community_centre": {
                    "name": "Community Center",
                    "terms": "event,hall"
                },
                "amenity/compressed_air": {
                    "name": "Compressed Air",
                    "terms": ""
                },
                "amenity/courthouse": {
                    "name": "Courthouse",
                    "terms": ""
                },
                "amenity/crematorium": {
                    "name": "Crematorium",
                    "terms": "cemetery,funeral"
                },
                "amenity/dentist": {
                    "name": "Dentist",
                    "terms": "tooth,teeth"
                },
                "amenity/doctors": {
                    "name": "Doctor",
                    "terms": "medic*,physician"
                },
                "amenity/dojo": {
                    "name": "Dojo / Martial Arts Academy",
                    "terms": "martial arts,dojang"
                },
                "amenity/drinking_water": {
                    "name": "Drinking Water",
                    "terms": "fountain,potable"
                },
                "amenity/driving_school": {
                    "name": "Driving School",
                    "terms": ""
                },
                "amenity/embassy": {
                    "name": "Embassy",
                    "terms": ""
                },
                "amenity/fast_food": {
                    "name": "Fast Food",
                    "terms": "restaurant,takeaway"
                },
                "amenity/fire_station": {
                    "name": "Fire Station",
                    "terms": ""
                },
                "amenity/food_court": {
                    "name": "Food Court",
                    "terms": "fast food,restaurant,food"
                },
                "amenity/fountain": {
                    "name": "Fountain",
                    "terms": ""
                },
                "amenity/fuel": {
                    "name": "Gas Station",
                    "terms": "petrol,fuel,gasoline,propane,diesel,lng,cng,biodiesel"
                },
                "amenity/grave_yard": {
                    "name": "Graveyard",
                    "terms": ""
                },
                "amenity/grit_bin": {
                    "name": "Grit Bin",
                    "terms": "salt,sand"
                },
                "amenity/hospital": {
                    "name": "Hospital Grounds",
                    "terms": "clinic,doctor,emergency room,health,infirmary,institution,sanatorium,sanitarium,sick,surgery,ward"
                },
                "amenity/hunting_stand": {
                    "name": "Hunting Stand",
                    "terms": "game,gun,lookout,rifle,shoot*,wild,watch"
                },
                "amenity/ice_cream": {
                    "name": "Ice Cream Shop",
                    "terms": "gelato,sorbet,sherbet,frozen,yogurt"
                },
                "amenity/internet_cafe": {
                    "name": "Internet Cafe",
                    "terms": "cybercafe,taxiphone,teleboutique,coffee,cafe,net,lanhouse"
                },
                "amenity/kindergarten": {
                    "name": "Preschool/Kindergarten Grounds",
                    "terms": "kindergarden,pre-school"
                },
                "amenity/library": {
                    "name": "Library",
                    "terms": "book"
                },
                "amenity/love_hotel": {
                    "name": "Love Hotel",
                    "terms": ""
                },
                "amenity/marketplace": {
                    "name": "Marketplace",
                    "terms": ""
                },
                "amenity/monastery": {
                    "name": "Monastery Grounds",
                    "terms": "abbey,basilica,bethel,cathedral,chancel,chantry,chapel,church,fold,house of God,house of prayer,house of worship,minster,mission,monastery,mosque,oratory,parish,sacellum,sanctuary,shrine,synagogue,tabernacle,temple"
                },
                "amenity/motorcycle_parking": {
                    "name": "Motorcycle Parking",
                    "terms": ""
                },
                "amenity/music_school": {
                    "name": "Music School",
                    "terms": "school of music"
                },
                "amenity/nightclub": {
                    "name": "Nightclub",
                    "terms": "disco*,night club,dancing,dance club"
                },
                "amenity/parking_entrance": {
                    "name": "Parking Garage Entrance/Exit",
                    "terms": ""
                },
                "amenity/parking_space": {
                    "name": "Parking Space",
                    "terms": ""
                },
                "amenity/parking": {
                    "name": "Car Parking",
                    "terms": ""
                },
                "amenity/pavilion": {
                    "name": "Pavilion",
                    "terms": ""
                },
                "amenity/pharmacy": {
                    "name": "Pharmacy",
                    "terms": "apothecary,drug*,med*,prescription"
                },
                "amenity/place_of_worship": {
                    "name": "Place of Worship",
                    "terms": "abbey,basilica,bethel,cathedral,chancel,chantry,chapel,church,fold,house of God,house of prayer,house of worship,minster,mission,mosque,oratory,parish,sacellum,sanctuary,shrine,synagogue,tabernacle,temple"
                },
                "amenity/place_of_worship/buddhist": {
                    "name": "Buddhist Temple",
                    "terms": "stupa,vihara,monastery,temple,pagoda,zendo,dojo"
                },
                "amenity/place_of_worship/christian": {
                    "name": "Church",
                    "terms": "christian,abbey,basilica,bethel,cathedral,chancel,chantry,chapel,fold,house of God,house of prayer,house of worship,minster,mission,oratory,parish,sacellum,sanctuary,shrine,tabernacle,temple"
                },
                "amenity/place_of_worship/hindu": {
                    "name": "Hindu Temple",
                    "terms": "kovil,devasthana,mandir,kshetram,alayam,shrine,temple"
                },
                "amenity/place_of_worship/jewish": {
                    "name": "Synagogue",
                    "terms": "jewish"
                },
                "amenity/place_of_worship/muslim": {
                    "name": "Mosque",
                    "terms": "muslim"
                },
                "amenity/place_of_worship/shinto": {
                    "name": "Shinto Shrine",
                    "terms": "kami,torii"
                },
                "amenity/place_of_worship/sikh": {
                    "name": "Sikh Temple",
                    "terms": "gurudwara,temple"
                },
                "amenity/place_of_worship/taoist": {
                    "name": "Taoist Temple",
                    "terms": "daoist,monastery,temple"
                },
                "amenity/planetarium": {
                    "name": "Planetarium",
                    "terms": "museum,astronomy,observatory"
                },
                "amenity/police": {
                    "name": "Police",
                    "terms": "badge,constable,constabulary,cop,detective,fed,law,enforcement,officer,patrol"
                },
                "amenity/post_box": {
                    "name": "Mailbox",
                    "terms": "letter,post"
                },
                "amenity/post_office": {
                    "name": "Post Office",
                    "terms": "letter,mail"
                },
                "amenity/prison": {
                    "name": "Prison Grounds",
                    "terms": "cell,jail"
                },
                "amenity/pub": {
                    "name": "Pub",
                    "terms": "alcohol,drink,dive,beer,bier,booze"
                },
                "amenity/public_bath": {
                    "name": "Public Bath",
                    "terms": "onsen,foot bath,hot springs"
                },
                "amenity/public_bookcase": {
                    "name": "Public Bookcase",
                    "terms": "library,bookcrossing"
                },
                "amenity/ranger_station": {
                    "name": "Ranger Station",
                    "terms": "visitor center,visitor centre,permit center,permit centre,backcountry office,warden office,warden center"
                },
                "amenity/recycling_centre": {
                    "name": "Recycling Center",
                    "terms": "bottle,can,dump,glass,garbage,rubbish,scrap,trash"
                },
                "amenity/recycling": {
                    "name": "Recycling Container",
                    "terms": "bin,can,bottle,glass,garbage,rubbish,scrap,trash"
                },
                "amenity/restaurant": {
                    "name": "Restaurant",
                    "terms": "bar,breakfast,cafe,café,canteen,coffee,dine,dining,dinner,drive-in,eat,grill,lunch,table"
                },
                "amenity/sanitary_dump_station": {
                    "name": "RV Toilet Disposal",
                    "terms": "Motor Home,Camper,Sanitary,Dump Station,Elsan,CDP,CTDP,Chemical Toilet"
                },
                "amenity/school": {
                    "name": "School Grounds",
                    "terms": "academy,elementary school,middle school,high school"
                },
                "amenity/shelter": {
                    "name": "Shelter",
                    "terms": "lean-to,gazebo,picnic"
                },
                "amenity/shower": {
                    "name": "Shower",
                    "terms": "rain closet"
                },
                "amenity/smoking_area": {
                    "name": "Smoking Area",
                    "terms": ""
                },
                "amenity/social_facility": {
                    "name": "Social Facility",
                    "terms": ""
                },
                "amenity/social_facility/food_bank": {
                    "name": "Food Bank",
                    "terms": ""
                },
                "amenity/social_facility/group_home": {
                    "name": "Elderly Group Home",
                    "terms": "old,senior,living,care home,assisted living"
                },
                "amenity/social_facility/homeless_shelter": {
                    "name": "Homeless Shelter",
                    "terms": "houseless,unhoused,displaced"
                },
                "amenity/social_facility/nursing_home": {
                    "name": "Nursing Home",
                    "terms": "elderly,living,nursing,old,senior,assisted living"
                },
                "amenity/studio": {
                    "name": "Studio",
                    "terms": "recording,radio,television"
                },
                "amenity/taxi": {
                    "name": "Taxi Stand",
                    "terms": "cab"
                },
                "amenity/telephone": {
                    "name": "Telephone",
                    "terms": "phone"
                },
                "amenity/theatre": {
                    "name": "Theater",
                    "terms": "theatre,performance,play,musical"
                },
                "amenity/toilets": {
                    "name": "Toilets",
                    "terms": "bathroom,restroom,outhouse,privy,head,lavatory,latrine,water closet,WC,W.C."
                },
                "amenity/townhall": {
                    "name": "Town Hall",
                    "terms": "village,city,government,courthouse,municipal"
                },
                "amenity/university": {
                    "name": "University Grounds",
                    "terms": "college"
                },
                "amenity/vending_machine": {
                    "name": "Vending Machine",
                    "terms": ""
                },
                "amenity/vending_machine/news_papers": {
                    "name": "Newspaper Vending Machine",
                    "terms": "newspaper"
                },
                "amenity/vending_machine/cigarettes": {
                    "name": "Cigarette Vending Machine",
                    "terms": "cigarette"
                },
                "amenity/vending_machine/coffee": {
                    "name": "Coffee Vending Machine",
                    "terms": "coffee"
                },
                "amenity/vending_machine/condoms": {
                    "name": "Condom Vending Machine",
                    "terms": "condom"
                },
                "amenity/vending_machine/drinks": {
                    "name": "Drink Vending Machine",
                    "terms": "drink,soda,beverage,juice,pop"
                },
                "amenity/vending_machine/electronics": {
                    "name": "Electronics Vending Machine",
                    "terms": "cable,charger,earbud,headphone,phone,tablet"
                },
                "amenity/vending_machine/elongated_coin": {
                    "name": "Flat Coin Vending Machine",
                    "terms": "coin,crush,elongated,flatten,penny,souvenir"
                },
                "amenity/vending_machine/excrement_bags": {
                    "name": "Excrement Bag Vending Machine",
                    "terms": "excrement bags,poop,dog,animal"
                },
                "amenity/vending_machine/feminine_hygiene": {
                    "name": "Feminine Hygiene Vending Machine",
                    "terms": "condom,tampon,pad,woman,women,menstrual hygiene products,personal care"
                },
                "amenity/vending_machine/food": {
                    "name": "Food Vending Machine",
                    "terms": "food"
                },
                "amenity/vending_machine/fuel": {
                    "name": "Gas Pump",
                    "terms": "petrol,fuel,gasoline,propane,diesel,lng,cng,biodiesel"
                },
                "amenity/vending_machine/ice_cream": {
                    "name": "Ice Cream Vending Machine",
                    "terms": "chocolate,ice cream,frozen,popsicle,vanilla"
                },
                "amenity/vending_machine/newspapers": {
                    "name": "Newspaper Vending Machine",
                    "terms": "newspaper"
                },
                "amenity/vending_machine/parcel_pickup_dropoff": {
                    "name": "Parcel Pickup/Dropoff Vending Machine",
                    "terms": "parcel,mail,pickup"
                },
                "amenity/vending_machine/parking_tickets": {
                    "name": "Parking Ticket Vending Machine",
                    "terms": "parking,ticket"
                },
                "amenity/vending_machine/public_transport_tickets": {
                    "name": "Transit Ticket Vending Machine",
                    "terms": "bus,train,ferry,rail,ticket,transportation"
                },
                "amenity/vending_machine/stamps": {
                    "name": "Postage Vending Machine",
                    "terms": "mail,postage,stamp"
                },
                "amenity/vending_machine/sweets": {
                    "name": "Snack Vending Machine",
                    "terms": "candy,gum,chip,pretzel,cookie,cracker"
                },
                "amenity/veterinary": {
                    "name": "Veterinary",
                    "terms": "pet clinic,veterinarian,animal hospital,pet doctor"
                },
                "amenity/waste_basket": {
                    "name": "Waste Basket",
                    "terms": "bin,garbage,rubbish,litter,trash"
                },
                "amenity/waste_disposal": {
                    "name": "Garbage Dumpster",
                    "terms": "garbage,rubbish,litter,trash"
                },
                "amenity/waste_transfer_station": {
                    "name": "Waste Transfer Station",
                    "terms": "dump,garbage,recycling,rubbish,scrap,trash"
                },
                "amenity/waste/dog_excrement": {
                    "name": "Dog Excrement Bin",
                    "terms": "bin,garbage,rubbish,litter,trash,poo,dog"
                },
                "amenity/water_point": {
                    "name": "RV Drinking Water",
                    "terms": ""
                },
                "amenity/watering_place": {
                    "name": "Animal Watering Place",
                    "terms": ""
                },
                "area": {
                    "name": "Area",
                    "terms": ""
                },
                "area/highway": {
                    "name": "Road Surface",
                    "terms": ""
                },
                "attraction/amusement_ride": {
                    "name": "Amusement Ride",
                    "terms": "theme park,carnival ride"
                },
                "attraction/animal": {
                    "name": "Animal",
                    "terms": "zoo,theme park,animal park,lion,tiger,bear"
                },
                "attraction/big_wheel": {
                    "name": "Big Wheel",
                    "terms": "ferris wheel,theme park,amusement ride"
                },
                "attraction/bumper_car": {
                    "name": "Bumper Car",
                    "terms": "theme park,dodgem cars,autoscooter"
                },
                "attraction/bungee_jumping": {
                    "name": "Bungee Jumping",
                    "terms": "theme park,bungy jumping,jumping platform"
                },
                "attraction/carousel": {
                    "name": "Carousel",
                    "terms": "theme park,roundabout,merry-go-round,galloper,jumper,horseabout,flying horses"
                },
                "attraction/dark_ride": {
                    "name": "Dark Ride",
                    "terms": "theme park,ghost train"
                },
                "attraction/drop_tower": {
                    "name": "Drop Tower",
                    "terms": "theme park,amusement ride,gondola,tower,big drop"
                },
                "attraction/maze": {
                    "name": "Maze",
                    "terms": "theme park,amusement ride,labyrinth"
                },
                "attraction/pirate_ship": {
                    "name": "Pirate Ship",
                    "terms": "theme park,carnival ride,amusement ride"
                },
                "attraction/river_rafting": {
                    "name": "River Rafting",
                    "terms": "theme park,aquatic park,water park,rafting simulator,river rafting ride,river rapids ride"
                },
                "attraction/roller_coaster": {
                    "name": "Roller Coaster",
                    "terms": "theme park,amusement ride"
                },
                "attraction/train": {
                    "name": "Tourist Train",
                    "terms": "theme park,rackless train,road train,Tschu-Tschu train,dotto train,park train"
                },
                "attraction/water_slide": {
                    "name": "Water Slide",
                    "terms": "theme park,aquatic park,water park,flumes,water chutes,hydroslides"
                },
                "barrier": {
                    "name": "Barrier",
                    "terms": ""
                },
                "barrier/entrance": {
                    "name": "Entrance",
                    "terms": ""
                },
                "barrier/block": {
                    "name": "Block",
                    "terms": ""
                },
                "barrier/bollard": {
                    "name": "Bollard",
                    "terms": ""
                },
                "barrier/border_control": {
                    "name": "Border Control",
                    "terms": ""
                },
                "barrier/cattle_grid": {
                    "name": "Cattle Grid",
                    "terms": ""
                },
                "barrier/city_wall": {
                    "name": "City Wall",
                    "terms": ""
                },
                "barrier/cycle_barrier": {
                    "name": "Cycle Barrier",
                    "terms": ""
                },
                "barrier/ditch": {
                    "name": "Trench",
                    "terms": ""
                },
                "barrier/fence": {
                    "name": "Fence",
                    "terms": ""
                },
                "barrier/gate": {
                    "name": "Gate",
                    "terms": ""
                },
                "barrier/hedge": {
                    "name": "Hedge",
                    "terms": ""
                },
                "barrier/kerb": {
                    "name": "Kerb",
                    "terms": ""
                },
                "barrier/kissing_gate": {
                    "name": "Kissing Gate",
                    "terms": ""
                },
                "barrier/lift_gate": {
                    "name": "Lift Gate",
                    "terms": ""
                },
                "barrier/retaining_wall": {
                    "name": "Retaining Wall",
                    "terms": ""
                },
                "barrier/stile": {
                    "name": "Stile",
                    "terms": ""
                },
                "barrier/toll_booth": {
                    "name": "Toll Booth",
                    "terms": ""
                },
                "barrier/wall": {
                    "name": "Wall",
                    "terms": ""
                },
                "boundary/administrative": {
                    "name": "Administrative Boundary",
                    "terms": ""
                },
                "building": {
                    "name": "Building",
                    "terms": ""
                },
                "building/bunker": {
                    "name": "Bunker",
                    "terms": ""
                },
                "building/entrance": {
                    "name": "Entrance/Exit",
                    "terms": ""
                },
                "building/train_station": {
                    "name": "Train Station",
                    "terms": ""
                },
                "building/apartments": {
                    "name": "Apartments",
                    "terms": ""
                },
                "building/barn": {
                    "name": "Barn",
                    "terms": ""
                },
                "building/boathouse": {
                    "name": "Boathouse",
                    "terms": ""
                },
                "building/bungalow": {
                    "name": "Bungalow",
                    "terms": "home,detached"
                },
                "building/cabin": {
                    "name": "Cabin",
                    "terms": ""
                },
                "building/cathedral": {
                    "name": "Cathedral Building",
                    "terms": ""
                },
                "building/chapel": {
                    "name": "Chapel Building",
                    "terms": ""
                },
                "building/church": {
                    "name": "Church Building",
                    "terms": ""
                },
                "building/civic": {
                    "name": "Civic Building",
                    "terms": ""
                },
                "building/college": {
                    "name": "College Building",
                    "terms": "university"
                },
                "building/commercial": {
                    "name": "Commercial Building",
                    "terms": ""
                },
                "building/construction": {
                    "name": "Building Under Construction",
                    "terms": ""
                },
                "building/detached": {
                    "name": "Detached House",
                    "terms": "home,single,family,residence,dwelling"
                },
                "building/dormitory": {
                    "name": "Dormitory",
                    "terms": ""
                },
                "building/farm_auxiliary": {
                    "name": "Farm Building",
                    "terms": ""
                },
                "building/farm": {
                    "name": "Farm House",
                    "terms": ""
                },
                "building/garage": {
                    "name": "Garage",
                    "terms": ""
                },
                "building/garages": {
                    "name": "Garages",
                    "terms": ""
                },
                "building/grandstand": {
                    "name": "Grandstand",
                    "terms": "tribune,stand,stands,bleachers"
                },
                "building/greenhouse": {
                    "name": "Greenhouse",
                    "terms": ""
                },
                "building/hospital": {
                    "name": "Hospital Building",
                    "terms": ""
                },
                "building/hotel": {
                    "name": "Hotel Building",
                    "terms": ""
                },
                "building/house": {
                    "name": "House",
                    "terms": "home,family,residence,dwelling"
                },
                "building/hut": {
                    "name": "Hut",
                    "terms": ""
                },
                "building/industrial": {
                    "name": "Industrial Building",
                    "terms": ""
                },
                "building/kindergarten": {
                    "name": "Preschool/Kindergarten Building",
                    "terms": "kindergarden,pre-school"
                },
                "building/mosque": {
                    "name": "Mosque Building",
                    "terms": ""
                },
                "building/public": {
                    "name": "Public Building",
                    "terms": ""
                },
                "building/residential": {
                    "name": "Residential Building",
                    "terms": ""
                },
                "building/retail": {
                    "name": "Retail Building",
                    "terms": ""
                },
                "building/roof": {
                    "name": "Roof",
                    "terms": ""
                },
                "building/ruins": {
                    "name": "Building Ruins",
                    "terms": ""
                },
                "building/school": {
                    "name": "School Building",
                    "terms": "academy,elementary school,middle school,high school"
                },
                "building/semidetached_house": {
                    "name": "Semi-Detached House",
                    "terms": "home,double,duplex,twin,family,residence,dwelling"
                },
                "building/service": {
                    "name": "Service Building",
                    "terms": ""
                },
                "building/shed": {
                    "name": "Shed",
                    "terms": ""
                },
                "building/stable": {
                    "name": "Stable",
                    "terms": ""
                },
                "building/stadium": {
                    "name": "Stadium Building",
                    "terms": ""
                },
                "building/static_caravan": {
                    "name": "Static Mobile Home",
                    "terms": ""
                },
                "building/temple": {
                    "name": "Temple Building",
                    "terms": ""
                },
                "building/terrace": {
                    "name": "Row Houses",
                    "terms": "home,terrace,brownstone,family,residence,dwelling"
                },
                "building/transportation": {
                    "name": "Transportation Building",
                    "terms": ""
                },
                "building/university": {
                    "name": "University Building",
                    "terms": "college"
                },
                "building/warehouse": {
                    "name": "Warehouse",
                    "terms": ""
                },
                "camp_site/camp_pitch": {
                    "name": "Camp Pitch",
                    "terms": "tent,rv"
                },
                "club": {
                    "name": "Club",
                    "terms": "social"
                },
                "craft": {
                    "name": "Craft",
                    "terms": ""
                },
                "craft/jeweler": {
                    "name": "Jeweler",
                    "terms": ""
                },
                "craft/locksmith": {
                    "name": "Locksmith",
                    "terms": ""
                },
                "craft/optician": {
                    "name": "Optician",
                    "terms": ""
                },
                "craft/tailor": {
                    "name": "Tailor",
                    "terms": "clothes,suit"
                },
                "craft/basket_maker": {
                    "name": "Basket Maker",
                    "terms": ""
                },
                "craft/beekeeper": {
                    "name": "Beekeeper",
                    "terms": ""
                },
                "craft/blacksmith": {
                    "name": "Blacksmith",
                    "terms": ""
                },
                "craft/boatbuilder": {
                    "name": "Boat Builder",
                    "terms": ""
                },
                "craft/bookbinder": {
                    "name": "Bookbinder",
                    "terms": "book repair"
                },
                "craft/brewery": {
                    "name": "Brewery",
                    "terms": "alcohol,beer,beverage,bier,booze,cider"
                },
                "craft/carpenter": {
                    "name": "Carpenter",
                    "terms": "woodworker"
                },
                "craft/carpet_layer": {
                    "name": "Carpet Layer",
                    "terms": ""
                },
                "craft/caterer": {
                    "name": "Caterer",
                    "terms": ""
                },
                "craft/chimney_sweeper": {
                    "name": "Chimney Sweeper",
                    "terms": ""
                },
                "craft/clockmaker": {
                    "name": "Clockmaker",
                    "terms": ""
                },
                "craft/confectionery": {
                    "name": "Candy Maker",
                    "terms": "sweet,candy"
                },
                "craft/distillery": {
                    "name": "Distillery",
                    "terms": "alcohol,beverage,bourbon,booze,brandy,gin,hooch,liquor,mezcal,moonshine,rum,scotch,spirits,still,tequila,vodka,whiskey,whisky"
                },
                "craft/dressmaker": {
                    "name": "Dressmaker",
                    "terms": "seamstress"
                },
                "craft/electrician": {
                    "name": "Electrician",
                    "terms": "power,wire"
                },
                "craft/electronics_repair": {
                    "name": "Electronics Repair Shop",
                    "terms": ""
                },
                "craft/gardener": {
                    "name": "Gardener",
                    "terms": "landscaper,grounds keeper"
                },
                "craft/glaziery": {
                    "name": "Glaziery",
                    "terms": "glass,stained-glass,window"
                },
                "craft/handicraft": {
                    "name": "Handicraft",
                    "terms": ""
                },
                "craft/hvac": {
                    "name": "HVAC",
                    "terms": "heat*,vent*,air conditioning"
                },
                "craft/insulator": {
                    "name": "Insulator",
                    "terms": ""
                },
                "craft/key_cutter": {
                    "name": "Key Cutter",
                    "terms": ""
                },
                "craft/metal_construction": {
                    "name": "Metal Construction",
                    "terms": ""
                },
                "craft/painter": {
                    "name": "Painter",
                    "terms": ""
                },
                "craft/photographer": {
                    "name": "Photographer",
                    "terms": ""
                },
                "craft/photographic_laboratory": {
                    "name": "Photographic Laboratory",
                    "terms": "film"
                },
                "craft/plasterer": {
                    "name": "Plasterer",
                    "terms": ""
                },
                "craft/plumber": {
                    "name": "Plumber",
                    "terms": "pipe"
                },
                "craft/pottery": {
                    "name": "Pottery",
                    "terms": "ceramic"
                },
                "craft/rigger": {
                    "name": "Rigger",
                    "terms": ""
                },
                "craft/roofer": {
                    "name": "Roofer",
                    "terms": ""
                },
                "craft/saddler": {
                    "name": "Saddler",
                    "terms": ""
                },
                "craft/sailmaker": {
                    "name": "Sailmaker",
                    "terms": ""
                },
                "craft/sawmill": {
                    "name": "Sawmill",
                    "terms": "lumber"
                },
                "craft/scaffolder": {
                    "name": "Scaffolder",
                    "terms": ""
                },
                "craft/sculptor": {
                    "name": "Sculptor",
                    "terms": ""
                },
                "craft/shoemaker": {
                    "name": "Shoemaker",
                    "terms": "cobbler"
                },
                "craft/stonemason": {
                    "name": "Stonemason",
                    "terms": "masonry"
                },
                "craft/tiler": {
                    "name": "Tiler",
                    "terms": ""
                },
                "craft/tinsmith": {
                    "name": "Tinsmith",
                    "terms": ""
                },
                "craft/upholsterer": {
                    "name": "Upholsterer",
                    "terms": ""
                },
                "craft/watchmaker": {
                    "name": "Watchmaker",
                    "terms": ""
                },
                "craft/window_construction": {
                    "name": "Window Construction",
                    "terms": "glass"
                },
                "craft/winery": {
                    "name": "Winery",
                    "terms": ""
                },
                "embankment": {
                    "name": "Embankment",
                    "terms": ""
                },
                "emergency/designated": {
                    "name": "Emergency Access Designated",
                    "terms": ""
                },
                "emergency/destination": {
                    "name": "Emergency Access Destination",
                    "terms": ""
                },
                "emergency/no": {
                    "name": "Emergency Access No",
                    "terms": ""
                },
                "emergency/official": {
                    "name": "Emergency Access Official",
                    "terms": ""
                },
                "emergency/private": {
                    "name": "Emergency Access Private",
                    "terms": ""
                },
                "emergency/yes": {
                    "name": "Emergency Access Yes",
                    "terms": ""
                },
                "emergency/ambulance_station": {
                    "name": "Ambulance Station",
                    "terms": "EMS,EMT,rescue"
                },
                "emergency/defibrillator": {
                    "name": "Defibrillator",
                    "terms": "AED"
                },
                "emergency/fire_alarm": {
                    "name": "Fire Alarm Call Box",
                    "terms": ""
                },
                "emergency/fire_extinguisher": {
                    "name": "Fire Extinguisher",
                    "terms": ""
                },
                "emergency/fire_hydrant": {
                    "name": "Fire Hydrant",
                    "terms": "fire plug"
                },
                "emergency/first_aid_kit": {
                    "name": "First Aid Kit",
                    "terms": "bandage,first aid,med,med kit,medic*,medkit"
                },
                "emergency/life_ring": {
                    "name": "Life Ring",
                    "terms": "life buoy,kisby ring,kisbie ring,perry buoy"
                },
                "emergency/lifeguard": {
                    "name": "Lifeguard",
                    "terms": "CPR,rescue"
                },
                "emergency/phone": {
                    "name": "Emergency Phone",
                    "terms": ""
                },
                "emergency/siren": {
                    "name": "Siren",
                    "terms": "air raid,loud,noise,storm,tornado,warning"
                },
                "emergency/water_tank": {
                    "name": "Emergency Water Tank",
                    "terms": "water tank,cistern,reservoir"
                },
                "entrance": {
                    "name": "Entrance/Exit",
                    "terms": "entrance,exit,door"
                },
                "footway/crossing-raised": {
                    "name": "Raised Street Crossing",
                    "terms": "flat top,hump,speed,slow"
                },
                "footway/crossing": {
                    "name": "Street Crossing",
                    "terms": ""
                },
                "footway/crosswalk-raised": {
                    "name": "Raised Pedestrian Crosswalk",
                    "terms": "zebra crossing,flat top,hump,speed,slow"
                },
                "footway/crosswalk": {
                    "name": "Pedestrian Crosswalk",
                    "terms": "zebra crossing"
                },
                "footway/sidewalk": {
                    "name": "Sidewalk",
                    "terms": ""
                },
                "ford": {
                    "name": "Ford",
                    "terms": ""
                },
                "golf/bunker": {
                    "name": "Sand Trap",
                    "terms": "hazard,bunker"
                },
                "golf/fairway": {
                    "name": "Fairway",
                    "terms": ""
                },
                "golf/green": {
                    "name": "Putting Green",
                    "terms": ""
                },
                "golf/hole": {
                    "name": "Golf Hole",
                    "terms": ""
                },
                "golf/lateral_water_hazard_area": {
                    "name": "Lateral Water Hazard",
                    "terms": ""
                },
                "golf/lateral_water_hazard_line": {
                    "name": "Lateral Water Hazard",
                    "terms": ""
                },
                "golf/rough": {
                    "name": "Rough",
                    "terms": ""
                },
                "golf/tee": {
                    "name": "Tee Box",
                    "terms": "teeing ground"
                },
                "golf/water_hazard_area": {
                    "name": "Water Hazard",
                    "terms": ""
                },
                "golf/water_hazard_line": {
                    "name": "Water Hazard",
                    "terms": ""
                },
                "healthcare": {
                    "name": "Healthcare Facility",
                    "terms": "clinic,doctor,disease,health,institution,sick,surgery,wellness"
                },
                "healthcare/alternative": {
                    "name": "Alternative Medicine",
                    "terms": "acupuncture,anthroposophical,applied kinesiology,aromatherapy,ayurveda,herbalism,homeopathy,hydrotherapy,hypnosis,naturopathy,osteopathy,reflexology,reiki,shiatsu,traditional,tuina,unani"
                },
                "healthcare/alternative/chiropractic": {
                    "name": "Chiropractor",
                    "terms": "back,pain,spine"
                },
                "healthcare/audiologist": {
                    "name": "Audiologist",
                    "terms": "ear,hearing,sound"
                },
                "healthcare/birthing_center": {
                    "name": "Birthing Center",
                    "terms": "baby,childbirth,delivery,labour,labor,pregnancy"
                },
                "healthcare/blood_donation": {
                    "name": "Blood Donor Center",
                    "terms": "blood bank,blood donation,blood transfusion,apheresis,plasmapheresis,plateletpheresis,stem cell donation"
                },
                "healthcare/hospice": {
                    "name": "Hospice",
                    "terms": "terminal,illness"
                },
                "healthcare/laboratory": {
                    "name": "Medical Laboratory",
                    "terms": "medical_laboratory,medical_lab,blood_check"
                },
                "healthcare/midwife": {
                    "name": "Midwife",
                    "terms": "baby,childbirth,delivery,labour,labor,pregnancy"
                },
                "healthcare/occupational_therapist": {
                    "name": "Occupational Therapist",
                    "terms": "therapist,therapy"
                },
                "healthcare/optometrist": {
                    "name": "Optometrist",
                    "terms": "eye,glasses,lasik,lenses,vision"
                },
                "healthcare/physiotherapist": {
                    "name": "Physiotherapist",
                    "terms": "physical,therapist,therapy"
                },
                "healthcare/podiatrist": {
                    "name": "Podiatrist",
                    "terms": "foot,feet,nails"
                },
                "healthcare/psychotherapist": {
                    "name": "Psychotherapist",
                    "terms": "anxiety,counselor,depression,mental health,mind,suicide,therapist,therapy"
                },
                "healthcare/rehabilitation": {
                    "name": "Rehabilitation Facility",
                    "terms": "rehab,therapist,therapy"
                },
                "healthcare/speech_therapist": {
                    "name": "Speech Therapist",
                    "terms": "speech,therapist,therapy,voice"
                },
                "highway/bus_stop": {
                    "name": "Bus Stop / Platform",
                    "terms": ""
                },
                "highway/bridleway": {
                    "name": "Bridle Path",
                    "terms": "bridleway,equestrian,horse,trail"
                },
                "highway/bus_guideway": {
                    "name": "Bus Guideway",
                    "terms": ""
                },
                "highway/corridor": {
                    "name": "Indoor Corridor",
                    "terms": "gallery,hall,hallway,indoor,passage,passageway"
                },
                "highway/crossing-raised": {
                    "name": "Raised Street Crossing",
                    "terms": "flat top,hump,speed,slow"
                },
                "highway/crossing": {
                    "name": "Street Crossing",
                    "terms": ""
                },
                "highway/crosswalk-raised": {
                    "name": "Raised Pedestrian Crosswalk",
                    "terms": "zebra crossing,flat top,hump,speed,slow"
                },
                "highway/crosswalk": {
                    "name": "Pedestrian Crosswalk",
                    "terms": "zebra crossing"
                },
                "highway/cycleway": {
                    "name": "Cycle Path",
                    "terms": "bike"
                },
                "highway/elevator": {
                    "name": "Elevator",
                    "terms": "lift"
                },
                "highway/footway": {
                    "name": "Foot Path",
                    "terms": "hike,hiking,trackway,trail,walk"
                },
                "highway/give_way": {
                    "name": "Yield Sign",
                    "terms": "give way,yield,sign"
                },
                "highway/living_street": {
                    "name": "Living Street",
                    "terms": ""
                },
                "highway/mini_roundabout": {
                    "name": "Mini-Roundabout",
                    "terms": ""
                },
                "highway/motorway_junction": {
                    "name": "Motorway Junction / Exit",
                    "terms": "exit"
                },
                "highway/motorway_link": {
                    "name": "Motorway Link",
                    "terms": "exit,ramp,road,street,on ramp,off ramp"
                },
                "highway/motorway": {
                    "name": "Motorway",
                    "terms": "autobahn,expressway,freeway,highway,interstate,parkway,road,street,thruway,turnpike"
                },
                "highway/passing_place": {
                    "name": "Passing Place",
                    "terms": "turnout, pullout"
                },
                "highway/path": {
                    "name": "Path",
                    "terms": "hike,hiking,trackway,trail,walk"
                },
                "highway/pedestrian_area": {
                    "name": "Pedestrian Area",
                    "terms": "center,centre,plaza,quad,square,walkway"
                },
                "highway/pedestrian_line": {
                    "name": "Pedestrian Street",
                    "terms": "center,centre,plaza,quad,square,walkway"
                },
                "highway/primary_link": {
                    "name": "Primary Link",
                    "terms": "on ramp,off ramp,ramp,road,street"
                },
                "highway/primary": {
                    "name": "Primary Road",
                    "terms": "road,street"
                },
                "highway/raceway": {
                    "name": "Racetrack (Motorsport)",
                    "terms": "auto*,formula one,kart,motocross,nascar,race*,track"
                },
                "highway/residential": {
                    "name": "Residential Road",
                    "terms": "road,street"
                },
                "highway/rest_area": {
                    "name": "Rest Area",
                    "terms": "rest stop"
                },
                "highway/road": {
                    "name": "Unknown Road",
                    "terms": "road,street"
                },
                "highway/secondary_link": {
                    "name": "Secondary Link",
                    "terms": "on ramp,off ramp,ramp,road,street"
                },
                "highway/secondary": {
                    "name": "Secondary Road",
                    "terms": "road,street"
                },
                "highway/service": {
                    "name": "Service Road",
                    "terms": "road,street"
                },
                "highway/service/alley": {
                    "name": "Alley",
                    "terms": ""
                },
                "highway/service/drive-through": {
                    "name": "Drive-Through",
                    "terms": ""
                },
                "highway/service/driveway": {
                    "name": "Driveway",
                    "terms": ""
                },
                "highway/service/emergency_access": {
                    "name": "Emergency Access",
                    "terms": ""
                },
                "highway/service/parking_aisle": {
                    "name": "Parking Aisle",
                    "terms": ""
                },
                "highway/services": {
                    "name": "Service Area",
                    "terms": "services,travel plaza,service station"
                },
                "highway/speed_camera": {
                    "name": "Speed Camera",
                    "terms": ""
                },
                "highway/steps": {
                    "name": "Steps",
                    "terms": "stairs,staircase"
                },
                "highway/stop": {
                    "name": "Stop Sign",
                    "terms": "stop,halt,sign"
                },
                "highway/street_lamp": {
                    "name": "Street Lamp",
                    "terms": "streetlight,street light,lamp,light,gaslight"
                },
                "highway/tertiary_link": {
                    "name": "Tertiary Link",
                    "terms": "on ramp,off ramp,ramp,road,street"
                },
                "highway/tertiary": {
                    "name": "Tertiary Road",
                    "terms": "road,street"
                },
                "highway/track": {
                    "name": "Unmaintained Track Road",
                    "terms": "woods road,forest road,logging road,fire road,farm road,agricultural road,ranch road,carriage road,primitive,unmaintained,rut,offroad,4wd,4x4,four wheel drive,atv,quad,jeep,double track,two track"
                },
                "highway/traffic_mirror": {
                    "name": "Traffic Mirror",
                    "terms": "blind spot,convex,corner,curved,roadside,round,safety,sphere,visibility"
                },
                "highway/traffic_signals": {
                    "name": "Traffic Signals",
                    "terms": "light,stoplight,traffic light"
                },
                "highway/trunk_link": {
                    "name": "Trunk Link",
                    "terms": "on ramp,off ramp,ramp,road,street"
                },
                "highway/trunk": {
                    "name": "Trunk Road",
                    "terms": "road,street"
                },
                "highway/turning_circle": {
                    "name": "Turning Circle",
                    "terms": "cul-de-sac"
                },
                "highway/turning_loop": {
                    "name": "Turning Loop (Island)",
                    "terms": "cul-de-sac"
                },
                "highway/unclassified": {
                    "name": "Minor/Unclassified Road",
                    "terms": "road,street"
                },
                "historic": {
                    "name": "Historic Site",
                    "terms": ""
                },
                "historic/archaeological_site": {
                    "name": "Archaeological Site",
                    "terms": ""
                },
                "historic/boundary_stone": {
                    "name": "Boundary Stone",
                    "terms": ""
                },
                "historic/castle": {
                    "name": "Castle",
                    "terms": ""
                },
                "historic/memorial": {
                    "name": "Memorial",
                    "terms": "dedicatory,epitaph,remember,remembrance,memory,monument,stolperstein"
                },
                "historic/monument": {
                    "name": "Monument",
                    "terms": ""
                },
                "historic/ruins": {
                    "name": "Ruins",
                    "terms": ""
                },
                "historic/tomb": {
                    "name": "Tomb",
                    "terms": ""
                },
                "historic/wayside_cross": {
                    "name": "Wayside Cross",
                    "terms": ""
                },
                "historic/wayside_shrine": {
                    "name": "Wayside Shrine",
                    "terms": ""
                },
                "junction": {
                    "name": "Junction",
                    "terms": ""
                },
                "landuse": {
                    "name": "Land Use",
                    "terms": ""
                },
                "landuse/farm": {
                    "name": "Farmland",
                    "terms": ""
                },
                "landuse/allotments": {
                    "name": "Community Garden",
                    "terms": "allotment,garden"
                },
                "landuse/aquaculture": {
                    "name": "Aquaculture",
                    "terms": "fish farm,crustacean,algae,aquafarming,shrimp farm,oyster farm,mariculture,algaculture"
                },
                "landuse/basin": {
                    "name": "Basin",
                    "terms": ""
                },
                "landuse/brownfield": {
                    "name": "Brownfield",
                    "terms": ""
                },
                "landuse/cemetery": {
                    "name": "Cemetery",
                    "terms": ""
                },
                "landuse/churchyard": {
                    "name": "Churchyard",
                    "terms": ""
                },
                "landuse/commercial": {
                    "name": "Commercial Area",
                    "terms": ""
                },
                "landuse/construction": {
                    "name": "Construction",
                    "terms": ""
                },
                "landuse/farmland": {
                    "name": "Farmland",
                    "terms": "crop,grow,plant"
                },
                "landuse/farmyard": {
                    "name": "Farmyard",
                    "terms": "crop,grow,plant"
                },
                "landuse/forest": {
                    "name": "Forest",
                    "terms": "cut,forest,lumber,tree"
                },
                "landuse/garages": {
                    "name": "Garage Landuse",
                    "terms": ""
                },
                "landuse/grass": {
                    "name": "Grass",
                    "terms": ""
                },
                "landuse/greenfield": {
                    "name": "Greenfield",
                    "terms": ""
                },
                "landuse/greenhouse_horticulture": {
                    "name": "Greenhouse Horticulture",
                    "terms": "flower,greenhouse,horticulture,grow,vivero"
                },
                "landuse/harbour": {
                    "name": "Harbor",
                    "terms": "boat"
                },
                "landuse/industrial": {
                    "name": "Industrial Area",
                    "terms": ""
                },
                "landuse/industrial/scrap_yard": {
                    "name": "Scrap Yard",
                    "terms": "car,junk,metal,salvage,scrap,u-pull-it,vehicle,wreck,yard"
                },
                "landuse/industrial/slaughterhouse": {
                    "name": "Slaughterhouse",
                    "terms": "abattoir,beef,butchery,calf,chicken,cow,killing house,meat,pig,pork,poultry,shambles,stockyard"
                },
                "landuse/landfill": {
                    "name": "Landfill",
                    "terms": "dump"
                },
                "landuse/meadow": {
                    "name": "Meadow",
                    "terms": ""
                },
                "landuse/military": {
                    "name": "Military Area",
                    "terms": ""
                },
                "landuse/military/airfield": {
                    "name": "Military Airfield",
                    "terms": "aerodrome,aeroway,air force,airplane,airport,army,base,bomb,fight,force,guard,heli*,jet,marine,navy,plane,troop,war"
                },
                "landuse/military/barracks": {
                    "name": "Barracks",
                    "terms": "air force,army,base,fight,force,guard,marine,navy,troop,war"
                },
                "landuse/military/bunker": {
                    "name": "Military Bunker",
                    "terms": "air force,army,base,fight,force,guard,marine,navy,troop,war"
                },
                "landuse/military/checkpoint": {
                    "name": "Checkpoint",
                    "terms": "air force,army,base,force,guard,marine,navy,troop,war"
                },
                "landuse/military/danger_area": {
                    "name": "Danger Area",
                    "terms": "air force,army,base,blast,bomb,explo*,force,guard,mine,marine,navy,troop,war"
                },
                "landuse/military/naval_base": {
                    "name": "Naval Base",
                    "terms": "base,fight,force,guard,marine,navy,ship,sub,troop,war"
                },
                "landuse/military/nuclear_explosion_site": {
                    "name": "Nuclear Explosion Site",
                    "terms": "atom,blast,bomb,detonat*,nuke,site,test"
                },
                "landuse/military/obstacle_course": {
                    "name": "Obstacle Course",
                    "terms": "army,base,force,guard,marine,navy,troop,war"
                },
                "landuse/military/office": {
                    "name": "Military Office",
                    "terms": "air force,army,base,enlist,fight,force,guard,marine,navy,recruit,troop,war"
                },
                "landuse/military/range": {
                    "name": "Military Range",
                    "terms": "air force,army,base,fight,fire,force,guard,gun,marine,navy,rifle,shoot*,snip*,train,troop,war"
                },
                "landuse/military/training_area": {
                    "name": "Training Area",
                    "terms": "air force,army,base,fight,fire,force,guard,gun,marine,navy,rifle,shoot*,snip*,train,troop,war"
                },
                "landuse/orchard": {
                    "name": "Orchard",
                    "terms": "fruit"
                },
                "landuse/plant_nursery": {
                    "name": "Plant Nursery",
                    "terms": "flower,garden,grow,vivero"
                },
                "landuse/quarry": {
                    "name": "Quarry",
                    "terms": ""
                },
                "landuse/railway": {
                    "name": "Railway Corridor",
                    "terms": "rail,train,track"
                },
                "landuse/recreation_ground": {
                    "name": "Recreation Ground",
                    "terms": "playing fields"
                },
                "landuse/religious": {
                    "name": "Religious Area",
                    "terms": ""
                },
                "landuse/residential": {
                    "name": "Residential Area",
                    "terms": ""
                },
                "landuse/retail": {
                    "name": "Retail Area",
                    "terms": ""
                },
                "landuse/vineyard": {
                    "name": "Vineyard",
                    "terms": "grape,wine"
                },
                "leisure": {
                    "name": "Leisure",
                    "terms": ""
                },
                "leisure/adult_gaming_centre": {
                    "name": "Adult Gaming Center",
                    "terms": "gambling,slot machine"
                },
                "leisure/amusement_arcade": {
                    "name": "Amusement Arcade",
                    "terms": "pay-to-play games,video games,driving simulators,pinball machines"
                },
                "leisure/beach_resort": {
                    "name": "Beach Resort",
                    "terms": ""
                },
                "leisure/bird_hide": {
                    "name": "Bird Hide",
                    "terms": "machan,ornithology"
                },
                "leisure/bleachers": {
                    "name": "Bleachers",
                    "terms": "crowd,bench,sports,stand,stands,seat,seating"
                },
                "leisure/bowling_alley": {
                    "name": "Bowling Alley",
                    "terms": "bowling center"
                },
                "leisure/common": {
                    "name": "Common",
                    "terms": "open space"
                },
                "leisure/dance": {
                    "name": "Dance Hall",
                    "terms": "ballroom,jive,swing,tango,waltz"
                },
                "leisure/dancing_school": {
                    "name": "Dance School",
                    "terms": "jive,swing,tango,waltz,dance teaching"
                },
                "leisure/dog_park": {
                    "name": "Dog Park",
                    "terms": ""
                },
                "leisure/firepit": {
                    "name": "Firepit",
                    "terms": "fireplace,campfire"
                },
                "leisure/fitness_centre": {
                    "name": "Gym / Fitness Center",
                    "terms": "health,gym,leisure,studio"
                },
                "leisure/fitness_centre/yoga": {
                    "name": "Yoga Studio",
                    "terms": "studio"
                },
                "leisure/fitness_station": {
                    "name": "Outdoor Fitness Station",
                    "terms": "exercise,fitness,gym,trim trail"
                },
                "leisure/fitness_station/balance_beam": {
                    "name": "Exercise Balance Beam",
                    "terms": "balance,exercise,fitness,gym,trim trail"
                },
                "leisure/fitness_station/box": {
                    "name": "Exercise Box",
                    "terms": "box,exercise,fitness,gym,jump,trim trail"
                },
                "leisure/fitness_station/horizontal_bar": {
                    "name": "Exercise Horizontal Bar",
                    "terms": "bar,chinup,chin up,exercise,fitness,gym,pullup,pull up,trim trail"
                },
                "leisure/fitness_station/horizontal_ladder": {
                    "name": "Exercise Monkey Bars",
                    "terms": "bar,chinup,chin up,exercise,fitness,gym,ladder,monkey bars,pullup,pull up,trim trail"
                },
                "leisure/fitness_station/hyperextension": {
                    "name": "Hyperextension Station",
                    "terms": "back,exercise,extension,fitness,gym,roman chair,trim trail"
                },
                "leisure/fitness_station/parallel_bars": {
                    "name": "Parallel Bars",
                    "terms": "bar,dip,exercise,fitness,gym,trim trail"
                },
                "leisure/fitness_station/push-up": {
                    "name": "Push-Up Station",
                    "terms": "bar,exercise,fitness,gym,pushup,push up,trim trail"
                },
                "leisure/fitness_station/rings": {
                    "name": "Exercise Rings",
                    "terms": "exercise,fitness,gym,muscle up,pullup,pull up,trim trail"
                },
                "leisure/fitness_station/sign": {
                    "name": "Exercise Instruction Sign",
                    "terms": "exercise,fitness,gym,trim trail"
                },
                "leisure/fitness_station/sit-up": {
                    "name": "Sit-Up Station",
                    "terms": "crunch,exercise,fitness,gym,situp,sit up,trim trail"
                },
                "leisure/fitness_station/stairs": {
                    "name": "Exercise Stairs",
                    "terms": "exercise,fitness,gym,steps,trim trail"
                },
                "leisure/garden": {
                    "name": "Garden",
                    "terms": ""
                },
                "leisure/golf_course": {
                    "name": "Golf Course",
                    "terms": "links"
                },
                "leisure/hackerspace": {
                    "name": "Hackerspace",
                    "terms": "makerspace,hackspace,hacklab"
                },
                "leisure/horse_riding": {
                    "name": "Horseback Riding Facility",
                    "terms": "equestrian,stable"
                },
                "leisure/ice_rink": {
                    "name": "Ice Rink",
                    "terms": "hockey,skating,curling"
                },
                "leisure/marina": {
                    "name": "Marina",
                    "terms": "boat"
                },
                "leisure/miniature_golf": {
                    "name": "Miniature Golf",
                    "terms": "crazy golf,mini golf,putt-putt"
                },
                "leisure/nature_reserve": {
                    "name": "Nature Reserve",
                    "terms": "protected,wildlife"
                },
                "leisure/outdoor_seating": {
                    "name": "Outdoor Seating Area",
                    "terms": "al fresco,beer garden,dining,cafe,restaurant,pub,bar,patio"
                },
                "leisure/park": {
                    "name": "Park",
                    "terms": "esplanade,estate,forest,garden,grass,green,grounds,lawn,lot,meadow,parkland,place,playground,plaza,pleasure garden,recreation area,square,tract,village green,woodland"
                },
                "leisure/picnic_table": {
                    "name": "Picnic Table",
                    "terms": "bench"
                },
                "leisure/pitch": {
                    "name": "Sport Pitch",
                    "terms": "field"
                },
                "leisure/pitch/american_football": {
                    "name": "American Football Field",
                    "terms": ""
                },
                "leisure/pitch/badminton": {
                    "name": "Badminton Court",
                    "terms": ""
                },
                "leisure/pitch/baseball": {
                    "name": "Baseball Diamond",
                    "terms": ""
                },
                "leisure/pitch/basketball": {
                    "name": "Basketball Court",
                    "terms": ""
                },
                "leisure/pitch/beachvolleyball": {
                    "name": "Beach Volleyball Court",
                    "terms": "volleyball"
                },
                "leisure/pitch/boules": {
                    "name": "Boules/Bocce Court",
                    "terms": "bocce,lyonnaise,pétanque"
                },
                "leisure/pitch/bowls": {
                    "name": "Bowling Green",
                    "terms": ""
                },
                "leisure/pitch/cricket": {
                    "name": "Cricket Field",
                    "terms": ""
                },
                "leisure/pitch/equestrian": {
                    "name": "Riding Arena",
                    "terms": "dressage,equestrian,horse,horseback,riding"
                },
                "leisure/pitch/rugby_league": {
                    "name": "Rugby League Field",
                    "terms": ""
                },
                "leisure/pitch/rugby_union": {
                    "name": "Rugby Union Field",
                    "terms": ""
                },
                "leisure/pitch/skateboard": {
                    "name": "Skate Park",
                    "terms": ""
                },
                "leisure/pitch/soccer": {
                    "name": "Soccer Field",
                    "terms": "football"
                },
                "leisure/pitch/table_tennis": {
                    "name": "Ping Pong Table",
                    "terms": "table tennis,ping pong"
                },
                "leisure/pitch/tennis": {
                    "name": "Tennis Court",
                    "terms": ""
                },
                "leisure/pitch/volleyball": {
                    "name": "Volleyball Court",
                    "terms": ""
                },
                "leisure/playground": {
                    "name": "Playground",
                    "terms": "jungle gym,play area"
                },
                "leisure/resort": {
                    "name": "Resort",
                    "terms": ""
                },
                "leisure/running_track": {
                    "name": "Racetrack (Running)",
                    "terms": "race*,running,sprint,track"
                },
                "leisure/sauna": {
                    "name": "Sauna",
                    "terms": ""
                },
                "leisure/slipway": {
                    "name": "Slipway",
                    "terms": "boat launch,boat ramp"
                },
                "leisure/sports_centre": {
                    "name": "Sports Center / Complex",
                    "terms": ""
                },
                "leisure/sports_centre/swimming": {
                    "name": "Swimming Pool Facility",
                    "terms": "dive,water"
                },
                "leisure/stadium": {
                    "name": "Stadium",
                    "terms": ""
                },
                "leisure/swimming_pool": {
                    "name": "Swimming Pool",
                    "terms": "dive,water"
                },
                "leisure/track": {
                    "name": "Racetrack (Non-Motorsport)",
                    "terms": "cycle,dog,greyhound,horse,race*,track"
                },
                "leisure/water_park": {
                    "name": "Water Park",
                    "terms": "swim,pool,dive"
                },
                "line": {
                    "name": "Line",
                    "terms": ""
                },
                "man_made": {
                    "name": "Man Made",
                    "terms": ""
                },
                "man_made/embankment": {
                    "name": "Embankment",
                    "terms": ""
                },
                "man_made/adit": {
                    "name": "Adit",
                    "terms": "entrance,underground,mine,cave"
                },
                "man_made/antenna": {
                    "name": "Antenna",
                    "terms": "broadcast,cell phone,cell,communication,mobile phone,radio,television,transmission,tv"
                },
                "man_made/breakwater": {
                    "name": "Breakwater",
                    "terms": ""
                },
                "man_made/bridge": {
                    "name": "Bridge",
                    "terms": ""
                },
                "man_made/bunker_silo": {
                    "name": "Bunker Silo",
                    "terms": "Silage,Storage"
                },
                "man_made/chimney": {
                    "name": "Chimney",
                    "terms": ""
                },
                "man_made/clearcut": {
                    "name": "Clearcut Forest",
                    "terms": "cut,forest,lumber,tree,wood"
                },
                "man_made/crane": {
                    "name": "Crane",
                    "terms": ""
                },
                "man_made/cutline": {
                    "name": "Cut line",
                    "terms": ""
                },
                "man_made/flagpole": {
                    "name": "Flagpole",
                    "terms": ""
                },
                "man_made/gasometer": {
                    "name": "Gasometer",
                    "terms": "gas holder"
                },
                "man_made/groyne": {
                    "name": "Groyne",
                    "terms": ""
                },
                "man_made/lighthouse": {
                    "name": "Lighthouse",
                    "terms": ""
                },
                "man_made/mast": {
                    "name": "Mast",
                    "terms": "antenna,broadcast tower,cell phone tower,cell tower,communication mast,communication tower,guyed tower,mobile phone tower,radio mast,radio tower,television tower,transmission mast,transmission tower,tv tower"
                },
                "man_made/monitoring_station": {
                    "name": "Monitoring Station",
                    "terms": "weather,earthquake,seismology,air,gps"
                },
                "man_made/observation": {
                    "name": "Observation Tower",
                    "terms": "lookout tower,fire tower"
                },
                "man_made/observatory": {
                    "name": "Observatory",
                    "terms": "astronomical,meteorological"
                },
                "man_made/petroleum_well": {
                    "name": "Oil Well",
                    "terms": "drilling rig,oil derrick,oil drill,oil horse,oil rig,oil pump,petroleum well,pumpjack"
                },
                "man_made/pier": {
                    "name": "Pier",
                    "terms": "dock,jetty"
                },
                "man_made/pipeline": {
                    "name": "Pipeline",
                    "terms": ""
                },
                "man_made/pumping_station": {
                    "name": "Pumping Station",
                    "terms": ""
                },
                "man_made/silo": {
                    "name": "Silo",
                    "terms": "grain,corn,wheat"
                },
                "man_made/storage_tank": {
                    "name": "Storage Tank",
                    "terms": "water,oil,gas,petrol"
                },
                "man_made/surveillance_camera": {
                    "name": "Surveillance Camera",
                    "terms": "anpr,alpr,camera,car plate recognition,cctv,guard,license plate recognition,monitoring,number plate recognition,security,video,webcam"
                },
                "man_made/surveillance": {
                    "name": "Surveillance",
                    "terms": "anpr,alpr,camera,car plate recognition,cctv,guard,license plate recognition,monitoring,number plate recognition,security,video,webcam"
                },
                "man_made/survey_point": {
                    "name": "Survey Point",
                    "terms": "trig point,triangulation pillar,trigonometrical station"
                },
                "man_made/tower": {
                    "name": "Tower",
                    "terms": ""
                },
                "man_made/wastewater_plant": {
                    "name": "Wastewater Plant",
                    "terms": "sewage*,water treatment plant,reclamation plant"
                },
                "man_made/water_tower": {
                    "name": "Water Tower",
                    "terms": ""
                },
                "man_made/water_well": {
                    "name": "Water Well",
                    "terms": ""
                },
                "man_made/water_works": {
                    "name": "Water Works",
                    "terms": ""
                },
                "man_made/watermill": {
                    "name": "Watermill",
                    "terms": "water,wheel,mill"
                },
                "man_made/windmill": {
                    "name": "Windmill",
                    "terms": "wind,wheel,mill"
                },
                "man_made/works": {
                    "name": "Factory",
                    "terms": "assembly,build,brewery,car,plant,plastic,processing,manufacture,refinery"
                },
                "manhole": {
                    "name": "Manhole",
                    "terms": "cover,hole,sewer,sewage,telecom"
                },
                "manhole/drain": {
                    "name": "Storm Drain",
                    "terms": "cover,drain,hole,rain,sewer,sewage,storm"
                },
                "manhole/telecom": {
                    "name": "Telecom Manhole",
                    "terms": "cover,phone,hole,telecom,telephone,bt"
                },
                "natural": {
                    "name": "Natural",
                    "terms": ""
                },
                "natural/bare_rock": {
                    "name": "Bare Rock",
                    "terms": "rock"
                },
                "natural/bay": {
                    "name": "Bay",
                    "terms": ""
                },
                "natural/beach": {
                    "name": "Beach",
                    "terms": "shore"
                },
                "natural/cave_entrance": {
                    "name": "Cave Entrance",
                    "terms": "cavern,hollow,grotto,shelter,cavity"
                },
                "natural/cliff": {
                    "name": "Cliff",
                    "terms": "crag,escarpment,rock face,scarp"
                },
                "natural/coastline": {
                    "name": "Coastline",
                    "terms": "shore"
                },
                "natural/fell": {
                    "name": "Fell",
                    "terms": ""
                },
                "natural/glacier": {
                    "name": "Glacier",
                    "terms": ""
                },
                "natural/grassland": {
                    "name": "Grassland",
                    "terms": "prairie,savanna"
                },
                "natural/heath": {
                    "name": "Heath",
                    "terms": ""
                },
                "natural/mud": {
                    "name": "Mud",
                    "terms": "wetland"
                },
                "natural/peak": {
                    "name": "Peak",
                    "terms": "acme,aiguille,alp,climax,crest,crown,hill,mount,mountain,pinnacle,summit,tip,top"
                },
                "natural/reef": {
                    "name": "Reef",
                    "terms": "barrier,coral,ocean,sand,shoal"
                },
                "natural/ridge": {
                    "name": "Ridge",
                    "terms": "crest"
                },
                "natural/saddle": {
                    "name": "Saddle",
                    "terms": "pass,mountain pass,top"
                },
                "natural/sand": {
                    "name": "Sand",
                    "terms": "desert"
                },
                "natural/scree": {
                    "name": "Scree",
                    "terms": "loose rocks"
                },
                "natural/scrub": {
                    "name": "Scrub",
                    "terms": "bush,shrubs"
                },
                "natural/spring": {
                    "name": "Spring",
                    "terms": ""
                },
                "natural/tree_row": {
                    "name": "Tree row",
                    "terms": ""
                },
                "natural/tree": {
                    "name": "Tree",
                    "terms": ""
                },
                "natural/volcano": {
                    "name": "Volcano",
                    "terms": "mountain,crater"
                },
                "natural/water": {
                    "name": "Water",
                    "terms": ""
                },
                "natural/water/lake": {
                    "name": "Lake",
                    "terms": "lakelet,loch,mere"
                },
                "natural/water/pond": {
                    "name": "Pond",
                    "terms": "lakelet,millpond,tarn,pool,mere"
                },
                "natural/water/reservoir": {
                    "name": "Reservoir",
                    "terms": ""
                },
                "natural/wetland": {
                    "name": "Wetland",
                    "terms": "bog,marsh,reedbed,swamp,tidalflat"
                },
                "natural/wood": {
                    "name": "Wood",
                    "terms": "tree"
                },
                "noexit/yes": {
                    "name": "No Exit",
                    "terms": "no exit,road end,dead end"
                },
                "office": {
                    "name": "Office",
                    "terms": ""
                },
                "office/administrative": {
                    "name": "Administrative Office",
                    "terms": ""
                },
                "office/physician": {
                    "name": "Physician",
                    "terms": ""
                },
                "office/travel_agent": {
                    "name": "Travel Agency",
                    "terms": ""
                },
                "office/accountant": {
                    "name": "Accountant Office",
                    "terms": ""
                },
                "office/adoption_agency": {
                    "name": "Adoption Agency",
                    "terms": ""
                },
                "office/advertising_agency": {
                    "name": "Advertising Agency",
                    "terms": "ad,ad agency,advert agency,advertising,marketing"
                },
                "office/architect": {
                    "name": "Architect Office",
                    "terms": ""
                },
                "office/association": {
                    "name": "Nonprofit Organization Office",
                    "terms": "association,non-profit,nonprofit,organization,society"
                },
                "office/charity": {
                    "name": "Charity Office",
                    "terms": "charitable organization"
                },
                "office/company": {
                    "name": "Corporate Office",
                    "terms": ""
                },
                "office/coworking": {
                    "name": "Coworking Space",
                    "terms": "coworking,office"
                },
                "office/educational_institution": {
                    "name": "Educational Institution",
                    "terms": ""
                },
                "office/employment_agency": {
                    "name": "Employment Agency",
                    "terms": "job"
                },
                "office/energy_supplier": {
                    "name": "Energy Supplier Office",
                    "terms": "electricity,energy company,energy utility,gas utility"
                },
                "office/estate_agent": {
                    "name": "Real Estate Office",
                    "terms": ""
                },
                "office/financial": {
                    "name": "Financial Office",
                    "terms": ""
                },
                "office/forestry": {
                    "name": "Forestry Office",
                    "terms": "forest,ranger"
                },
                "office/foundation": {
                    "name": "Foundation Office",
                    "terms": ""
                },
                "office/government": {
                    "name": "Government Office",
                    "terms": ""
                },
                "office/government/register_office": {
                    "name": "Register Office",
                    "terms": "clerk,marriage,death,birth,certificate"
                },
                "office/government/tax": {
                    "name": "Tax and Revenue Office",
                    "terms": "fiscal authorities,revenue office,tax office"
                },
                "office/guide": {
                    "name": "Tour Guide Office",
                    "terms": "dive guide,mountain guide,tour guide"
                },
                "office/insurance": {
                    "name": "Insurance Office",
                    "terms": ""
                },
                "office/it": {
                    "name": "Information Technology Office",
                    "terms": "computer,information,software,technology"
                },
                "office/lawyer": {
                    "name": "Law Office",
                    "terms": ""
                },
                "office/lawyer/notary": {
                    "name": "Notary Office",
                    "terms": ""
                },
                "office/moving_company": {
                    "name": "Moving Company Office",
                    "terms": "relocation"
                },
                "office/newspaper": {
                    "name": "Newspaper Office",
                    "terms": ""
                },
                "office/ngo": {
                    "name": "NGO Office",
                    "terms": "ngo,non government,non-government,organization,organisation"
                },
                "office/notary": {
                    "name": "Notary Office",
                    "terms": "clerk,deeds,estate,signature,wills"
                },
                "office/political_party": {
                    "name": "Political Party",
                    "terms": ""
                },
                "office/private_investigator": {
                    "name": "Private Investigator Office",
                    "terms": "PI,private eye,private detective"
                },
                "office/quango": {
                    "name": "Quasi-NGO Office",
                    "terms": "ngo,non government,non-government,organization,organisation,quasi autonomous,quasi-autonomous"
                },
                "office/research": {
                    "name": "Research Office",
                    "terms": ""
                },
                "office/surveyor": {
                    "name": "Surveyor Office",
                    "terms": ""
                },
                "office/tax_advisor": {
                    "name": "Tax Advisor Office",
                    "terms": "tax,tax consultant"
                },
                "office/telecommunication": {
                    "name": "Telecom Office",
                    "terms": "communication,internet,phone,voice"
                },
                "office/therapist": {
                    "name": "Therapist Office",
                    "terms": "therapy"
                },
                "office/water_utility": {
                    "name": "Water Utility Office",
                    "terms": "water board,utility"
                },
                "piste": {
                    "name": "Piste/Ski Trail",
                    "terms": "ski,sled,sleigh,snowboard,nordic,downhill,snowmobile"
                },
                "place/farm": {
                    "name": "Farm",
                    "terms": ""
                },
                "place/city": {
                    "name": "City",
                    "terms": ""
                },
                "place/hamlet": {
                    "name": "Hamlet",
                    "terms": ""
                },
                "place/island": {
                    "name": "Island",
                    "terms": "archipelago,atoll,bar,cay,isle,islet,key,reef"
                },
                "place/islet": {
                    "name": "Islet",
                    "terms": "archipelago,atoll,bar,cay,isle,islet,key,reef"
                },
                "place/isolated_dwelling": {
                    "name": "Isolated Dwelling",
                    "terms": ""
                },
                "place/locality": {
                    "name": "Locality",
                    "terms": ""
                },
                "place/neighbourhood": {
                    "name": "Neighborhood",
                    "terms": "neighbourhood"
                },
                "place/plot": {
                    "name": "Plot",
                    "terms": "tract,land,lot,parcel"
                },
                "place/quarter": {
                    "name": "Sub-Borough / Quarter",
                    "terms": "boro,borough,quarter"
                },
                "place/square": {
                    "name": "Square",
                    "terms": ""
                },
                "place/suburb": {
                    "name": "Borough / Suburb",
                    "terms": "boro,borough,quarter"
                },
                "place/town": {
                    "name": "Town",
                    "terms": ""
                },
                "place/village": {
                    "name": "Village",
                    "terms": ""
                },
                "playground/balance_beam": {
                    "name": "Play Balance Beam",
                    "terms": ""
                },
                "playground/basket_spinner": {
                    "name": "Basket Spinner",
                    "terms": "basket rotator"
                },
                "playground/basket_swing": {
                    "name": "Basket Swing",
                    "terms": ""
                },
                "playground/climbing_frame": {
                    "name": "Climbing Frame",
                    "terms": ""
                },
                "playground/cushion": {
                    "name": "Bouncy Cushion",
                    "terms": ""
                },
                "playground/horizontal_bar": {
                    "name": "Play Horizontal Bar",
                    "terms": "high bar"
                },
                "playground/rocker": {
                    "name": "Spring Rider",
                    "terms": "spring rocker,springy rocker"
                },
                "playground/roundabout": {
                    "name": "Play Roundabout",
                    "terms": "merry-go-round"
                },
                "playground/sandpit": {
                    "name": "Sandpit",
                    "terms": ""
                },
                "playground/seesaw": {
                    "name": "Seesaw",
                    "terms": ""
                },
                "playground/slide": {
                    "name": "Slide",
                    "terms": ""
                },
                "playground/structure": {
                    "name": "Play Structure",
                    "terms": ""
                },
                "playground/swing": {
                    "name": "Swing",
                    "terms": ""
                },
                "playground/zipwire": {
                    "name": "Zip Wire",
                    "terms": ""
                },
                "point": {
                    "name": "Point",
                    "terms": ""
                },
                "power/sub_station": {
                    "name": "Substation",
                    "terms": ""
                },
                "power/generator": {
                    "name": "Power Generator",
                    "terms": "hydro,solar,turbine,wind"
                },
                "power/generator/source_nuclear": {
                    "name": "Nuclear Reactor",
                    "terms": "fission,generator,nuclear,nuke,reactor"
                },
                "power/generator/source_wind": {
                    "name": "Wind Turbine",
                    "terms": "generator,turbine,windmill,wind"
                },
                "power/line": {
                    "name": "Power Line",
                    "terms": ""
                },
                "power/minor_line": {
                    "name": "Minor Power Line",
                    "terms": ""
                },
                "power/plant": {
                    "name": "Power Station Grounds",
                    "terms": "coal,gas,generat*,hydro,nuclear,power,station"
                },
                "power/pole": {
                    "name": "Power Pole",
                    "terms": ""
                },
                "power/substation": {
                    "name": "Substation",
                    "terms": ""
                },
                "power/switch": {
                    "name": "Power Switch",
                    "terms": ""
                },
                "power/tower": {
                    "name": "High-Voltage Tower",
                    "terms": ""
                },
                "power/transformer": {
                    "name": "Transformer",
                    "terms": ""
                },
                "public_transport/linear_platform_aerialway": {
                    "name": "Aerialway Stop / Platform",
                    "terms": "aerialway,cable car,platform,public transit,public transportation,transit,transportation"
                },
                "public_transport/linear_platform_bus": {
                    "name": "Bus Stop / Platform",
                    "terms": "bus,platform,public transit,public transportation,transit,transportation"
                },
                "public_transport/linear_platform_ferry": {
                    "name": "Ferry Stop / Platform",
                    "terms": "boat,dock,ferry,pier,platform,public transit,public transportation,transit,transportation"
                },
                "public_transport/linear_platform_light_rail": {
                    "name": "Light Rail Stop / Platform",
                    "terms": "electric,light rail,platform,public transit,public transportation,rail,track,tram,trolley,transit,transportation"
                },
                "public_transport/linear_platform_monorail": {
                    "name": "Monorail Stop / Platform",
                    "terms": "monorail,platform,public transit,public transportation,rail,transit,transportation"
                },
                "public_transport/linear_platform_subway": {
                    "name": "Subway Stop / Platform",
                    "terms": "metro,platform,public transit,public transportation,rail,subway,track,transit,transportation,underground"
                },
                "public_transport/linear_platform_train": {
                    "name": "Train Stop / Platform",
                    "terms": "platform,public transit,public transportation,rail,track,train,transit,transportation"
                },
                "public_transport/linear_platform_tram": {
                    "name": "Tram Stop / Platform",
                    "terms": "electric,light rail,platform,public transit,public transportation,rail,streetcar,track,tram,trolley,transit,transportation"
                },
                "public_transport/linear_platform_trolleybus": {
                    "name": "Trolleybus Stop / Platform",
                    "terms": "bus,electric,platform,public transit,public transportation,streetcar,trackless,tram,trolley,transit,transportation"
                },
                "public_transport/linear_platform": {
                    "name": "Transit Stop / Platform",
                    "terms": "platform,public transit,public transportation,transit,transportation"
                },
                "public_transport/platform_aerialway": {
                    "name": "Aerialway Stop / Platform",
                    "terms": "aerialway,cable car,platform,public transit,public transportation,transit,transportation"
                },
                "public_transport/platform_bus": {
                    "name": "Bus Stop / Platform",
                    "terms": "bus,platform,public transit,public transportation,transit,transportation"
                },
                "public_transport/platform_ferry": {
                    "name": "Ferry Stop / Platform",
                    "terms": "boat,dock,ferry,pier,platform,public transit,public transportation,transit,transportation"
                },
                "public_transport/platform_light_rail": {
                    "name": "Light Rail Stop / Platform",
                    "terms": "electric,light rail,platform,public transit,public transportation,rail,track,tram,trolley,transit,transportation"
                },
                "public_transport/platform_monorail": {
                    "name": "Monorail Stop / Platform",
                    "terms": "monorail,platform,public transit,public transportation,rail,transit,transportation"
                },
                "public_transport/platform_subway": {
                    "name": "Subway Stop / Platform",
                    "terms": "metro,platform,public transit,public transportation,rail,subway,track,transit,transportation,underground"
                },
                "public_transport/platform_train": {
                    "name": "Train Stop / Platform",
                    "terms": "platform,public transit,public transportation,rail,track,train,transit,transportation"
                },
                "public_transport/platform_tram": {
                    "name": "Tram Stop / Platform",
                    "terms": "electric,light rail,platform,public transit,public transportation,rail,streetcar,track,tram,trolley,transit,transportation"
                },
                "public_transport/platform_trolleybus": {
                    "name": "Trolleybus Stop / Platform",
                    "terms": "bus,electric,platform,public transit,public transportation,streetcar,trackless,tram,trolley,transit,transportation"
                },
                "public_transport/platform": {
                    "name": "Transit Stop / Platform",
                    "terms": "platform,public transit,public transportation,transit,transportation"
                },
                "public_transport/station_aerialway": {
                    "name": "Aerialway Station",
                    "terms": "aerialway,cable car,public transit,public transportation,station,terminal,transit,transportation"
                },
                "public_transport/station_bus": {
                    "name": "Bus Station / Terminal",
                    "terms": "bus,public transit,public transportation,station,terminal,transit,transportation"
                },
                "public_transport/station_ferry": {
                    "name": "Ferry Station / Terminal",
                    "terms": "boat,dock,ferry,pier,public transit,public transportation,station,terminal,transit,transportation"
                },
                "public_transport/station_light_rail": {
                    "name": "Light Rail Station",
                    "terms": "electric,light rail,public transit,public transportation,rail,station,terminal,track,tram,trolley,transit,transportation"
                },
                "public_transport/station_monorail": {
                    "name": "Monorail Station",
                    "terms": "monorail,public transit,public transportation,rail,station,terminal,transit,transportation"
                },
                "public_transport/station_subway": {
                    "name": "Subway Station",
                    "terms": "metro,public transit,public transportation,rail,station,subway,terminal,track,transit,transportation,underground"
                },
                "public_transport/station_train_halt": {
                    "name": "Train Station (Halt / Request)",
                    "terms": "halt,public transit,public transportation,rail,station,track,train,transit,transportation,whistle stop"
                },
                "public_transport/station_train": {
                    "name": "Train Station",
                    "terms": "public transit,public transportation,rail,station,terminal,track,train,transit,transportation"
                },
                "public_transport/station_tram": {
                    "name": "Tram Station",
                    "terms": "electric,light rail,public transit,public transportation,rail,station,streetcar,terminal,track,tram,trolley,transit,transportation"
                },
                "public_transport/station_trolleybus": {
                    "name": "Trolleybus Station / Terminal",
                    "terms": "bus,electric,public transit,public transportation,station,streetcar,terminal,trackless,tram,trolley,transit,transportation"
                },
                "public_transport/station": {
                    "name": "Transit Station",
                    "terms": "public transit,public transportation,station,terminal,transit,transportation"
                },
                "public_transport/stop_area": {
                    "name": "Transit Stop Area",
                    "terms": ""
                },
                "public_transport/stop_position_aerialway": {
                    "name": "Aerialway Stopping Location",
                    "terms": "aerialway,cable car,public transit,public transportation,transit,transportation"
                },
                "public_transport/stop_position_bus": {
                    "name": "Bus Stopping Location",
                    "terms": "bus,public transit,public transportation,transit,transportation"
                },
                "public_transport/stop_position_ferry": {
                    "name": "Ferry Stopping Location",
                    "terms": "boat,dock,ferry,pier,public transit,public transportation,transit,transportation"
                },
                "public_transport/stop_position_light_rail": {
                    "name": "Light Rail Stopping Location",
                    "terms": "electric,light rail,public transit,public transportation,rail,track,tram,trolley,transit,transportation"
                },
                "public_transport/stop_position_monorail": {
                    "name": "Monorail Stopping Location",
                    "terms": "monorail,public transit,public transportation,rail,transit,transportation"
                },
                "public_transport/stop_position_subway": {
                    "name": "Subway Stopping Location",
                    "terms": "metro,public transit,public transportation,rail,subway,track,transit,transportation,underground"
                },
                "public_transport/stop_position_train": {
                    "name": "Train Stopping Location",
                    "terms": "public transit,public transportation,rail,track,train,transit,transportation"
                },
                "public_transport/stop_position_tram": {
                    "name": "Tram Stopping Location",
                    "terms": "electric,light rail,public transit,public transportation,rail,streetcar,track,tram,trolley,transit,transportation"
                },
                "public_transport/stop_position_trolleybus": {
                    "name": "Trolleybus Stopping Location",
                    "terms": "bus,electric,public transit,public transportation,streetcar,trackless,tram,trolley,transit,transportation"
                },
                "public_transport/stop_position": {
                    "name": "Transit Stopping Location",
                    "terms": "public transit,public transportation,transit,transportation"
                },
                "railway/halt": {
                    "name": "Train Station (Halt / Request)",
                    "terms": "break,interrupt,rest,wait,interruption"
                },
                "railway/platform": {
                    "name": "Train Stop / Platform",
                    "terms": ""
                },
                "railway/station": {
                    "name": "Train Station",
                    "terms": "train station,station"
                },
                "railway/tram_stop": {
                    "name": "Tram Stopping Position",
                    "terms": "light rail,streetcar,tram,trolley"
                },
                "railway/abandoned": {
                    "name": "Abandoned Railway",
                    "terms": ""
                },
                "railway/buffer_stop": {
                    "name": "Buffer Stop",
                    "terms": "stop,halt,buffer"
                },
                "railway/crossing": {
                    "name": "Railway Crossing (Path)",
                    "terms": "crossing,pedestrian crossing,railroad crossing,level crossing,grade crossing,path through railroad,train crossing"
                },
                "railway/derail": {
                    "name": "Railway Derailer",
                    "terms": "derailer"
                },
                "railway/disused": {
                    "name": "Disused Railway",
                    "terms": ""
                },
                "railway/funicular": {
                    "name": "Funicular",
                    "terms": "venicular,cliff railway,cable car,cable railway,funicular railway"
                },
                "railway/level_crossing": {
                    "name": "Railway Crossing (Road)",
                    "terms": "crossing,railroad crossing,level crossing,grade crossing,road through railroad,train crossing"
                },
                "railway/light_rail": {
                    "name": "Light Rail",
                    "terms": "light rail,streetcar,trolley"
                },
                "railway/milestone": {
                    "name": "Railway Milestone",
                    "terms": "milestone,marker"
                },
                "railway/miniature": {
                    "name": "Miniature Railway",
                    "terms": "rideable miniature railway,narrow gauge railway,minimum gauge railway"
                },
                "railway/monorail": {
                    "name": "Monorail",
                    "terms": ""
                },
                "railway/narrow_gauge": {
                    "name": "Narrow Gauge Rail",
                    "terms": "narrow gauge railway,narrow gauge railroad"
                },
                "railway/rail": {
                    "name": "Rail",
                    "terms": ""
                },
                "railway/signal": {
                    "name": "Railway Signal",
                    "terms": "signal,lights"
                },
                "railway/subway_entrance": {
                    "name": "Subway Entrance",
                    "terms": "metro,transit"
                },
                "railway/subway": {
                    "name": "Subway",
                    "terms": "metro,transit"
                },
                "railway/switch": {
                    "name": "Railway Switch",
                    "terms": "switch,points"
                },
                "railway/train_wash": {
                    "name": "Train Wash",
                    "terms": "wash,clean"
                },
                "railway/tram": {
                    "name": "Tram",
                    "terms": "light rail,streetcar,tram,trolley"
                },
                "relation": {
                    "name": "Relation",
                    "terms": ""
                },
                "route/ferry": {
                    "name": "Ferry Route",
                    "terms": ""
                },
                "shop": {
                    "name": "Shop",
                    "terms": ""
                },
                "shop/fishmonger": {
                    "name": "Fishmonger",
                    "terms": ""
                },
                "shop/furnace": {
                    "name": "Furnace Store",
                    "terms": "oven,stove"
                },
                "shop/vacant": {
                    "name": "Vacant Shop",
                    "terms": ""
                },
                "shop/agrarian": {
                    "name": "Farm Supply Shop",
                    "terms": "agricultural inputs,agricultural machines,seeds,pesticides,fertilizer,agricultural tools"
                },
                "shop/alcohol": {
                    "name": "Liquor Store",
                    "terms": "alcohol,beer,booze,wine"
                },
                "shop/anime": {
                    "name": "Anime Shop",
                    "terms": "manga,japan,cosplay,figurine,dakimakura"
                },
                "shop/antiques": {
                    "name": "Antiques Shop",
                    "terms": ""
                },
                "shop/appliance": {
                    "name": "Appliance Store",
                    "terms": "air conditioner,appliance,dishwasher,dryer,freezer,fridge,grill,kitchen,oven,refrigerator,stove,washer,washing machine"
                },
                "shop/art": {
                    "name": "Art Store",
                    "terms": "art*,exhibit*,gallery"
                },
                "shop/baby_goods": {
                    "name": "Baby Goods Store",
                    "terms": ""
                },
                "shop/bag": {
                    "name": "Bag/Luggage Store",
                    "terms": "handbag,purse"
                },
                "shop/bakery": {
                    "name": "Bakery",
                    "terms": ""
                },
                "shop/bathroom_furnishing": {
                    "name": "Bathroom Furnishing Store",
                    "terms": ""
                },
                "shop/beauty": {
                    "name": "Beauty Shop",
                    "terms": "spa,salon,tanning"
                },
                "shop/beauty/nails": {
                    "name": "Nail Salon",
                    "terms": "manicure,pedicure"
                },
                "shop/beauty/tanning": {
                    "name": "Tanning Salon",
                    "terms": ""
                },
                "shop/bed": {
                    "name": "Bedding/Mattress Store",
                    "terms": ""
                },
                "shop/beverages": {
                    "name": "Beverage Store",
                    "terms": ""
                },
                "shop/bicycle": {
                    "name": "Bicycle Shop",
                    "terms": "bike,repair"
                },
                "shop/bookmaker": {
                    "name": "Bookmaker",
                    "terms": "betting"
                },
                "shop/books": {
                    "name": "Book Store",
                    "terms": ""
                },
                "shop/boutique": {
                    "name": "Boutique",
                    "terms": ""
                },
                "shop/butcher": {
                    "name": "Butcher",
                    "terms": "meat"
                },
                "shop/candles": {
                    "name": "Candle Shop",
                    "terms": ""
                },
                "shop/car_parts": {
                    "name": "Car Parts Store",
                    "terms": "auto"
                },
                "shop/car_repair": {
                    "name": "Car Repair Shop",
                    "terms": "auto,garage,service"
                },
                "shop/car": {
                    "name": "Car Dealership",
                    "terms": "auto"
                },
                "shop/carpet": {
                    "name": "Carpet Store",
                    "terms": "rug"
                },
                "shop/charity": {
                    "name": "Charity Store",
                    "terms": "thrift,op shop,nonprofit"
                },
                "shop/cheese": {
                    "name": "Cheese Store",
                    "terms": ""
                },
                "shop/chemist": {
                    "name": "Drugstore",
                    "terms": "apothecary,med*,drug*,gift"
                },
                "shop/chocolate": {
                    "name": "Chocolate Store",
                    "terms": ""
                },
                "shop/clothes": {
                    "name": "Clothing Store",
                    "terms": ""
                },
                "shop/coffee": {
                    "name": "Coffee Store",
                    "terms": ""
                },
                "shop/computer": {
                    "name": "Computer Store",
                    "terms": ""
                },
                "shop/confectionery": {
                    "name": "Candy Store",
                    "terms": "sweet"
                },
                "shop/convenience": {
                    "name": "Convenience Store",
                    "terms": ""
                },
                "shop/copyshop": {
                    "name": "Copy Store",
                    "terms": ""
                },
                "shop/cosmetics": {
                    "name": "Cosmetics Store",
                    "terms": ""
                },
                "shop/craft": {
                    "name": "Arts and Crafts Store",
                    "terms": "art*,paint*,frame"
                },
                "shop/curtain": {
                    "name": "Curtain Store",
                    "terms": "drape*,window"
                },
                "shop/dairy": {
                    "name": "Dairy Store",
                    "terms": "milk,egg,cheese"
                },
                "shop/deli": {
                    "name": "Deli",
                    "terms": "lunch,meat,sandwich"
                },
                "shop/department_store": {
                    "name": "Department Store",
                    "terms": ""
                },
                "shop/doityourself": {
                    "name": "DIY Store",
                    "terms": ""
                },
                "shop/dry_cleaning": {
                    "name": "Dry Cleaner",
                    "terms": ""
                },
                "shop/e-cigarette": {
                    "name": "E-Cigarette Shop",
                    "terms": "electronic,vapor"
                },
                "shop/electronics": {
                    "name": "Electronics Store",
                    "terms": "appliance,audio,blueray,camera,computer,dvd,home theater,radio,speaker,tv,video"
                },
                "shop/erotic": {
                    "name": "Erotic Store",
                    "terms": "sex,porn"
                },
                "shop/fabric": {
                    "name": "Fabric Store",
                    "terms": "sew"
                },
                "shop/farm": {
                    "name": "Produce Stand",
                    "terms": "farm shop,farm stand"
                },
                "shop/fashion": {
                    "name": "Fashion Store",
                    "terms": ""
                },
                "shop/florist": {
                    "name": "Florist",
                    "terms": "flower"
                },
                "shop/frame": {
                    "name": "Framing Shop",
                    "terms": "art*,paint*,photo*,frame"
                },
                "shop/funeral_directors": {
                    "name": "Funeral Home",
                    "terms": "undertaker,memorial home"
                },
                "shop/furniture": {
                    "name": "Furniture Store",
                    "terms": "chair,sofa,table"
                },
                "shop/garden_centre": {
                    "name": "Garden Center",
                    "terms": "landscape,mulch,shrub,tree"
                },
                "shop/gas": {
                    "name": "Bottled Gas Shop",
                    "terms": "cng,lpg,natural gas,propane,refill,tank"
                },
                "shop/gift": {
                    "name": "Gift Shop",
                    "terms": "souvenir"
                },
                "shop/greengrocer": {
                    "name": "Greengrocer",
                    "terms": "fruit,vegetable"
                },
                "shop/hairdresser": {
                    "name": "Hairdresser",
                    "terms": "barber"
                },
                "shop/hardware": {
                    "name": "Hardware Store",
                    "terms": ""
                },
                "shop/health_food": {
                    "name": "Health Food Shop",
                    "terms": "wholefood,vitamins,vegetarian,vegan"
                },
                "shop/hearing_aids": {
                    "name": "Hearing Aids Store",
                    "terms": ""
                },
                "shop/herbalist": {
                    "name": "Herbalist",
                    "terms": ""
                },
                "shop/hifi": {
                    "name": "Hifi Store",
                    "terms": "stereo,video"
                },
                "shop/houseware": {
                    "name": "Houseware Store",
                    "terms": "home,household"
                },
                "shop/interior_decoration": {
                    "name": "Interior Decoration Store",
                    "terms": ""
                },
                "shop/jewelry": {
                    "name": "Jeweler",
                    "terms": "diamond,gem,ring"
                },
                "shop/kiosk": {
                    "name": "Kiosk",
                    "terms": ""
                },
                "shop/kitchen": {
                    "name": "Kitchen Design Store",
                    "terms": ""
                },
                "shop/laundry": {
                    "name": "Laundry",
                    "terms": ""
                },
                "shop/leather": {
                    "name": "Leather Store",
                    "terms": ""
                },
                "shop/locksmith": {
                    "name": "Locksmith",
                    "terms": "key,lockpick"
                },
                "shop/lottery": {
                    "name": "Lottery Shop",
                    "terms": ""
                },
                "shop/mall": {
                    "name": "Mall",
                    "terms": "shopping"
                },
                "shop/massage": {
                    "name": "Massage Shop",
                    "terms": ""
                },
                "shop/medical_supply": {
                    "name": "Medical Supply Store",
                    "terms": ""
                },
                "shop/mobile_phone": {
                    "name": "Mobile Phone Store",
                    "terms": ""
                },
                "shop/money_lender": {
                    "name": "Money Lender",
                    "terms": ""
                },
                "shop/motorcycle_repair": {
                    "name": "Motorcycle Repair Shop",
                    "terms": "auto,bike,garage,motorcycle,repair,service"
                },
                "shop/motorcycle": {
                    "name": "Motorcycle Dealership",
                    "terms": "bike"
                },
                "shop/music": {
                    "name": "Music Store",
                    "terms": "CD,vinyl"
                },
                "shop/musical_instrument": {
                    "name": "Musical Instrument Store",
                    "terms": "guitar"
                },
                "shop/newsagent": {
                    "name": "Newspaper/Magazine Shop",
                    "terms": ""
                },
                "shop/nutrition_supplements": {
                    "name": "Nutrition Supplements Store",
                    "terms": ""
                },
                "shop/optician": {
                    "name": "Optician",
                    "terms": "eye,glasses"
                },
                "shop/organic": {
                    "name": "Organic Goods Store",
                    "terms": ""
                },
                "shop/outdoor": {
                    "name": "Outdoors Store",
                    "terms": "camping,climbing,hiking"
                },
                "shop/paint": {
                    "name": "Paint Store",
                    "terms": ""
                },
                "shop/pastry": {
                    "name": "Pastry Shop",
                    "terms": "patisserie,cake shop,cakery"
                },
                "shop/pawnbroker": {
                    "name": "Pawn Shop",
                    "terms": ""
                },
                "shop/perfumery": {
                    "name": "Perfume Store",
                    "terms": ""
                },
                "shop/pet_grooming": {
                    "name": "Pet Grooming Store",
                    "terms": "dog"
                },
                "shop/pet": {
                    "name": "Pet Store",
                    "terms": "animal,cat,dog,fish,kitten,puppy,reptile"
                },
                "shop/photo": {
                    "name": "Photography Store",
                    "terms": "camera,film"
                },
                "shop/pyrotechnics": {
                    "name": "Fireworks Store",
                    "terms": ""
                },
                "shop/radiotechnics": {
                    "name": "Radio/Electronic Component Store",
                    "terms": ""
                },
                "shop/religion": {
                    "name": "Religious Store",
                    "terms": ""
                },
                "shop/scuba_diving": {
                    "name": "Scuba Diving Shop",
                    "terms": ""
                },
                "shop/seafood": {
                    "name": "Seafood Shop",
                    "terms": "fishmonger"
                },
                "shop/second_hand": {
                    "name": "Consignment/Thrift Store",
                    "terms": "secondhand,second hand,resale,thrift,used"
                },
                "shop/shoes": {
                    "name": "Shoe Store",
                    "terms": ""
                },
                "shop/sports": {
                    "name": "Sporting Goods Store",
                    "terms": ""
                },
                "shop/stationery": {
                    "name": "Stationery Store",
                    "terms": "card,paper"
                },
                "shop/storage_rental": {
                    "name": "Storage Rental",
                    "terms": ""
                },
                "shop/supermarket": {
                    "name": "Supermarket",
                    "terms": "grocery,store,shop"
                },
                "shop/tailor": {
                    "name": "Tailor",
                    "terms": "clothes,suit"
                },
                "shop/tattoo": {
                    "name": "Tattoo Parlor",
                    "terms": ""
                },
                "shop/tea": {
                    "name": "Tea Store",
                    "terms": ""
                },
                "shop/ticket": {
                    "name": "Ticket Seller",
                    "terms": ""
                },
                "shop/tiles": {
                    "name": "Tile Shop",
                    "terms": ""
                },
                "shop/tobacco": {
                    "name": "Tobacco Shop",
                    "terms": ""
                },
                "shop/toys": {
                    "name": "Toy Store",
                    "terms": ""
                },
                "shop/trade": {
                    "name": "Trade Shop",
                    "terms": ""
                },
                "shop/travel_agency": {
                    "name": "Travel Agency",
                    "terms": ""
                },
                "shop/tyres": {
                    "name": "Tire Store",
                    "terms": ""
                },
                "shop/vacuum_cleaner": {
                    "name": "Vacuum Cleaner Store",
                    "terms": ""
                },
                "shop/variety_store": {
                    "name": "Variety Store",
                    "terms": ""
                },
                "shop/video_games": {
                    "name": "Video Game Store",
                    "terms": ""
                },
                "shop/video": {
                    "name": "Video Store",
                    "terms": "DVD"
                },
                "shop/watches": {
                    "name": "Watches Shop",
                    "terms": ""
                },
                "shop/water_sports": {
                    "name": "Watersport/Swim Shop",
                    "terms": ""
                },
                "shop/weapons": {
                    "name": "Weapon Shop",
                    "terms": "ammo,gun,knife,knives"
                },
                "shop/wholesale": {
                    "name": "Wholesale Store",
                    "terms": "warehouse club,cash and carry"
                },
                "shop/window_blind": {
                    "name": "Window Blind Store",
                    "terms": ""
                },
                "shop/wine": {
                    "name": "Wine Shop",
                    "terms": ""
                },
                "tourism": {
                    "name": "Tourism",
                    "terms": ""
                },
                "tourism/alpine_hut": {
                    "name": "Alpine Hut",
                    "terms": "climbing hut"
                },
                "tourism/apartment": {
                    "name": "Guest Apartment / Condo",
                    "terms": ""
                },
                "tourism/aquarium": {
                    "name": "Aquarium",
                    "terms": "fish,sea,water"
                },
                "tourism/artwork": {
                    "name": "Artwork",
                    "terms": "mural,sculpture,statue"
                },
                "tourism/attraction": {
                    "name": "Tourist Attraction",
                    "terms": ""
                },
                "tourism/camp_site": {
                    "name": "Campground",
                    "terms": "tent,rv"
                },
                "tourism/caravan_site": {
                    "name": "RV Park",
                    "terms": "Motor Home,Camper"
                },
                "tourism/chalet": {
                    "name": "Holiday Cottage",
                    "terms": "holiday,holiday cottage,holiday home,vacation,vacation home"
                },
                "tourism/gallery": {
                    "name": "Art Gallery",
                    "terms": "art*,exhibit*,paint*,photo*,sculpt*"
                },
                "tourism/guest_house": {
                    "name": "Guest House",
                    "terms": "B&B,Bed and Breakfast"
                },
                "tourism/hostel": {
                    "name": "Hostel",
                    "terms": ""
                },
                "tourism/hotel": {
                    "name": "Hotel",
                    "terms": ""
                },
                "tourism/information": {
                    "name": "Information",
                    "terms": ""
                },
                "tourism/information/board": {
                    "name": "Information Board",
                    "terms": ""
                },
                "tourism/information/guidepost": {
                    "name": "Guidepost",
                    "terms": "signpost"
                },
                "tourism/information/map": {
                    "name": "Map",
                    "terms": ""
                },
                "tourism/information/office": {
                    "name": "Tourist Information Office",
                    "terms": ""
                },
                "tourism/motel": {
                    "name": "Motel",
                    "terms": ""
                },
                "tourism/museum": {
                    "name": "Museum",
                    "terms": "art*,exhibit*,gallery,foundation,hall,institution,paint*,photo*,sculpt*"
                },
                "tourism/picnic_site": {
                    "name": "Picnic Site",
                    "terms": "camp"
                },
                "tourism/theme_park": {
                    "name": "Theme Park",
                    "terms": ""
                },
                "tourism/trail_riding_station": {
                    "name": "Trail Riding Station",
                    "terms": ""
                },
                "tourism/viewpoint": {
                    "name": "Viewpoint",
                    "terms": ""
                },
                "tourism/wilderness_hut": {
                    "name": "Wilderness Hut",
                    "terms": "wilderness hut,backcountry hut,bothy"
                },
                "tourism/zoo": {
                    "name": "Zoo",
                    "terms": "animal"
                },
                "traffic_calming": {
                    "name": "Traffic Calming",
                    "terms": "bump,hump,slow,speed"
                },
                "traffic_calming/bump": {
                    "name": "Speed Bump",
                    "terms": "hump,speed,slow"
                },
                "traffic_calming/chicane": {
                    "name": "Traffic Chicane",
                    "terms": "driveway link,speed,slow"
                },
                "traffic_calming/choker": {
                    "name": "Traffic Choker",
                    "terms": "speed,slow"
                },
                "traffic_calming/cushion": {
                    "name": "Speed Cushion",
                    "terms": "bump,hump,speed,slow"
                },
                "traffic_calming/dip": {
                    "name": "Dip",
                    "terms": "speed,slow"
                },
                "traffic_calming/hump": {
                    "name": "Speed Hump",
                    "terms": "bump,speed,slow"
                },
                "traffic_calming/island": {
                    "name": "Traffic Island",
                    "terms": "circle,roundabout,slow"
                },
                "traffic_calming/rumble_strip": {
                    "name": "Rumble Strip",
                    "terms": "audible lines,sleeper lines,growlers"
                },
                "traffic_calming/table": {
                    "name": "Speed Table",
                    "terms": "flat top,hump,speed,slow"
                },
                "type/multipolygon": {
                    "name": "Multipolygon",
                    "terms": ""
                },
                "type/boundary": {
                    "name": "Boundary",
                    "terms": ""
                },
                "type/boundary/administrative": {
                    "name": "Administrative Boundary",
                    "terms": ""
                },
                "type/restriction": {
                    "name": "Restriction",
                    "terms": ""
                },
                "type/restriction/no_left_turn": {
                    "name": "No Left Turn",
                    "terms": ""
                },
                "type/restriction/no_right_turn": {
                    "name": "No Right Turn",
                    "terms": ""
                },
                "type/restriction/no_straight_on": {
                    "name": "No Straight On",
                    "terms": ""
                },
                "type/restriction/no_u_turn": {
                    "name": "No U-turn",
                    "terms": ""
                },
                "type/restriction/only_left_turn": {
                    "name": "Only Left Turn",
                    "terms": ""
                },
                "type/restriction/only_right_turn": {
                    "name": "Only Right Turn",
                    "terms": ""
                },
                "type/restriction/only_straight_on": {
                    "name": "Only Straight On",
                    "terms": ""
                },
                "type/restriction/only_u_turn": {
                    "name": "Only U-turn",
                    "terms": ""
                },
                "type/route_master": {
                    "name": "Route Master",
                    "terms": ""
                },
                "type/route": {
                    "name": "Route",
                    "terms": ""
                },
                "type/route/bicycle": {
                    "name": "Cycle Route",
                    "terms": ""
                },
                "type/route/bus": {
                    "name": "Bus Route",
                    "terms": ""
                },
                "type/route/detour": {
                    "name": "Detour Route",
                    "terms": ""
                },
                "type/route/ferry": {
                    "name": "Ferry Route",
                    "terms": ""
                },
                "type/route/foot": {
                    "name": "Foot Route",
                    "terms": ""
                },
                "type/route/hiking": {
                    "name": "Hiking Route",
                    "terms": ""
                },
                "type/route/horse": {
                    "name": "Riding Route",
                    "terms": ""
                },
                "type/route/light_rail": {
                    "name": "Light Rail Route",
                    "terms": ""
                },
                "type/route/pipeline": {
                    "name": "Pipeline Route",
                    "terms": ""
                },
                "type/route/piste": {
                    "name": "Piste/Ski Route",
                    "terms": ""
                },
                "type/route/power": {
                    "name": "Power Route",
                    "terms": ""
                },
                "type/route/road": {
                    "name": "Road Route",
                    "terms": ""
                },
                "type/route/subway": {
                    "name": "Subway Route",
                    "terms": ""
                },
                "type/route/train": {
                    "name": "Train Route",
                    "terms": ""
                },
                "type/route/tram": {
                    "name": "Tram Route",
                    "terms": ""
                },
                "type/site": {
                    "name": "Site",
                    "terms": ""
                },
                "type/waterway": {
                    "name": "Waterway",
                    "terms": ""
                },
                "vertex": {
                    "name": "Other",
                    "terms": ""
                },
                "waterway/boatyard": {
                    "name": "Boatyard",
                    "terms": ""
                },
                "waterway/canal": {
                    "name": "Canal",
                    "terms": ""
                },
                "waterway/dam": {
                    "name": "Dam",
                    "terms": ""
                },
                "waterway/ditch": {
                    "name": "Ditch",
                    "terms": ""
                },
                "waterway/dock": {
                    "name": "Wet Dock / Dry Dock",
                    "terms": "boat,ship,vessel,marine"
                },
                "waterway/drain": {
                    "name": "Drain",
                    "terms": ""
                },
                "waterway/fuel": {
                    "name": "Marine Fuel Station",
                    "terms": "petrol,gas,diesel,boat"
                },
                "waterway/river": {
                    "name": "River",
                    "terms": "beck,branch,brook,course,creek,estuary,rill,rivulet,run,runnel,stream,tributary,watercourse"
                },
                "waterway/riverbank": {
                    "name": "Riverbank",
                    "terms": ""
                },
                "waterway/sanitary_dump_station": {
                    "name": "Marine Toilet Disposal",
                    "terms": "Boat,Watercraft,Sanitary,Dump Station,Pumpout,Pump out,Elsan,CDP,CTDP,Chemical Toilet"
                },
                "waterway/stream_intermittent": {
                    "name": "Intermittent Stream",
                    "terms": "arroyo,beck,branch,brook,burn,course,creek,drift,flood,flow,gully,run,runnel,rush,spate,spritz,tributary,wadi,wash,watercourse"
                },
                "waterway/stream": {
                    "name": "Stream",
                    "terms": "beck,branch,brook,burn,course,creek,current,drift,flood,flow,freshet,race,rill,rindle,rivulet,run,runnel,rush,spate,spritz,surge,tide,torrent,tributary,watercourse"
                },
                "waterway/water_point": {
                    "name": "Marine Drinking Water",
                    "terms": ""
                },
                "waterway/waterfall": {
                    "name": "Waterfall",
                    "terms": "fall"
                },
                "waterway/weir": {
                    "name": "Weir",
                    "terms": ""
                }
            }
        },
        "imagery": {
            "AGIV": {
                "attribution": {
                    "text": "Orthophoto Flanders most recent © AGIV"
                },
                "name": "AGIV Flanders most recent aerial imagery"
            },
            "AGIV10cm": {
                "attribution": {
                    "text": "Orthophoto Flanders © AGIV"
                },
                "name": "AGIV Flanders 2013-2015 aerial imagery 10cm"
            },
            "AGIVFlandersGRB": {
                "attribution": {
                    "text": "GRB Flanders © AGIV"
                },
                "name": "AGIV Flanders GRB"
            },
            "Bing": {
                "description": "Satellite and aerial imagery.",
                "name": "Bing aerial imagery"
            },
            "DigitalGlobe-Premium": {
                "attribution": {
                    "text": "Terms & Feedback"
                },
                "description": "DigitalGlobe-Premium is a mosaic composed of DigitalGlobe basemap with select regions filled with +Vivid or custom area of interest imagery, 50cm resolution or better, and refreshed more frequently with ongoing updates.",
                "name": "DigitalGlobe Premium Imagery"
            },
            "DigitalGlobe-Premium-vintage": {
                "attribution": {
                    "text": "Terms & Feedback"
                },
                "description": "Imagery boundaries and capture dates. Labels appear at zoom level 13 and higher.",
                "name": "DigitalGlobe Premium Imagery Vintage"
            },
            "DigitalGlobe-Standard": {
                "attribution": {
                    "text": "Terms & Feedback"
                },
                "description": "DigitalGlobe-Standard is a curated set of imagery covering 86% of the earth’s landmass, with 30-60cm resolution where available, backfilled by Landsat. Average age is 2.31 years, with some areas updated 2x per year.",
                "name": "DigitalGlobe Standard Imagery"
            },
            "DigitalGlobe-Standard-vintage": {
                "attribution": {
                    "text": "Terms & Feedback"
                },
                "description": "Imagery boundaries and capture dates. Labels appear at zoom level 13 and higher.",
                "name": "DigitalGlobe Standard Imagery Vintage"
            },
            "EsriWorldImagery": {
                "attribution": {
                    "text": "Terms & Feedback"
                },
                "description": "Esri world imagery.",
                "name": "Esri World Imagery"
            },
            "EsriWorldImageryClarity": {
                "attribution": {
                    "text": "Terms & Feedback"
                },
                "description": "Esri archive imagery that may be clearer and more accurate than the default layer.",
                "name": "Esri World Imagery (Clarity) Beta"
            },
            "MAPNIK": {
                "attribution": {
                    "text": "© OpenStreetMap contributors, CC-BY-SA"
                },
                "description": "The default OpenStreetMap layer.",
                "name": "OpenStreetMap (Standard)"
            },
            "Mapbox": {
                "attribution": {
                    "text": "Terms & Feedback"
                },
                "description": "Satellite and aerial imagery.",
                "name": "Mapbox Satellite"
            },
            "OSM_Inspector-Addresses": {
                "attribution": {
                    "text": "© Geofabrik GmbH, OpenStreetMap contributors, CC-BY-SA"
                },
                "name": "OSM Inspector: Addresses"
            },
            "OSM_Inspector-Geometry": {
                "attribution": {
                    "text": "© Geofabrik GmbH, OpenStreetMap contributors, CC-BY-SA"
                },
                "name": "OSM Inspector: Geometry"
            },
            "OSM_Inspector-Highways": {
                "attribution": {
                    "text": "© Geofabrik GmbH, OpenStreetMap contributors, CC-BY-SA"
                },
                "name": "OSM Inspector: Highways"
            },
            "OSM_Inspector-Multipolygon": {
                "attribution": {
                    "text": "© Geofabrik GmbH, OpenStreetMap contributors, CC-BY-SA"
                },
                "name": "OSM Inspector: Area"
            },
            "OSM_Inspector-Places": {
                "attribution": {
                    "text": "© Geofabrik GmbH, OpenStreetMap contributors, CC-BY-SA"
                },
                "name": "OSM Inspector: Places"
            },
            "OSM_Inspector-Routing": {
                "attribution": {
                    "text": "© Geofabrik GmbH, OpenStreetMap contributors, CC-BY-SA"
                },
                "name": "OSM Inspector: Routing"
            },
            "OSM_Inspector-Tagging": {
                "attribution": {
                    "text": "© Geofabrik GmbH, OpenStreetMap contributors, CC-BY-SA"
                },
                "name": "OSM Inspector: Tagging"
            },
            "SPW_ORTHO_LAST": {
                "name": "SPW(allonie) most recent aerial imagery"
            },
            "SPW_PICC": {
                "name": "SPW(allonie) PICC numerical imagery"
            },
            "US-TIGER-Roads-2012": {
                "name": "TIGER Roads 2012"
            },
            "US-TIGER-Roads-2014": {
                "description": "At zoom level 16+, public domain map data from the US Census. At lower zooms, only changes since 2006 minus changes already incorporated into OpenStreetMap",
                "name": "TIGER Roads 2014"
            },
            "US-TIGER-Roads-2017": {
                "description": "Yellow = Public domain map data from the US Census. Red = Data not found in OpenStreetMap",
                "name": "TIGER Roads 2017"
            },
            "US_Forest_Service_roads_overlay": {
                "description": "Highway: Green casing = unclassified. Brown casing = track. Surface: gravel = light brown fill, Asphalt = black, paved = gray, ground =white, concrete = blue, grass = green. Seasonal = white bars",
                "name": "U.S. Forest Roads Overlay"
            },
            "UrbISOrtho2016": {
                "attribution": {
                    "text": "Realized by means of Brussels UrbIS®© - Distribution & Copyright CIRB"
                },
                "name": "UrbIS-Ortho 2016"
            },
            "UrbISOrtho2017": {
                "attribution": {
                    "text": "Realized by means of Brussels UrbIS®© - Distribution & Copyright CIRB"
                },
                "name": "UrbIS-Ortho 2017"
            },
            "UrbisAdmFR": {
                "attribution": {
                    "text": "Realized by means of Brussels UrbIS®© - Distribution & Copyright CIRB"
                },
                "name": "UrbisAdm FR"
            },
            "UrbisAdmNL": {
                "attribution": {
                    "text": "Realized by means of Brussels UrbIS®© - Distribution & Copyright CIRB"
                },
                "name": "UrbisAdm NL"
            },
            "Waymarked_Trails-Cycling": {
                "attribution": {
                    "text": "© waymarkedtrails.org, OpenStreetMap contributors, CC by-SA 3.0"
                },
                "name": "Waymarked Trails: Cycling"
            },
            "Waymarked_Trails-Hiking": {
                "attribution": {
                    "text": "© waymarkedtrails.org, OpenStreetMap contributors, CC by-SA 3.0"
                },
                "name": "Waymarked Trails: Hiking"
            },
            "Waymarked_Trails-MTB": {
                "attribution": {
                    "text": "© waymarkedtrails.org, OpenStreetMap contributors, CC by-SA 3.0"
                },
                "name": "Waymarked Trails: MTB"
            },
            "Waymarked_Trails-Skating": {
                "attribution": {
                    "text": "© waymarkedtrails.org, OpenStreetMap contributors, CC by-SA 3.0"
                },
                "name": "Waymarked Trails: Skating"
            },
            "Waymarked_Trails-Winter_Sports": {
                "attribution": {
                    "text": "© waymarkedtrails.org, OpenStreetMap contributors, CC by-SA 3.0"
                },
                "name": "Waymarked Trails: Winter Sports"
            },
            "basemap.at": {
                "attribution": {
                    "text": "basemap.at"
                },
                "description": "Basemap of Austria, based on government data.",
                "name": "basemap.at"
            },
            "basemap.at-orthofoto": {
                "attribution": {
                    "text": "basemap.at"
                },
                "description": "Orthofoto layer provided by basemap.at. \"Successor\" of geoimage.at imagery.",
                "name": "basemap.at Orthofoto"
            },
            "hike_n_bike": {
                "attribution": {
                    "text": "© OpenStreetMap contributors"
                },
                "name": "Hike & Bike"
            },
<<<<<<< HEAD
=======
            "kelkkareitit": {
                "attribution": {
                    "text": "© Kelkkareitit.fi"
                },
                "description": "Kelkkareitit.fi snowmobile trails from OSM (Nordic coverage)",
                "name": "Nordic snowmobile overlay"
            },
            "lantmateriet-orto1960": {
                "attribution": {
                    "text": "© Lantmäteriet, CC0"
                },
                "description": "Mosaic of Swedish orthophotos from the period 1955–1965. Older and younger pictures may occur.",
                "name": "Lantmäteriet Historic Orthophoto 1960"
            },
            "lantmateriet-orto1975": {
                "attribution": {
                    "text": "© Lantmäteriet, CC0"
                },
                "description": "Mosaic of Swedish orthophotos from the period 1970–1980. Is under construction.",
                "name": "Lantmäteriet Historic Orthophoto 1975"
            },
>>>>>>> 2cee31d6
            "mapbox_locator_overlay": {
                "attribution": {
                    "text": "Terms & Feedback"
                },
                "description": "Shows major features to help orient you.",
                "name": "Locator Overlay"
            },
            "openpt_map": {
                "attribution": {
                    "text": "© OpenStreetMap contributors, CC-BY-SA"
                },
                "name": "OpenPT Map (overlay)"
            },
            "osm-gps": {
                "attribution": {
                    "text": "© OpenStreetMap contributors"
                },
                "description": "Public GPS traces uploaded to OpenStreetMap.",
                "name": "OpenStreetMap GPS traces"
            },
            "osm-mapnik-black_and_white": {
                "attribution": {
                    "text": "© OpenStreetMap contributors, CC-BY-SA"
                },
                "name": "OpenStreetMap (Standard Black & White)"
            },
            "osm-mapnik-german_style": {
                "attribution": {
                    "text": "© OpenStreetMap contributors, CC-BY-SA"
                },
                "name": "OpenStreetMap (German Style)"
            },
            "osmse-ekonomiska": {
                "attribution": {
                    "text": "© Lantmäteriet"
                },
<<<<<<< HEAD
                "description": "Scan of ´Economic maps´ ca 1950-1980",
                "name": "Lantmäteriet Economic Map (historic)"
=======
                "description": "Scan of \"Economic maps\" ca. 1950–1980",
                "name": "Lantmäteriet Economic Map 1950–1980"
>>>>>>> 2cee31d6
            },
            "qa_no_address": {
                "attribution": {
                    "text": "Simon Poole, Data ©OpenStreetMap contributors"
                },
                "name": "QA No Address"
            },
            "skobbler": {
                "attribution": {
                    "text": "© Tiles: skobbler Map data: OpenStreetMap contributors"
                },
                "name": "skobbler"
            },
            "stamen-terrain-background": {
                "attribution": {
                    "text": "Map tiles by Stamen Design, under CC BY 3.0. Data by OpenStreetMap, under ODbL"
                },
                "name": "Stamen Terrain"
            },
            "tf-cycle": {
                "attribution": {
                    "text": "Maps © Thunderforest, Data © OpenStreetMap contributors"
                },
                "name": "Thunderforest OpenCycleMap"
            },
            "tf-landscape": {
                "attribution": {
                    "text": "Maps © Thunderforest, Data © OpenStreetMap contributors"
                },
                "name": "Thunderforest Landscape"
            },
            "trafikverket-baninfo": {
                "attribution": {
                    "text": "© Trafikverket, CC0"
                },
                "description": "Swedish railway network, including sidings",
                "name": "Trafikverket Railway Network"
            },
            "trafikverket-baninfo-option": {
                "attribution": {
                    "text": "© Trafikverket, CC0"
                },
                "description": "Swedish railway network with several options for map layers",
                "name": "Trafikverket Railway Network options"
            },
            "trafikverket-vagnat": {
                "attribution": {
                    "text": "© Trafikverket, CC0"
                },
                "description": "Swedish NVDB road network",
                "name": "Trafikverket Road Network"
            },
            "trafikverket-vagnat-extra": {
                "attribution": {
                    "text": "© Trafikverket, CC0"
                },
                "description": "Swedish NVDB extra details: Highway reference, traffic calming, rest area, bus stop, bridge, tunnel, speed camera",
                "name": "Trafikverket Road Network extra"
            },
            "trafikverket-vagnat-navn": {
                "attribution": {
                    "text": "© Trafikverket, CC0"
                },
                "description": "Swedish NVDB street names",
                "name": "Trafikverket Street Names"
            },
            "trafikverket-vagnat-option": {
                "attribution": {
                    "text": "© Trafikverket, CC0"
                },
                "description": "Swedish NVDB road network with several options for map layers",
                "name": "Trafikverket Road Network options"
            }
        },
        "community": {
            "bw-facebook": {
                "name": "Mapping Botswana on Facebook",
                "description": "Page of OpenStreetMap in Botswana"
            },
            "bw-twitter": {
                "name": "Mapping Botswana on Twitter",
                "description": "Twitter of OpenStreetMap in Botswana"
            },
            "cape-coast-youthmappers": {
                "name": "University of Cape Coast YouthMappers",
                "description": "Follow us on Twitter: {url}",
                "extendedDescription": "This is the official handle for the Youth Mappers chapter of the University of Cape Coast, Ghana. we love maps, open data and helping the vulnerable."
            },
            "osm-gh-facebook": {
                "name": "OpenStreetMap Ghana on Facebook",
                "description": "Facebook group for people interested in OpenStreetMap.",
                "extendedDescription": "Mappers in Ghana community, promoting OpenStreetMap and Humanitarian OpenStreetMap Team (HOT) projects in Ghana. Join us."
            },
            "osm-gh-twitter": {
                "name": "OpenStreetMap Ghana on Twitter",
                "description": "Follow us on Twitter: {url}"
            },
            "talk-gh": {
                "name": "Talk-gh Mailing List",
                "description": "Talk-gh is the official mailing list for Ghana OSM community."
            },
            "osm-mg-facebook": {
                "name": "OpenStreetMap Madagascar Facebook Group",
                "description": "Malagasy Facebook group for people interested in OpenStreetMap."
            },
            "talk-mg": {
                "name": "Talk-mg Mailing List",
                "description": "Place for OpenStreetMap contributors, communities and users in Madagascar to share and discuss."
            },
            "OSM-BGD-facebook": {
                "name": "OpenStreetMap Bangladesh",
                "description": "Improve OpenStreetMap in Bangladesh",
                "extendedDescription": "Mapping in Bangladesh? Have questions, want to connect with the community here? Join us at {url}. All are welcome!"
            },
            "OSM-India-facebook": {
                "name": "OpenStreetMap India - Participatory neighborhood mapping",
                "description": "Improve OpenStreetMap in India",
                "extendedDescription": "Mapping in India? Have questions, want to connect with the community here? Join us at {url}. All are welcome!",
                "events": {
                    "sotmasia2018": {
                        "name": "State of the Map Asia 2018",
                        "description": "Join the 2018 OpenStreetMap region-wide event at State of the Map Asia in India",
                        "where": "Indian Institute of Management, Bangalore, India"
                    }
                }
            },
            "OSM-india-mailinglist": {
                "name": "OpenStreetMap India Mailinglist",
                "description": "Talk-in is the official Mailinglist for Indian Community"
            },
            "OSM-india-twitter": {
                "name": "OpenStreetMap India Twitter",
                "description": "We are just a tweet away: {url}"
            },
            "OSM-India-Puducherry-Facebook": {
                "name": "Free Software Hardware Movement - Facebook",
                "description": "FSHM Facebook page to know about community events, activities",
                "extendedDescription": "FSHM organizes events relating to free software/hardware, technology, activism and OpenStreetMap. Its FB page is the best way to keep in contact with its events."
            },
            "OSM-India-Puducherry-Matrix": {
                "name": "Free Software Hardware Movement - Matrix",
                "description": "FSHM Riot group to discuss, share and update mapping activities, events in and around Puducherry",
                "extendedDescription": "FSHM community members share their OSM mapping updates / experiences through the Riot.im group, this group is also used to discuss things related to free software / hardware, technology and activism."
            },
            "OSM-IDN-facebook": {
                "name": "OpenStreetMap Indonesia",
                "description": "Improve OpenStreetMap in Indonesia",
                "extendedDescription": "Mapping in Indonesia? Have questions, want to connect with the community here? Join us at {Url}. All are welcome!"
            },
            "OSM-japan-facebook": {
                "name": "OpenStreetMap Japan Community",
                "description": "Mappers and OpenStreetMap users in Japan"
            },
            "OSM-japan-mailinglist": {
                "name": "OpenStreetMap Japan Mailinglist",
                "description": "Talk-ja is an Official Mailinglist for Japanese Community"
            },
            "OSM-japan-twitter": {
                "name": "OpenStreetMap Japan Twitter",
                "description": "Hashtag on Twitter: {url}"
            },
            "OSM-japan-website": {
                "name": "OpenStreetMap Japan",
                "description": "Mappers and OpenStreetMap users in Japan"
            },
            "OSM-korea-telegram": {
                "name": "OSM Korea Telegram Channel",
                "description": "Unofficial Channnel for OpenStreetMap contributors, communities and users in Korea to share and discuss."
            },
            "OSM-MY-facebook": {
                "name": "OpenStreetMap Malaysia on Facebook",
                "description": "For chat about anything related to OpenStreetMap!"
            },
            "OSM-MY-forum": {
                "name": "OpenStreetMap Malaysia Forum",
                "description": "Official OpenStreetMap Malaysia Forum"
            },
            "OSM-MY-matrix": {
                "name": "OpenStreetMap Malaysia Riot channel",
                "description": "All mappers are welcome! Sign up at {signupUrl}"
            },
            "OSM-MNG-facebook": {
                "name": "OpenStreetMap Mongolia",
                "description": "Improve OpenStreetMap in Mongolia",
                "extendedDescription": "Mapping in Mongolia? Have questions, want to connect with the community here? Join us at {Url}. All are welcome!"
            },
            "OSM-MMR-facebook": {
                "name": "OpenStreetMap Myanmar",
                "description": "Improve OpenStreetMap in Myanmar",
                "extendedDescription": "Mapping in Myanmar? Have questions, want to connect with the community here? Join us at {Url}. All are welcome!"
            },
            "OSM-Nepal-facebook": {
                "name": "OpenStreetMap Nepal",
                "description": "Improve OpenStreetMap in Nepal",
                "extendedDescription": "Mapping in Nepal? Have questions, want to connect with the community here? Join us at {Url}. All are welcome!"
            },
            "OSM-PH-facebook": {
                "name": "OpenStreetMap PH Facebook",
                "description": "Welcome to OpenStreetMap Philippines, where we encourage all fellow Filipinos to contribute to the OpenStreetMap project."
            },
            "OSM-PH-mailinglist": {
                "name": "Talk-ph Mailing List",
                "description": "A mailing list to discuss OpenStreetMap in the Philippines"
            },
            "OSM-PH-slack": {
                "name": "OpenStreetMap PH Slack",
                "description": "All are welcome! Sign up at {signupUrl}"
            },
            "OSM-PH-telegram": {
                "name": "OpenStreetMap PH Telegram",
                "description": "Un-official, Telegram local community of OpenStreetMap contributors and friends in the Philippines"
            },
            "OSM-RU-forum": {
                "name": "OpenStreetMap RU forum",
                "description": "OpenStreetMap Russia web forum"
            },
            "OSM-RU-telegram": {
                "name": "OpenStreetMap RU telegram",
                "description": "OpenStreetMap Russia telegram chat"
            },
            "OSM-LKA-facebook": {
                "name": "OpenStreetMap Sri Lanka",
                "description": "Improve OpenStreetMap in Sri Lanka",
                "extendedDescription": "Mapping in Sri Lanka? Have questions, want to connect with the community here? Join us at {Url}. All are welcome!"
            },
            "OSM-TW-facebook": {
                "name": "OpenStreetMap Taiwan Community",
                "description": "Facebook Group for Mappers and OpenStreetMap users to discuss matters about Taiwan."
            },
            "OSM-TW-mailinglist": {
                "name": "OpenStreetMap Taiwan Mailinglist",
                "description": "Talk-tw is an Official Mailinglist for the Communities to dicuss matters about Taiwan"
            },
            "OSM-TH-CNX-meetup": {
                "name": "OSM Meetup Chiang Mai",
                "description": "Irregular meeting of the OpenStreetMap community in Chiang Mai",
                "extendedDescription": "Members of the OpenStreetMap community meet every few months in Chiang Mai. Get in contact and check out {url} to see when the next meetup is scheduled"
            },
            "OSM-TH-facebook": {
                "name": "OpenStreetMap TH Facebook group",
                "description": "Facebook group for OpenStreetMappers in Thailand"
            },
            "OSM-TH-forum": {
                "name": "OpenStreetMap TH forum",
                "description": "OpenStreetMap Thailand web forum"
            },
            "al-forum": {
                "name": "OSM Albania Forum",
                "description": "OpenStreetMap Albania Forum"
            },
            "al-maptime-tirana": {
                "name": "Maptime Tirana",
                "description": "Social events organized around mapping - beginners most welcome!",
                "extendedDescription": "Maptime is an open learning environment for all levels and degrees of knowledge, offering intentional educational support for the beginner. Maptime is simultaneously flexible and structured, creating space for mapping tutorials, workshops, ongoing projects with a shared goal, and independent/collaborative work time."
            },
            "al-telegram": {
                "name": "OSM Albania Telegram channel",
                "description": "OpenStreetMap Albania Telegram channel"
            },
            "at-forum": {
                "name": "OpenStreetMap Austria Forum",
                "description": "The official forum for OpenStreetMap questions in and around Austria"
            },
            "at-mailinglist": {
                "name": "Talk-at Mailing List",
                "description": "Talk-at is the official mailing list for the Austrian OSM community"
            },
            "at-twitter": {
                "name": "OpenStreetMap Austria Twitter",
                "description": "OpenStreetMap Austria On Twitter: {url}"
            },
            "osmgraz-meetup": {
                "name": "OSM community meetup Graz",
                "description": "Monthly meetup of the OpenStreetMap community in Graz"
            },
            "osmgraz-twitter": {
                "name": "OSM community Graz on twitter",
                "description": "OpenStreetMap community in Graz on twitter"
            },
            "osm-at": {
                "name": "OpenStreetMap Austria",
                "description": "The platform for information on OpenStreetMap in Austria"
            },
            "byosm": {
                "name": "OpenStreetMap Belarus",
                "description": "OpenStreetMap Belarus telegram chat"
            },
            "be-facebook": {
                "name": "OpenStreetMap BE Community",
                "description": "Mappers and OpenStreetMap on Facebook in Belgium"
            },
            "be-forum": {
                "name": "OpenStreetMap BE forum",
                "description": "OpenStreetMap Belgium web forum"
            },
            "be-irc": {
                "name": "OpenStreetMap Belgium IRC",
                "description": "Join #osmbe on irc.oftc.net (port 6667)",
                "extendedDescription": "Join #osmbe on irc.oftc.net (port 6667), it is bridged with the Matrix chat channel"
            },
            "be-mailinglist": {
                "name": "Talk-be Mailing List",
                "description": "Talk-be is the official mailing list for the Belgian OSM community"
            },
            "be-maptime": {
                "name": "Maptime Belgium",
                "description": "Social events organized around mapping - beginners most welcome!",
                "extendedDescription": "Maptime is an open learning environment for all levels and degrees of knowledge, offering intentional educational support for the beginner. Maptime is simultaneously flexible and structured, creating space for mapping tutorials, workshops, ongoing projects with a shared goal, and independent/collaborative work time."
            },
            "be-matrix": {
                "name": "OpenStreetMap BE Matrix channel",
                "description": "All mappers are welcome!",
                "extendedDescription": "Most talk is happening at the \"OpenStreetMap Belgium\" channel. You can ask anything there! The other rooms are for specific subjects."
            },
            "be-meetup": {
                "name": "OpenStreetMap Belgium Meetup",
                "description": "Real life meetups of everyone who is interested in OpenStreetMap",
                "extendedDescription": "Physical meetups are great to meet other mappers, ask them questions and to learn a lot. Especially new contributors are very welcome!"
            },
            "be-twitter": {
                "name": "OpenStreetMap Belgium Twitter",
                "description": "OSM Belgium on Twitter: @osm_be"
            },
            "hr-facebook": {
                "name": "OpenStreetMap Croatia Facebook group",
                "description": "OpenStreetMap Croatia Facebook group"
            },
            "hr-irc": {
                "name": "OpenStreetMap Croatia on IRC",
                "description": "Join #osm-hr on irc.freenode.org (port 6667)"
            },
            "hr-mailinglist": {
                "name": "Talk-hr Mailing List",
                "description": "Talk-hr mailing list"
            },
            "czech-community": {
                "name": "Czech OSM community",
                "description": "Map portal, website and contacts on OSM members in Czechia"
            },
            "osmcz-facebook": {
                "name": "OpenStreetMap CZ on Facebook",
                "description": "Follow czech community on Facebook - including translated WeeklyOSM!"
            },
            "osmcz-twitter": {
                "name": "Czech twitter @osmcz",
                "description": "Follow czech community on Twitter - including translated WeeklyOSM!"
            },
            "talk-cz-mailinglist": {
                "name": "Czech mailing list (talk-cz)",
                "description": "Talk-cz is the official mailing list for Czech community"
            },
            "dk-forum": {
                "name": "OpenStreetMap Denmark Web Forum",
                "description": "OpenStreetMap Denmark web forum"
            },
            "dk-irc": {
                "name": "OpenStreetMap Denmark IRC",
                "description": "Join #osm-dk on irc.oftc.net (port 6667)"
            },
            "dk-mailinglist": {
                "name": "Talk-dk Mailing List",
                "description": "A mailing list to discuss OpenStreetMap in Denmark"
            },
            "fi-forum": {
                "name": "OpenStreetMap FI forum",
                "description": "OpenStreetMap Finland web forum"
            },
            "fi-irc": {
                "name": "OpenStreetMap Finland IRC",
                "description": "Join #osm-fi on irc.oftc.net (port 6667)"
            },
            "fi-mailinglist": {
                "name": "Talk-fi Mailing List",
                "description": "Talk-fi is the official mailing list for the Finnish OSM community"
            },
            "fr-facebook": {
                "name": "OpenStreetMap France Facebook page",
                "description": "OpenStreetMap France Facebook page"
            },
            "fr-forum": {
                "name": "OpenStreetMap France web forum",
                "description": "OpenStreetMap France web forum"
            },
            "fr-irc": {
                "name": "OpenStreetMap France on IRC",
                "description": "Join #osm-fr on irc.oftc.net (port 6667)"
            },
            "fr-mailinglist": {
                "name": "Talk-fr Mailing List",
                "description": "Talk-fr mailing list"
            },
            "fr-twitter": {
                "name": "OpenStreetMap France on Twitter",
                "description": "OpenStreetMap France on Twitter: {url}"
            },
            "de-berlin-mailinglist": {
                "name": "Berlin Mailing List",
                "description": "This is the mailing list for the Berlin OSM community"
            },
            "de-berlin-meetup": {
                "name": "OpenStreetMap Berlin-Brandenburg Meetup",
                "description": "Mappers and OpenStreetMap users in the Berlin area"
            },
            "de-berlin-telegram": {
                "name": "@osmberlin on Telegram",
                "description": "OpenStreetMap Berlin Telegram chat"
            },
            "de-berlin-twitter": {
                "name": "OpenStreetMap Berlin Twitter",
                "description": "Follow us on Twitter: {url}"
            },
            "de-forum": {
                "name": "OpenStreetMap DE forum",
                "description": "OpenStreetMap Germany web forum"
            },
            "de-irc": {
                "name": "OpenStreetMap Germany IRC",
                "description": "Join #osm-de on irc.oftc.net (port 6667)"
            },
            "de-mailinglist": {
                "name": "Talk-de Mailing List",
                "description": "Talk-de is the official mailing list for the German OSM community"
            },
            "de-ostwestfalen-lippe-mailinglist": {
                "name": "OWL Mailing List",
                "description": "This is the mailing list for the Ostwestfalen-Lippe OSM community"
            },
            "de-telegram": {
                "name": "OpenStreetMap Germany Telegram",
                "description": "Join the OpenStreetMap Germany Telegram supergroup at {url}"
            },
            "osm-de": {
                "name": "OpenStreetMap Germany",
                "description": "The platform for information on OpenStreetMap in Germany"
            },
            "hu-facebook": {
                "name": "OpenStreetMap HU on Facebook",
                "description": "Mappers and OpenStreetMap Facebook in Hungary"
            },
            "hu-forum": {
                "name": "OpenStreetMap HU forum",
                "description": "OpenStreetMap Hungary web forum"
            },
            "hu-meetup": {
                "name": "OpenStreetMap Hungary Meetup",
                "description": "The platform for organizing meetups in Hungary"
            },
            "is-facebook": {
                "name": "OSM Iceland on Facebook",
                "description": "Page of OpenStreetMap in Iceland"
            },
            "is-mailinglist": {
                "name": "Talk-is Mailing List",
                "description": "Talk-is is the official mailing list for the Icelandic OSM community"
            },
            "is-twitter": {
                "name": "OSM Iceland on Twittter",
                "description": "Twitter of OpenStreetMap in Iceland"
            },
            "it-facebook": {
                "name": "OpenStreetMap Italy Facebook",
                "description": "Join the OpenStreetMap Italy community on Facebook"
            },
            "it-irc": {
                "name": "OpenStreetMap Italy IRC",
                "description": "Join #osm-it on irc.oftc.net (port 6667)"
            },
            "it-mailinglist": {
                "name": "Talk-it Mailing List",
                "description": "Talk-it is the official mailing list for the Italian OSM community"
            },
            "it-telegram": {
                "name": "@OpenStreetMapItalia on Telegram",
                "description": "OpenStreetMap Italy Telegram chat"
            },
            "it-twitter": {
                "name": "OpenStreetMap Italy Twitter",
                "description": "Follow us on Twitter at {url}"
            },
            "OSM-Rome-meetup": {
                "name": "Incontro Mappatori Romani",
                "description": "Improve OpenStreetMap in the Rome area",
                "extendedDescription": "We aim to be a resource for people to discuss and share knowledge on utilizing free geographic data sets especially OpenStreetMap, and Open geo-spatial software that manages, edits, and displays geographic data, and advocate for its use in Lazio."
            },
            "South-Tyrol-Mailing-List": {
                "name": "OpenStreetMap mailing list for South Tyrol",
                "description": "OpenStreetMap Italy regional talk list for South Tyrol"
            },
            "talk-it-lazio": {
                "name": "OpenStreetMap IT Lazio",
                "description": "All are welcome! Sign up at {signupUrl}",
                "extendedDescription": "Mailinglist for Rome and Lazio area."
            },
            "Trentino-Mailing-List": {
                "name": "OpenStreetMap mailing list for Trentino",
                "description": "OpenStreetMap Italy regional talk list for Trentino"
            },
            "no-forum": {
                "name": "OpenStreetMap Norway Web Forum",
                "description": "OpenStreetMap Norway web forum"
            },
            "no-irc": {
                "name": "OpenStreetMap Norway on IRC",
                "description": "Chat room for mappers and OpenStreetMap users, developers and enthusiasts in Norway"
            },
            "no-mailinglist": {
                "name": "OpenStreetMap Norway mailing list",
                "description": "Mailing list for mappers and OpenStreetMap users, developers and enthusiasts in Norway"
            },
            "OSM-PL-facebook-group": {
                "name": "OpenStreetMap Poland Facebook group",
                "description": "Group for mappers and users of OpenStreetMap in Poland"
            },
            "OSM-PL-forum": {
                "name": "OpenStreetMap Poland Forum",
                "description": "Forum of Polish OpenStreetMap community"
            },
            "si-forum": {
                "name": "OpenStreetMap Slovenia Forum",
                "description": "Forum of OpenStreetMap community in Slovenia"
            },
            "si-mailinglist": {
                "name": "OpenStreetMap Slovenia mailing list",
                "description": "Mailing list of OpenStreetMap community in Slovenia"
            },
            "OSM-ES-mailinglist": {
                "name": "Talk-es mailing list",
                "description": "A mailing list to discuss OpenStreetMap in Spain"
            },
            "OSM-ES-telegram": {
                "name": "@OSMes on Telegram",
                "description": "OpenStreetMap Spain Telegram chat"
            },
            "osm-se": {
                "name": "OpenStreetMap.se",
                "description": "Provide OSM services and information for the local community in Sweden"
            },
            "se-facebook": {
                "name": "OpenStreetMap Sweden Facebook",
                "description": "OpenStreetMap Sweden on Facebook"
            },
            "se-forum": {
                "name": "OpenStreetMap Sweden Web Forum",
                "description": "OpenStreetMap Sweden web forum"
            },
            "se-irc": {
                "name": "OpenStreetMap Sweden IRC",
                "description": "Join #osm.se on irc.oftc.net (port 6667)"
            },
            "se-mailinglist": {
                "name": "Talk-se Mailing List",
                "description": "A mailing list to discuss OpenStreetMap in Sweden"
            },
            "se-twitter": {
                "name": "OpenStreetMap Sweden on Twitter",
                "description": "Follow us on Twitter: {url}"
            },
            "Nottingham-OSM-pub-meetup": {
                "name": "East Midlands (Nottingham) Monthly pub meet-up",
                "description": "Social gathering for East Midlands mappers and users",
                "extendedDescription": "A group have been meeting since March 2011, initially in Nottingham, and, more recently in Derby, and from time to time elsewhere in the East Midlands. These are social gatherings, but are an excellent place to come and ask specific questions about OSM either in the area or in general. In the summer months we usually do some light mapping for an hour in the vicinity of our meeting place. The group as a whole has a special interest in mapping public rights of way and from time to time has mapping meetings for this purpose."
            },
            "gb-mailinglist": {
                "name": "Talk-gb Mailing List",
                "description": "Talk-gb is the main communication forum list for the British (including Northern Ireland) OSM community"
            },
            "mappa-mercia-group": {
                "name": "Mappa Mercia local group",
                "description": "A home for OpenStreetMap enthusiasts in the Midlands",
                "extendedDescription": "Mappa Mercia is a project to grow OpenStreetMap in the West Midlands, UK. We run community events, provide training and support local organisations wishing to open up their data."
            },
            "gb-irc": {
                "name": "OpenStreetMap United Kingdom IRC",
                "description": "Join #osm-gb on irc.oftc.net (port 6667)",
                "extendedDescription": "Join #osm-gb on irc.oftc.net (port 6667), please be patient and wait for a few minutes if you ask a question"
            },
            "OSM-CA-Slack": {
                "name": "OSM-CA Slack",
                "description": "All are welcome! Sign up at {signupUrl}."
            },
            "OSM-Vancouver-meetup": {
                "name": "OpenStreetMap Vancouver",
                "description": "Mappers and OpenStreetMap users in the Vancouver, BC area"
            },
            "OSM-CU-telegram": {
                "name": "OSM Cuba on Telegram",
                "description": "OpenStreetMap Cuba Telegram chat"
            },
            "OSM-NI-telegram": {
                "name": "OSM Nicaragua on Telegram",
                "description": "OpenStreetMap Nicaragua Telegram chat"
            },
            "Bay-Area-OpenStreetMappers": {
                "name": "Bay Area OpenStreetMappers",
                "description": "Improve OpenStreetMap in the Bay Area",
                "extendedDescription": "This group is about growing the OpenStreetMap community here in the Bay Area. Our events are open to everyone, from open source enthusiasts, cyclists, GIS professionals, geocachers, and beyond. Anyone and everyone who is interested in maps, map making and free map data is welcome to join our group as well as attend our events."
            },
            "Central-Pennsylvania-OSM": {
                "name": "Central Pennsylvania OSM",
                "description": "Online mapping community based out of State College, PA"
            },
            "Code-for-San-Jose-Slack": {
                "name": "Code for San Jose Slack",
                "description": "All are welcome! Sign up at {signupUrl}, then join the #osm channel."
            },
            "Dallas-Fort-Worth-OSM": {
                "name": "Dallas-Fort Worth OSM",
                "description": "The OpenStreetMap user group for Dallas-Fort Worth",
                "extendedDescription": "Dallas, Fort Worth, and all the cities in between are abounding with creative and tech-savvy people. The vision for this usergroup is to find new ways to use the amazing resource of OSM."
            },
            "GeoPhilly": {
                "name": "GeoPhilly",
                "description": "Meetup for map enthusiasts in the Philadelphia area",
                "extendedDescription": "GeoPhilly unites developers, geographers, data geeks, open source enthusiasts, civic hackers and map addicts in our shared love of maps and the stories they tell. If you use maps as part of your work or just want to learn more, this is the meetup for you!  Our events aim to be open, friendly, educational and social and range from happy hours to lightning talks or even workshops. Come create a diverse, inspiring geospatial community in the Philadelphia with us!"
            },
            "MapMinnesota": {
                "name": "MapMinnesota",
                "description": "Mappers and OpenStreetMap enthusiasts in the Twin Cities area",
                "extendedDescription": "Connecting OpenStreetMap enthusiasts in Minnesota and the Twin Cities!"
            },
            "Mapping-DC-meetup": {
                "name": "Mapping DC",
                "description": "Improve OpenStreetMap in the DC area",
                "extendedDescription": "We are a group of volunteer mappers who aim to improve the OpenStreetMap in the DC area. We also aim to teach others about the OSM ecosystem, data analytics, cartography, and GIS. We gather every other month at meetups to focus on one area of our city."
            },
            "Maptime-ME-meetup": {
                "name": "MaptimeME",
                "description": "Mappers and OpenStreetMap users, around Portland, ME",
                "extendedDescription": "Maptime is, rather literally, time for mapmaking.  Our mission is to open the doors of cartographic possibility to anyone interested by creating a time and space for collaborative learning, exploration, and map creation using mapping tools and technologies."
            },
            "OpenCleveland-meetup": {
                "name": "Open Cleveland",
                "description": "Improve OpenStreetMap in the Cleveland area",
                "extendedDescription": "Open Geo Cleveland aims to be a resource for people to discuss and share knowledge on utilizing free geographic data sets especially OpenStreetMap, and Open geo-spatial software that manages, edits, and displays geographic data, and advocate for its use in Northeast Ohio. We're also a maptime chapter =)"
            },
            "OSM-Boston": {
                "name": "OpenStreetMap Boston",
                "description": "Mappers and OpenStreetMap users in the Boston area",
                "extendedDescription": "OpenStreetMap is the free and open, wiki-style map of the world, with hundreds of thousands of contributions every day from people like you. Editing the map is simple, and fun! Join us both indoors and outdoors in our effort to create the best map of the Boston area and the rest of the world!"
            },
            "OSM-Central-Salish-Sea": {
                "name": "OpenStreetMap Central Salish Sea",
                "description": "Mappers and OpenStreetMap users around Mount Vernon, WA",
                "extendedDescription": "OpenStreetMap is an map of the world made by people like you. It's a map that you build, that's given away for free like wikipedia. Check out osm.org for more. We meet all the time to talk maps, make maps and have fun!"
            },
            "OSM-Chattanooga": {
                "name": "OSM Chattanooga",
                "description": "The OpenStreetMap user group for Chattanooga"
            },
            "OSM-Colorado": {
                "name": "OpenStreetMap Colorado",
                "description": "Mappers and OpenStreetMap users in the state of Colorado, USA",
                "extendedDescription": "OpenStreetMap (OSM) Colorado is a local collaboration of people interested in contributing their efforts to create free maps. We encourage all of our mappers to organize or suggest mapping events throughout the state. Meetup activities can be simple social mixers, OSM basic to advanced training, or community mapping parties."
            },
            "OSM-NYC": {
                "name": "OpenStreetMap NYC",
                "description": "Mappers and OpenStreetMap users, developers and enthusiasts in the New York Metropolitan area"
            },
            "OSM-Portland": {
                "name": "OpenStreetMap Portland",
                "description": "Mappers and OpenStreetMap users in the Portland area",
                "extendedDescription": "OpenStreetMap (OSM) is a map of the world made by people like you. It's a map that you build, that's given away for free like wikipedia. Check out osm.org for more, and come join us at a meetup to talk maps, contribute to OSM, and have fun!"
            },
            "OSM-Seattle": {
                "name": "OpenStreetMap Seattle",
                "description": "Mappers and OpenStreetMap users in the Seattle area"
            },
            "OSM-SoCal": {
                "name": "OpenStreetMap Southern California",
                "description": "Let's have some fun, contribute something to Los Angeles, and learn about mapping!",
                "extendedDescription": "OpenStreetMap (OSM) Southern California is for anyone interested in mapping to get together to work with OpenStreetMap.  OpenStreetMap, the Wikipedia of maps, is a free open-source map of the world being created by more than 1,000,000 volunteers around the globe.  Everyone is welcome.  If you don't know OpenStreetMap, we'll teach you. If you have an idea for a mapping project or even a field trip that the group can do, great!"
            },
            "OSM-South-Bay": {
                "name": "OSM South Bay",
                "description": "Map Nights hosted by Code for San Jose",
                "extendedDescription": "Code for San Jose, the local Code for America brigade, hosts monthly Map Nights on Thursday nights in downtown San José. Meet fellow South Bay mappers, help out with local mapping projects, and hear about other civic tech projects. Programming and GIS skills are not required."
            },
            "OSM-Tampa-Bay": {
                "name": "OpenStreetMap Tampa Bay",
                "description": "Mappers and OpenStreetMap users in the Tampa Bay area",
                "extendedDescription": "OSM Tampa Bay group for local residents to get together and build out the definitive map of Tampa Bay with OpenStreetMap, the free and editable map of the world.  If you're into maps, data, open source, GPS, hiking, cycling, et cetera, you'll love working with OpenStreetMap -- so join in! We'll get together and map and talk about new topics once-a-month or so."
            },
            "OSM-US-Slack": {
                "name": "OpenStreetMap US Slack",
                "description": "All are welcome! Sign up at {signupUrl}"
            },
            "OSM-US": {
                "name": "OpenStreetMap US",
                "description": "We help grow and improve OpenStreetMap in the United States.",
                "extendedDescription": "We support OpenStreetMap by holding annual conferences, providing community resources, building partnerships, and by spreading the word. Join OpenStreetMap US here: {signupUrl}",
                "events": {
                    "sotmus2018": {
                        "name": "State of the Map US 2018",
                        "description": "Join the OpenStreetMap community at State of the Map US in Detroit, Michigan. Connect with other mappers, businesses, government agencies, and non profits, all collaborating around the free and editable map of the world.",
                        "where": "Detroit, Michigan"
                    }
                }
            },
            "OSM-Utah": {
                "name": "OpenStreetMap Utah",
                "description": "Mappers and OpenStreetMap users in the Salt Lake City area",
                "extendedDescription": "Activities may include things like Learn To Map workshops, mapping parties and outdoor data collection. The events will take place in the SLC area, at least initially.  We are looking for seasoned mappers as well as people new to OSM. Join and let's do some mapping!"
            },
            "OSM-Wyoming": {
                "name": "OpenStreetMap Wyoming",
                "description": "Mappers and OpenStreetMap users in the state of Wyoming",
                "extendedDescription": "OpenStreetMap (OSM) Wyoming is a local collaboration of people interested in contributing their efforts to create free maps. We encourage all of our mappers to organize or suggest mapping events throughout the state. Meetup activities can be simple social mixers, OSM basic to advanced training, or community mapping parties."
            },
            "PHXGeo-meetup": {
                "name": "PHXGeo Meetup",
                "description": "Mappers and OpenStreetMap users in the Phoenix, AZ area",
                "extendedDescription": "This is a meetup group for those in the Phoenix area who like maps, GIS, OpenStreetMap, cartography and anything in between."
            },
            "PHXGeo-twitter": {
                "name": "PHXGeo Twitter",
                "description": "Follow us on Twitter at {url}"
            },
            "Western-Slope-facebook": {
                "name": "Western Slope OSM Facebook",
                "description": "Mappers and OpenStreetMap users around Grand Junction, CO"
            },
            "Western-Slope-meetup": {
                "name": "Western Slope OSM Meetup",
                "description": "Mappers and OpenStreetMap users around Grand Junction, CO",
                "extendedDescription": "The goal of this group is to introduce OpenStreetMap to the community, develop a community of mappers, create the most amazing geodata possible using whatever method we can and finally strategize in order to get this data out into our community. Imagine accurate trail signage! Imagine further development of bike paths! Imagine anything you want, that's the joy of OpenStreetMap!"
            },
            "Maptime-Australia-Slack": {
                "name": "Maptime Australia Slack",
                "description": "Sign up at {signupUrl}"
            },
            "talk-au": {
                "name": "Talk-au Mailing List",
                "description": "Place for Aussie mappers to chat"
            },
            "OSM-AR-facebook": {
                "name": "OpenStreetMap Argentina Facebook",
                "description": "Join the OpenStreetMap Argentina community on Facebook",
                "extendedDescription": "News from the local community"
            },
            "OSM-AR-forum": {
                "name": "OpenStreetMap Argentina web forum",
                "description": "Join the OpenStreetMap Argentina web forum",
                "extendedDescription": "Ideal for long or important discussions. Slow response time."
            },
            "OSM-AR-irc": {
                "name": "OpenStreetMap Argentina IRC",
                "description": "Join #osm-ar on irc.oftc.net (port 6667)",
                "extendedDescription": "You may find the most geeky user in the community."
            },
            "OSM-AR-mailinglist": {
                "name": "Talk-ar Mailing List",
                "description": "Historic mailing list. Almost unused today."
            },
            "OSM-AR-telegram": {
                "name": "OpenStreetMap Argentina Telegram",
                "description": "Join the OpenStreetMap Argentina community on Telegram",
                "extendedDescription": "The most active channel in the community, ideal for chatting and getting answers to your questions instantly. Everyone is welcome!"
            },
            "OSM-AR-twitter": {
                "name": "OpenStreetMap Argentina Twitter",
                "description": "Follow us on Twitter at {url}",
                "extendedDescription": "News from the local community and OpenStreetMap in general."
            },
            "OSM-BO-mailinglist": {
                "name": "Talk-bo Mailing List",
                "description": "Talk-bo is the official mailing list for the Bolivian OpenStreetMap community",
                "extendedDescription": "Mapping in Bolivia? Have questions, want to connect with the community here? Join us at {url}. All are welcome!"
            },
            "Bahia-telegram": {
                "name": "OpenStreetMap Bahia Telegram Group",
                "description": "Join the OpenStreetMap Bahia community on Telegram",
                "extendedDescription": "Join the community to learn more about OpenStreetMap, ask questions or participate in our meetings. Everyone is welcome!"
            },
            "DF-telegram": {
                "name": "OpenStreetMap Brasília Telegram Group",
                "description": "Join the OpenStreetMap Brasília community on Telegram",
                "extendedDescription": "Join the community to learn more about OpenStreetMap, ask questions or participate in our meetings. Everyone is welcome!"
            },
            "OSM-br-mailinglist": {
                "name": "Talk-br Mailing List",
                "description": "A mailing list to discuss OpenStreetMap in Brazil"
            },
            "OSM-br-telegram": {
                "name": "OpenStreetMap Brasil Telegram",
                "description": "Join the OpenStreetMap Brasil community on Telegram",
                "extendedDescription": "Join the community to learn more about OpenStreetMap, ask questions or participate in our meetings. Everyone is welcome!"
            },
            "OSM-br-twitter": {
                "name": "OpenStreetMap Brasil Twitter",
                "description": "Follow us on Twitter at {url}"
            },
            "RS-telegram": {
                "name": "OpenStreetMap Rio Grande do Sul Telegram Group",
                "description": "Join the OpenStreetMap Rio Grande do Sul community on Telegram",
                "extendedDescription": "Join the community to learn more about OpenStreetMap, ask questions or participate in our meetings. Everyone is welcome!"
            },
            "OSM-CL-facebook": {
                "name": "OpenStreetMap Chile Facebook",
                "description": "Join the OpenStreetMap Chile community on Facebook",
                "extendedDescription": "Join the community to learn more about OpenStreetMap, ask questions or participate in our meetings. Everyone is welcome!"
            },
            "OSM-CL-mailinglist": {
                "name": "Talk-cl Mailing List",
                "description": "A mailing list to discuss OpenStreetMap in Chile"
            },
            "OSM-CL-telegram": {
                "name": "OpenStreetMap Chile Telegram",
                "description": "Join the OpenStreetMap Chile community on Telegram",
                "extendedDescription": "Join the community to learn more about OpenStreetMap, ask questions or participate in our meetings. Everyone is welcome!"
            },
            "OSM-CL-twitter": {
                "name": "OpenStreetMap Chile Twitter",
                "description": "Follow us on Twitter at {url}"
            },
            "Maptime-Bogota": {
                "name": "Maptime Bogotá",
                "description": "We're a group of mappers interested in mapping in OpenStreetMap around Bogotá.",
                "extendedDescription": "Learn to collect data in the field and digitize onto OpenStreetMap.  It is not necessary to have previous knowledge! You just need the desire to participate, learn, and have fun."
            },
            "OSM-CO-facebook": {
                "name": "OpenStreetMap Colombia Facebook",
                "description": "Join the OpenStreetMap Colombia community on Facebook",
                "extendedDescription": "Join the community to learn more about OpenStreetMap. Everyone is welcome!"
            },
            "OSM-CO-mailinglist": {
                "name": "Talk-co Mailing List",
                "description": "A mailing list to discuss OpenStreetMap in Colombia"
            },
            "OSM-CO-telegram": {
                "name": "OSM Colombia on Telegram",
                "description": "OpenStreetMap Colombia Telegram chat"
            },
            "OSM-CO-twitter": {
                "name": "OpenStreetMap Colombia Twitter",
                "description": "Follow us on Twitter at {url}"
            },
            "OSM-CO": {
                "name": "OpenStreetMap Colombia",
                "description": "News of the OpenStreetMap Colombia community and the OSMCo Foundation"
            },
            "OSM-EC-telegram": {
                "name": "OSM Ecuador on Telegram",
                "description": "OpenStreetMap Ecuador Telegram chat"
            },
            "OSM-PY-telegram": {
                "name": "OSM Paraguay on Telegram",
                "description": "OpenStreetMap Paraguay Telegram chat"
            },
            "OSM-PE-facebook": {
                "name": "OpenStreetMap Peru Facebook",
                "description": "Join the OpenStreetMap Peru community on Facebook"
            },
            "OSM-PE-mailinglist": {
                "name": "Talk-pe Mailing List",
                "description": "The official mailing list for the OpenStreetMap Peru community"
            },
            "OSM-PE-matrix": {
                "name": "OpenStreetMap Peru Matrix Chat",
                "description": "Chat with other members of the OpenStreetMap Peru community in Matrix."
            },
            "OSM-PE-telegram": {
                "name": "OpenStreetMap Peru Telegram",
                "description": "Join the OpenStreetMap Peru community on Telegram"
            },
            "OSM-PE-twitter": {
                "name": "OpenStreetMap Peru Twitter",
                "description": "Follow us on Twitter at {url}"
            },
            "OSM-PE": {
                "name": "OpenStreetMap Peru",
                "description": "News and resources for the OpenStreetMap Peru community"
            },
            "LATAM-Facebook": {
                "name": "OpenStreetMap Latam Facebook",
                "description": "OpenStreetMap Latam on Facebook"
            },
            "LATAM-Telegram": {
                "name": "OpenStreetMap Latam Telegram",
                "description": "OpenStreetMap Telegram for Latin America"
            },
            "LATAM-Twitter": {
                "name": "OpenStreetMap Latam Twitter",
                "description": "Follow us on Twitter at {url}"
            },
            "osm-latam": {
                "name": "OpenStreetMap Latam",
                "description": "Supporting OpenStreetMap in Latin America",
                "events": {
                    "sotm-latam-2018": {
                        "name": "State of the Map Latam 2018",
                        "description": "State of the Map Latam is the annual conference for all mappers and users of OpenStreetMap in Latin America. The program includes talks, panels, workshops, and mapathons related to OpenStreetMap.",
                        "where": "Buenos Aires, Argentina"
                    }
                }
            },
            "OSM-Facebook": {
                "name": "OpenStreetMap on Facebook",
                "description": "Like us on Facebook for news and updates about OpenStreetMap."
            },
            "OSM-help": {
                "name": "OpenStreetMap Help",
                "description": "Ask a question and get answers on OSM's community-driven question and answer site.",
                "extendedDescription": "{url} is for everyone who needs help with OpenStreetMap.  Whether you are a beginner mapper or have a technical question, we're here to help!"
            },
            "OSM-Reddit": {
                "name": "OpenStreetMap on Reddit",
                "description": "/r/openstreetmap/ is a great place to learn more about OpenStreetMap.  Ask us anything!"
            },
            "OSM-Telegram": {
                "name": "OpenStreetMap Telegram",
                "description": "Join the OpenStreetMap Telegram global supergroup at {url}"
            },
            "OSM-Twitter": {
                "name": "OpenStreetMap Twitter",
                "description": "Follow us on Twitter at {url}"
            },
            "OSMF": {
                "name": "OpenStreetMap Foundation",
                "description": "OSMF is a UK-based not-for-profit that supports the OpenStreetMap Project",
                "extendedDescription": "OSMF supports the OpenStreetMap by fundraising, maintaining the servers which power OSM, organizing the annual State of the Map conference, and coordinating the volunteers who keep OSM running. You can show your support and have a voice in the direction of OpenStreetMap by joining as an OSMF member here: {signupUrl}",
                "events": {
                    "sotm2018": {
                        "name": "State of the Map 2018",
                        "description": "Join us for 3 days in Milan, Italy for the annual worldwide OpenStreetMap conference, bringing together everyone in the community to socialize, share, and learn.",
                        "where": "Milan, Italy"
                    }
                }
            }
        }
    }
}<|MERGE_RESOLUTION|>--- conflicted
+++ resolved
@@ -764,7 +764,6 @@
         },
         "cannot_zoom": "Cannot zoom out further in current mode.",
         "full_screen": "Toggle Full Screen",
-<<<<<<< HEAD
         "gpx": {
             "local_layer": "Add a GPX",
             "drag_drop": "Drag and drop a .gpx, .geojson or .kml file on the page, or click the button to the right to browse",
@@ -1134,8 +1133,6 @@
                 }
             }
         },
-=======
->>>>>>> 2cee31d6
         "streetside": {
             "tooltip": "Streetside photos from Microsoft",
             "title": "Photo Overlay (Bing Streetside)",
@@ -7340,8 +7337,6 @@
                 },
                 "name": "Hike & Bike"
             },
-<<<<<<< HEAD
-=======
             "kelkkareitit": {
                 "attribution": {
                     "text": "© Kelkkareitit.fi"
@@ -7363,7 +7358,6 @@
                 "description": "Mosaic of Swedish orthophotos from the period 1970–1980. Is under construction.",
                 "name": "Lantmäteriet Historic Orthophoto 1975"
             },
->>>>>>> 2cee31d6
             "mapbox_locator_overlay": {
                 "attribution": {
                     "text": "Terms & Feedback"
@@ -7400,13 +7394,8 @@
                 "attribution": {
                     "text": "© Lantmäteriet"
                 },
-<<<<<<< HEAD
-                "description": "Scan of ´Economic maps´ ca 1950-1980",
-                "name": "Lantmäteriet Economic Map (historic)"
-=======
                 "description": "Scan of \"Economic maps\" ca. 1950–1980",
                 "name": "Lantmäteriet Economic Map 1950–1980"
->>>>>>> 2cee31d6
             },
             "qa_no_address": {
                 "attribution": {
@@ -7419,6 +7408,13 @@
                     "text": "© Tiles: skobbler Map data: OpenStreetMap contributors"
                 },
                 "name": "skobbler"
+            },
+            "skoterleder": {
+                "attribution": {
+                    "text": "© Skoterleder.org"
+                },
+                "description": "Snowmobile trails",
+                "name": "Snowmobile map Sweden"
             },
             "stamen-terrain-background": {
                 "attribution": {
@@ -8037,6 +8033,10 @@
                 "description": "Mappers and OpenStreetMap users, around Portland, ME",
                 "extendedDescription": "Maptime is, rather literally, time for mapmaking.  Our mission is to open the doors of cartographic possibility to anyone interested by creating a time and space for collaborative learning, exploration, and map creation using mapping tools and technologies."
             },
+            "us-ma-mailinglist": {
+                "name": "Talk-us-massachusetts Mailing List",
+                "description": "Email mailing list for the Massachusetts OSM community"
+            },
             "OpenCleveland-meetup": {
                 "name": "Open Cleveland",
                 "description": "Improve OpenStreetMap in the Cleveland area",
@@ -8064,6 +8064,11 @@
             "OSM-NYC": {
                 "name": "OpenStreetMap NYC",
                 "description": "Mappers and OpenStreetMap users, developers and enthusiasts in the New York Metropolitan area"
+            },
+            "OSM-Portland-forum": {
+                "name": "OpenStreetMap PDX Google Group",
+                "description": "Forum and mailing list for OpenStreetMap users in the Portland area",
+                "extendedDescription": "This group is to facilitate improvements to OpenStreetMap in the Portland, Oregon area to support applications such as the Open Trip Planner."
             },
             "OSM-Portland": {
                 "name": "OpenStreetMap Portland",
