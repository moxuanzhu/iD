--- conflicted
+++ resolved
@@ -652,11 +652,7 @@
             "thank_you_location": "Dankon por plibonigi la mapon ĉirkaŭ {where}.",
             "help_html": "Viaj ŝanĝoj aperos en OpenStreetMap post kelkaj minutoj. Aktualigo de aliaj mapoj povas okupi pli da tempo.",
             "help_link_text": "Detaloj",
-<<<<<<< HEAD
-            "view_on_osm": "Montri ŝanĝoj ĉe OSM",
-=======
             "view_on_osm": "Montri ŝanĝojn ĉe OSM",
->>>>>>> 30c7f7db
             "changeset_id": "Via ŝanĝaro #: {changeset_id}",
             "like_osm": "Ĉu OpenStreetMap plaĉas al vi? Komunikiĝu kun aliaj:",
             "more": "Pli",
@@ -3671,13 +3667,8 @@
                     "terms": "garagharo,garagxaro,garaĝo,aŭtejo,aŭtomobilejo"
                 },
                 "building/grandstand": {
-<<<<<<< HEAD
-                    "name": "Spektoteraso",
-                    "terms": "tribuno,spektejo,podio,estrado"
-=======
                     "name": "Spektejo ĉefa",
                     "terms": "tribuno,podio,estrado,spektoteraso,spektantejo"
->>>>>>> 30c7f7db
                 },
                 "building/greenhouse": {
                     "name": "Kultivdomo",
@@ -6815,11 +6806,6 @@
                 "name": "OpenStreetMap ĉe Reddit",
                 "description": "/r/openstreetmap/ estas bonega loko por sciiĝi pli pri OpenStreetMap. Demandu pri io ajn!"
             },
-<<<<<<< HEAD
-            "OSM-Twitter": {
-                "name": "OpenStreetMap ĉe Twitter",
-                "description": "Sekvi nin ĉe Twitter ĉe {url}"
-=======
             "OSM-Telegram": {
                 "name": "OpenStreetMap ĉe Telegram",
                 "description": "Aniĝu al la tutmonda Telegram-grupo pri OpenStreetMap ĉe {url}"
@@ -6827,7 +6813,6 @@
             "OSM-Twitter": {
                 "name": "OpenStreetMap ĉe Twitter",
                 "description": "Sekvu nin ĉe Twitter ĉe {url}"
->>>>>>> 30c7f7db
             },
             "OSMF": {
                 "name": "Fondaĵo OpenStreetMap",
