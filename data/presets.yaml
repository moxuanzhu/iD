en:
  presets:
    categories:
      category-barrier:
        name: Barrier Features
      category-building:
        name: Building Features
      category-golf:
        name: Golf Features
      category-landuse:
        name: Land Use Features
      category-natural:
        name: Natural Features
      category-path:
        name: Paths
      category-rail:
        name: Rails
      category-restriction:
        name: Restriction Features
      category-road_major:
        name: Major Roads
      category-road_minor:
        name: Minor Roads
      category-road_service:
        name: Service Roads
      category-route:
        name: Route Features
      category-utility:
        name: Utility Features
      category-water:
        name: Water Bodies
      category-waterway:
        name: Waterways
    fields:
      access:
        # 'access=*, foot=*, motor_vehicle=*, bicycle=*, horse=*'
        label: Allowed Access
        options:
          designated:
            # access=designated
            description: Access allowed according to signs or specific local laws
            # access=designated
            title: Designated
          destination:
            # access=destination
            description: Access allowed only to reach a destination
            # access=destination
            title: Destination
          dismount:
            # access=dismount
            description: Access allowed but rider must dismount
            # access=dismount
            title: Dismount
          'no':
            # access=no
            description: Access not allowed to the general public
            # access=no
            title: Prohibited
          permissive:
            # access=permissive
            description: Access allowed until such time as the owner revokes the permission
            # access=permissive
            title: Permissive
          permit:
            # access=permit
            description: Access allowed only with a valid permit or license
            # access=permit
            title: Permit
          private:
            # access=private
            description: Access allowed only with permission of the owner on an individual basis
            # access=private
            title: Private
          'yes':
            # access=yes
            description: Access allowed by law; a right of way
            # access=yes
            title: Allowed
        # access field placeholder
        placeholder: Not Specified
        terms: '[translate with synonyms or related terms for ''Allowed Access'', separated by commas]'
        types:
          access: All
          bicycle: Bicycles
          foot: Foot
          horse: Horses
          motor_vehicle: Motor Vehicles
      access_simple:
        # access=*
        label: Allowed Access
        # 'terms: permitted,private,public'
        terms: '[translate with synonyms or related terms for ''Allowed Access'', separated by commas]'
      addr/interpolation:
        # 'addr:interpolation=*'
        label: Type
        options:
          # 'addr:interpolation=all'
          all: All
          # 'addr:interpolation=alphabetic'
          alphabetic: Alphabetic
          # 'addr:interpolation=even'
          even: Even
          # 'addr:interpolation=odd'
          odd: Odd
      address:
        # 'addr:block_number=*, addr:city=*, addr:block_number=*, addr:conscriptionnumber=*, addr:county=*, addr:country=*, addr:county=*, addr:district=*, addr:floor=*, addr:hamlet=*, addr:housename=*, addr:housenumber=*, addr:neighbourhood=*, addr:place=*, addr:postcode=*, addr:province=*, addr:quarter=*, addr:state=*, addr:street=*, addr:subdistrict=*, addr:suburb=*, addr:unit=*'
        label: Address
        placeholders:
          block_number: Block Number
          block_number!jp: Block No.
          city: City
          city!jp: City/Town/Village/Tokyo Special Ward
          city!vn: City/Town
          conscriptionnumber: '123'
          country: Country
          county: County
          county!jp: District
          district: District
          district!vn: Arrondissement/Town/District
          floor: Floor
          hamlet: Hamlet
          housename: Housename
          housenumber: '123'
          housenumber!jp: Building No./Lot No.
          neighbourhood: Neighbourhood
          neighbourhood!jp: Chōme/Aza/Koaza
          place: Place
          postcode: Postcode
          province: Province
          province!jp: Prefecture
          quarter: Quarter
          quarter!jp: Ōaza/Machi
          state: State
          street: Street
          subdistrict: Subdistrict
          subdistrict!vn: Ward/Commune/Townlet
          suburb: Suburb
          suburb!jp: Ward
          unit: Unit
        # 'terms: location'
        terms: '[translate with synonyms or related terms for ''Address'', separated by commas]'
      admin_level:
        # admin_level=*
        label: Admin Level
      aerialway:
        # aerialway=*
        label: Type
      aerialway/access:
        # 'aerialway:access=*'
        label: Access
        options:
          # 'aerialway:access=both'
          both: Both
          # 'aerialway:access=entry'
          entry: Entry
          # 'aerialway:access=exit'
          exit: Exit
      aerialway/bubble:
        # 'aerialway:bubble=*'
        label: Bubble
      aerialway/capacity:
        # 'aerialway:capacity=*'
        label: Capacity (per hour)
        # aerialway/capacity field placeholder
        placeholder: '500, 2500, 5000...'
      aerialway/duration:
        # 'aerialway:duration=*'
        label: Duration (minutes)
        # aerialway/duration field placeholder
        placeholder: '1, 2, 3...'
      aerialway/heating:
        # 'aerialway:heating=*'
        label: Heated
      aerialway/occupancy:
        # 'aerialway:occupancy=*'
        label: Occupancy
        # aerialway/occupancy field placeholder
        placeholder: '2, 4, 8...'
      aerialway/summer/access:
        # 'aerialway:summer:access=*'
        label: Access (summer)
        options:
          # 'aerialway:summer:access=both'
          both: Both
          # 'aerialway:summer:access=entry'
          entry: Entry
          # 'aerialway:summer:access=exit'
          exit: Exit
      aeroway:
        # aeroway=*
        label: Type
      agrarian:
        # agrarian=*
        label: Products
      air_conditioning:
        # air_conditioning=*
        label: Air Conditioning
        # 'terms: cooling system,refrigeration'
        terms: '[translate with synonyms or related terms for ''Air Conditioning'', separated by commas]'
      amenity:
        # amenity=*
        label: Type
      animal_boarding:
        # animal_boarding=*
        label: For Animals
      animal_breeding:
        # animal_breeding=*
        label: For Animals
      animal_shelter:
        # animal_shelter=*
        label: For Animals
      architect:
        # architect=*
        label: Architect
        # 'terms: building designer'
        terms: '[translate with synonyms or related terms for ''Architect'', separated by commas]'
      area/highway:
        # 'area:highway=*'
        label: Type
      artist:
        # artist_name=*
        label: Artist
      artwork_type:
        # artwork_type=*
        label: Type
      atm:
        # atm=*
        label: ATM
      attraction:
        # attraction=*
        label: Type
      baby_seat:
        # baby=*
        label: Baby Seat
      backrest:
        # backrest=*
        label: Backrest
      bar:
        # bar=*
        label: Bar
        terms: '[translate with synonyms or related terms for ''Bar'', separated by commas]'
      barrier:
        # barrier=*
        label: Type
      basin:
        # basin=*
        label: Type
      bath/open_air:
        # 'bath:open_air=*'
        label: Open Air
      bath/sand_bath:
        # 'bath:sand_bath=*'
        label: Sand Bath
      bath/type:
        # 'bath:type=*'
        label: Specialty
        options:
          # 'bath:type=foot_bath'
          foot_bath: Foot Bath
          # 'bath:type=hot_spring'
          hot_spring: Hot Spring
          # 'bath:type=onsen'
          onsen: Japanese Onsen
      beauty:
        # beauty=*
        label: Beauty Specialty
      bench:
        # bench=*
        label: Bench
        # 'terms: seating'
        terms: '[translate with synonyms or related terms for ''Bench'', separated by commas]'
      bicycle_parking:
        # bicycle_parking=*
        label: Type
      bin:
        # bin=*
        label: Waste Bin
        # 'terms: garbage can,trash can'
        terms: '[translate with synonyms or related terms for ''Waste Bin'', separated by commas]'
      blind:
        # blind=*
        label: Blind Person Access
        options:
          # blind=limited
          limited: Limited
          # blind=no
          'no': 'No'
          # blind=yes
          'yes': 'Yes'
        # 'terms: sight impairment,vision impairment'
        terms: '[translate with synonyms or related terms for ''Blind Person Access'', separated by commas]'
      blood_components:
        # 'blood:=*'
        label: Blood Components
        options:
          # 'blood:=plasma'
          plasma: plasma
          # 'blood:=platelets'
          platelets: platelets
          # 'blood:=stemcells'
          stemcells: stem cell samples
          # 'blood:=whole'
          whole: whole blood
      board_type:
        # board_type=*
        label: Type
      bollard:
        # bollard=*
        label: Type
      booth:
        # booth=*
        label: Booth
      boules:
        # boules=*
        label: Type
      boundary:
        # boundary=*
        label: Type
      brand:
        # brand=*
        label: Brand
        terms: '[translate with synonyms or related terms for ''Brand'', separated by commas]'
      brewery:
        # brewery=*
        label: Draft Beers
        # 'terms: on tap'
        terms: '[translate with synonyms or related terms for ''Draft Beers'', separated by commas]'
      bridge:
        # bridge=*
        label: Type
        # bridge field placeholder
        placeholder: Default
      bridge/support:
        # 'bridge:support=*'
        label: Type
      building:
        # building=*
        label: Building
        # 'terms: structure'
        terms: '[translate with synonyms or related terms for ''Building'', separated by commas]'
      building/levels/underground:
        # 'building:levels:underground=*'
        label: Underground Levels
        # building/levels/underground field placeholder
        placeholder: '2, 4, 6...'
        # 'terms: basement levels'
        terms: '[translate with synonyms or related terms for ''Underground Levels'', separated by commas]'
      building/levels_building:
        # 'building:levels=*'
        label: Building Levels
        # building/levels_building field placeholder
        placeholder: '2, 4, 6...'
        terms: '[translate with synonyms or related terms for ''Building Levels'', separated by commas]'
      building/material:
        # 'building:material=*'
        label: Material
        terms: '[translate with synonyms or related terms for ''Material'', separated by commas]'
      building_area:
        # building=*
        label: Building
      bunker_type:
        # bunker_type=*
        label: Type
      cables:
        # cables=*
        label: Cables
        # cables field placeholder
        placeholder: '1, 2, 3...'
      camera/direction:
        # 'camera:direction=*'
        label: Direction (Degrees Clockwise)
        # camera/direction field placeholder
        placeholder: '45, 90, 180, 270'
      camera/mount:
        # 'camera:mount=*'
        label: Camera Mount
      camera/type:
        # 'camera:type=*'
        label: Camera Type
        options:
          # 'camera:type=dome'
          dome: Dome
          # 'camera:type=fixed'
          fixed: Fixed
          # 'camera:type=panning'
          panning: Panning
      capacity:
        # capacity=*
        label: Capacity
        # capacity field placeholder
        placeholder: '50, 100, 200...'
        terms: '[translate with synonyms or related terms for ''Capacity'', separated by commas]'
      cash_in:
        # cash_in=*
        label: Cash In
      castle_type:
        # castle_type=*
        label: Type
      changing_table:
        # changing_table=*
        label: Diaper Changing Table
      charge_fee:
        # charge=*
        label: Fee Amount
        # charge_fee field placeholder
        placeholder: '1 EUR, 5 USD, 10 JPY…'
        terms: '[translate with synonyms or related terms for ''Fee Amount'', separated by commas]'
      charge_toll:
        # charge=*
        label: Toll Amount
        # charge_toll field placeholder
        placeholder: '1 EUR, 5 USD, 10 JPY…'
        terms: '[translate with synonyms or related terms for ''Toll Amount'', separated by commas]'
      check_date:
        # check_date=*
        label: Last Checked Date
      clothes:
        # clothes=*
        label: Clothes
      club:
        # club=*
        label: Type
      collection_times:
        # collection_times=*
        label: Collection Times
      colour:
        # colour=*
        label: Color
        terms: '[translate with synonyms or related terms for ''Color'', separated by commas]'
      comment:
        # comment=*
        label: Changeset Comment
        # comment field placeholder
        placeholder: Brief description of your contributions (required)
      communication_multi:
        # 'communication:=*'
        label: Communication Types
        terms: '[translate with synonyms or related terms for ''Communication Types'', separated by commas]'
      construction:
        # construction=*
        label: Type
      consulate:
        # consulate=*
        label: Type
      consulting:
        # consulting=*
        label: Expertise
      contact/webcam:
        # 'contact:webcam=*'
        label: Webcam URL
        # contact/webcam field placeholder
        placeholder: 'http://example.com/'
      content:
        # content=*
        label: Content
      conveying:
        # conveying=*
        label: Movement Direction
        options:
          # conveying=backward
          backward: Backward
          # conveying=forward
          forward: Forward
          # conveying=reversible
          reversible: Reversible
      conveying_escalator:
        # conveying=*
        label: Escalator
      country:
        # country=*
        label: Country
      couplings:
        # couplings=*
        label: Couplings
        # couplings field placeholder
        placeholder: '1, 2, 3...'
      covered:
        # covered=*
        label: Covered
        terms: '[translate with synonyms or related terms for ''Covered'', separated by commas]'
      craft:
        # craft=*
        label: Type
      crane/type:
        # 'crane:type=*'
        label: Crane Type
        options:
          # 'crane:type=floor-mounted_crane'
          floor-mounted_crane: Floor-mounted Crane
          # 'crane:type=portal_crane'
          portal_crane: Portal Crane
          # 'crane:type=travel_lift'
          travel_lift: Travel Lift
      crop:
        # crop=*
        label: Crops
      crossing:
        # crossing=*
        label: Type
      crossing/island:
        # 'crossing:island=*'
        label: Refuge Island
      cuisine:
        # cuisine=*
        label: Cuisines
      currency_multi:
        # 'currency:=*'
        label: Currency Types
        # 'terms: bills,cash,coins,money'
        terms: '[translate with synonyms or related terms for ''Currency Types'', separated by commas]'
      cutting:
        # cutting=*
        label: Type
        # cutting field placeholder
        placeholder: Default
      cycle_network:
        # cycle_network=*
        label: Network
      cycleway:
        # 'cycleway=*, cycleway:left=*, cycleway:right=*'
        label: Bike Lanes
        options:
          # lane=yes
          lane:
            description: A bike lane separated from auto traffic by a painted line
            title: Standard bike lane
          # none=yes
          none:
            description: No bike lane
            title: None
          # opposite=yes
          opposite:
            description: A bike lane that travels in both directions on a one-way street
            title: Contraflow bike lane
          # opposite_lane=yes
          opposite_lane:
            description: A bike lane that travels in the opposite direction of traffic
            title: Opposite bike lane
          # share_busway=yes
          share_busway:
            description: A bike lane shared with a bus lane
            title: Bike lane shared with bus
          # shared_lane=yes
          shared_lane:
            description: A bike lane with no separation from auto traffic
            title: Shared bike lane
          # track=yes
          track:
            description: A bike lane separated from traffic by a physical barrier
            title: Bike track
        # cycleway field placeholder
        placeholder: none
        terms: '[translate with synonyms or related terms for ''Bike Lanes'', separated by commas]'
        types:
          'cycleway:left': Left side
          'cycleway:right': Right side
      dance/style:
        # 'dance:style=*'
        label: Dance Styles
      date:
        # date=*
        label: Date
      delivery:
        # delivery=*
        label: Delivery
        terms: '[translate with synonyms or related terms for ''Delivery'', separated by commas]'
      denomination:
        # denomination=*
        label: Denomination
        terms: '[translate with synonyms or related terms for ''Denomination'', separated by commas]'
      denotation:
        # denotation=*
        label: Denotation
      departures_board:
        # departures_board=*
        label: Departures Board
        options:
          # departures_board=no
          'no': None
          # departures_board=realtime
          realtime: Realtime
          # departures_board=timetable
          timetable: Timetable
          # departures_board=yes
          'yes': 'Yes'
      description:
        # description=*
        label: Description
        # 'terms: summary'
        terms: '[translate with synonyms or related terms for ''Description'', separated by commas]'
      design:
        # design=*
        label: Design
      destination/ref_oneway:
        # 'destination:ref=*'
        label: Destination Road Numbers
      destination/symbol_oneway:
        # 'destination:symbol=*'
        label: Destination Symbols
        terms: '[translate with synonyms or related terms for ''Destination Symbols'', separated by commas]'
      destination_oneway:
        # destination=*
        label: Destinations
      devices:
        # devices=*
        label: Devices
        # devices field placeholder
        placeholder: '1, 2, 3...'
      diameter:
        # diameter=*
        label: Diameter
        # diameter field placeholder
        placeholder: '5 mm, 10 cm, 15 in…'
      diet_multi:
        # 'diet:=*'
        label: Diet Types
        # 'terms: gluten free,fruitarian,halal,kosher,lactose free,meat,pescatarian,raw,vegan,vegetarian'
        terms: '[translate with synonyms or related terms for ''Diet Types'', separated by commas]'
      diplomatic:
        # diplomatic=*
        label: Type
      diplomatic/services:
        # 'diplomatic:services:=*'
        label: Services
      direction:
        # direction=*
        label: Direction (Degrees Clockwise)
        # direction field placeholder
        placeholder: '45, 90, 180, 270'
      direction_cardinal:
        # direction=*
        label: Direction
        options:
          # direction=E
          E: East
          # direction=ENE
          ENE: East-northeast
          # direction=ESE
          ESE: East-southeast
          # direction=N
          'N': North
          # direction=NE
          NE: Northeast
          # direction=NNE
          NNE: North-northeast
          # direction=NNW
          NNW: North-northwest
          # direction=NW
          NW: Northwest
          # direction=S
          S: South
          # direction=SE
          SE: Southeast
          # direction=SSE
          SSE: South-southeast
          # direction=SSW
          SSW: South-southwest
          # direction=SW
          SW: Southwest
          # direction=W
          W: West
          # direction=WNW
          WNW: West-northwest
          # direction=WSW
          WSW: West-southwest
      direction_clock:
        # direction=*
        label: Direction
        options:
          # direction=anticlockwise
          anticlockwise: Counterclockwise
          # direction=clockwise
          clockwise: Clockwise
      direction_vertex:
        # direction=*
        label: Direction Affected
        options:
          # direction=backward
          backward: Backward
          # direction=both
          both: Both / All
          # direction=forward
          forward: Forward
      dispensing:
        # dispensing=*
        label: Dispenses Prescriptions
      display:
        # display=*
        label: Display
      distance:
        # distance=*
        label: Distance
      dock:
        # dock=*
        label: Type
      dog:
        # dog=*
        label: Dogs
        options:
          # dog=leashed
          leashed: Leashed Only
          # dog=no
          'no': Not Allowed
          # dog=yes
          'yes': Allowed
        # 'terms: animals,pets'
        terms: '[translate with synonyms or related terms for ''Dogs'', separated by commas]'
      door:
        # door=*
        label: Door
      door_type:
        # door=*
        label: Type
      drink_multi:
        # 'drink:=*'
        label: Drinks
      drive_through:
        # drive_through=*
        label: Drive-Through
        terms: '[translate with synonyms or related terms for ''Drive-Through'', separated by commas]'
      duration:
        # duration=*
        label: Duration
        # duration field placeholder
        placeholder: '00:00'
        terms: '[translate with synonyms or related terms for ''Duration'', separated by commas]'
      electrified:
        # electrified=*
        label: Electrification
        options:
          # electrified=contact_line
          contact_line: Contact Line
          # electrified=no
          'no': 'No'
          # electrified=rail
          rail: Electrified Rail
          # electrified=yes
          'yes': Yes (unspecified)
        # electrified field placeholder
        placeholder: 'Contact Line, Electrified Rail...'
      elevation:
        # ele=*
        label: Elevation
        # 'terms: altitude'
        terms: '[translate with synonyms or related terms for ''Elevation'', separated by commas]'
      email:
        # email=*
        label: Email
        # email field placeholder
        placeholder: example@example.com
        terms: '[translate with synonyms or related terms for ''Email'', separated by commas]'
      embankment:
        # embankment=*
        label: Type
        # embankment field placeholder
        placeholder: Default
      embassy:
        # embassy=*
        label: Type
      emergency:
        # emergency=*
        label: Emergency
      emergency_combo:
        # emergency=*
        label: Type
      enforcement:
        # enforcement=*
        label: Type
      entrance:
        # entrance=*
        label: Type
      except:
        # except=*
        label: Exceptions
      faces:
        # faces=*
        label: Faces
      fax:
        # fax=*
        label: Fax
        # fax field placeholder
        placeholder: +31 42 123 4567
        terms: '[translate with synonyms or related terms for ''Fax'', separated by commas]'
      fee:
        # fee=*
        label: Fee
        terms: '[translate with synonyms or related terms for ''Fee'', separated by commas]'
      fence_type:
        # fence_type=*
        label: Type
      fire_hydrant/diameter:
        # 'fire_hydrant:diameter=*'
        label: 'Diameter (mm, in, or letters)'
        terms: '[translate with synonyms or related terms for ''Diameter (mm, in, or letters)'', separated by commas]'
      fire_hydrant/pressure:
        # 'fire_hydrant:pressure=*'
        label: Pressure (bar)
        terms: '[translate with synonyms or related terms for ''Pressure (bar)'', separated by commas]'
      fire_hydrant/type:
        # 'fire_hydrant:type=*'
        label: Shape
        options:
          # 'fire_hydrant:type=pillar'
          pillar: Pillar/Aboveground
          # 'fire_hydrant:type=pipe'
          pipe: Capped Pipe
          # 'fire_hydrant:type=underground'
          underground: Underground
          # 'fire_hydrant:type=wall'
          wall: Wall
      fireplace:
        # fireplace=*
        label: Fireplace
      fishing:
        # fishing=*
        label: Fishing
        terms: '[translate with synonyms or related terms for ''Fishing'', separated by commas]'
      fitness_station:
        # fitness_station=*
        label: Equipment Type
      fixme:
        # fixme=*
        label: Fix Me
        # 'terms: help request'
        terms: '[translate with synonyms or related terms for ''Fix Me'', separated by commas]'
      flag/type:
        # 'flag:type=*'
        label: Flag Type
      floating:
        # floating=*
        label: Floating
      flood_prone:
        # flood_prone=*
        label: Flood Prone
        terms: '[translate with synonyms or related terms for ''Flood Prone'', separated by commas]'
      ford:
        # ford=*
        label: Type
        # ford field placeholder
        placeholder: Default
      frequency:
        # frequency=*
        label: Operating Frequency
        terms: '[translate with synonyms or related terms for ''Operating Frequency'', separated by commas]'
      frequency_electrified:
        # frequency=*
        label: Operating Frequency
        terms: '[translate with synonyms or related terms for ''Operating Frequency'', separated by commas]'
      from:
        # from=*
        label: From
      fuel:
        # fuel=*
        label: Fuel
      fuel_multi:
        # 'fuel:=*'
        label: Fuel Types
      gauge:
        # gauge=*
        label: Gauge
      gender:
        # 'male=*, female=*, unisex=*'
        label: Gender
        options:
          # female=yes
          female: Female
          # male=yes
          male: Male
          # unisex=yes
          unisex: Unisex
        # gender field placeholder
        placeholder: Unknown
        # 'terms: access,female,male,unisex'
        terms: '[translate with synonyms or related terms for ''Gender'', separated by commas]'
      generator/method:
        # 'generator:method=*'
        label: Method
      generator/output/electricity:
        # 'generator:output:electricity=*'
        label: Power Output
        # generator/output/electricity field placeholder
        placeholder: '50 MW, 100 MW, 200 MW...'
      generator/source:
        # 'generator:source=*'
        label: Source
      generator/type:
        # 'generator:type=*'
        label: Type
      government:
        # government=*
        label: Type
      grape_variety:
        # grape_variety=*
        label: Grape Varieties
      guest_house:
        # guest_house=*
        label: Type
      handicap:
        # handicap=*
        label: Handicap
        # handicap field placeholder
        placeholder: 1-18
      handrail:
        # handrail=*
        label: Handrail
        terms: '[translate with synonyms or related terms for ''Handrail'', separated by commas]'
      hashtags:
        # hashtags=*
        label: Hashtags
        # hashtags field placeholder
        placeholder: '#example'
      healthcare:
        # healthcare=*
        label: Type
      healthcare/speciality:
        # 'healthcare:speciality=*'
        label: Specialties
      height:
        # height=*
        label: Height (Meters)
        terms: '[translate with synonyms or related terms for ''Height (Meters)'', separated by commas]'
      height_building:
        # height=*
        label: Building Height (Meters)
        terms: '[translate with synonyms or related terms for ''Building Height (Meters)'', separated by commas]'
      highspeed:
        # highspeed=*
        label: High-Speed
        terms: '[translate with synonyms or related terms for ''High-Speed'', separated by commas]'
      highway:
        # highway=*
        label: Type
      historic:
        # historic=*
        label: Type
      historic/civilization:
        # 'historic:civilization=*'
        label: Historic Civilization
      historic/wreck/date_sunk:
        # 'wreck:date_sunk=*'
        label: Date Sunk
      historic/wreck/visible_at_high_tide:
        # 'wreck:visible_at_high_tide=*'
        label: Visible At High Tide
      historic/wreck/visible_at_low_tide:
        # 'wreck:visible_at_low_tide=*'
        label: Visible At Low Tide
      hoops:
        # hoops=*
        label: Hoops
        # hoops field placeholder
        placeholder: '1, 2, 4...'
      horse_dressage:
        # sport=*
        label: Dressage Riding
        options:
          # sport=equestrian
          equestrian: 'Yes'
          # sport=undefined
          undefined: 'No'
      horse_riding:
        # leisure=*
        label: Horseback Riding
        options:
          # leisure=horse_riding
          horse_riding: 'Yes'
          # leisure=undefined
          undefined: 'No'
      horse_scale:
        # horse_scale=*
        label: Horseback Riding Difficulty
        options:
          # horse_scale=common
          common: 'Easy: No problems or difficulties. (default)'
          # horse_scale=critical
          critical: 'Borderline: Passable only for experienced riders and horses. Major obstacles. Bridges should be examined carefully.'
          # horse_scale=dangerous
          dangerous: 'Dangerous: Passable only for very experienced riders and horses and only in good weather. Dismount.'
          # horse_scale=demanding
          demanding: 'Use with caution: Uneven way, occasional difficult passages.'
          # horse_scale=difficult
          difficult: 'Difficult: Way narrow and exposed. May contain obstacles to step over and narrow passages.'
          # horse_scale=impossible
          impossible: 'Impassable: Way or bridge not passable for horses. Too narrow, insuffient support, obstacles like ladders. Danger of life.'
        # horse_scale field placeholder
        placeholder: 'Difficult, Dangerous...'
        terms: '[translate with synonyms or related terms for ''Horseback Riding Difficulty'', separated by commas]'
      horse_stables:
        # amenity=*
        label: Riding Stable
        options:
          # amenity=stables
          stables: 'Yes'
          # amenity=undefined
          undefined: 'No'
      iata:
        # iata=*
        label: IATA Airport Code
      icao:
        # icao=*
        label: ICAO Airport Code
      incline:
        # incline=*
        label: Incline
        terms: '[translate with synonyms or related terms for ''Incline'', separated by commas]'
      incline_steps:
        # incline=*
        label: Incline
        options:
          # incline=down
          down: Down
          # incline=up
          up: Up
      indoor:
        # indoor=*
        label: Indoor
        terms: '[translate with synonyms or related terms for ''Indoor'', separated by commas]'
      indoor_type:
        # indoor=*
        label: Type
      industrial:
        # industrial=*
        label: Type
      informal:
        # informal=*
        label: Informal
        terms: '[translate with synonyms or related terms for ''Informal'', separated by commas]'
      information:
        # information=*
        label: Type
      inscription:
        # inscription=*
        label: Inscription
        terms: '[translate with synonyms or related terms for ''Inscription'', separated by commas]'
      intermittent:
        # intermittent=*
        label: Intermittent
        terms: '[translate with synonyms or related terms for ''Intermittent'', separated by commas]'
      intermittent_yes:
        # intermittent=*
        label: Intermittent
      internet_access:
        # internet_access=*
        label: Internet Access
        options:
          # internet_access=no
          'no': 'No'
          # internet_access=terminal
          terminal: Terminal
          # internet_access=wired
          wired: Wired
          # internet_access=wlan
          wlan: Wifi
          # internet_access=yes
          'yes': 'Yes'
        # 'terms: wifi,wlan'
        terms: '[translate with synonyms or related terms for ''Internet Access'', separated by commas]'
      internet_access/fee:
        # 'internet_access:fee=*'
        label: Internet Access Fee
        # 'terms: wifi fee'
        terms: '[translate with synonyms or related terms for ''Internet Access Fee'', separated by commas]'
      internet_access/ssid:
        # 'internet_access:ssid=*'
        label: Wifi Network Name
        # 'terms: ssid'
        terms: '[translate with synonyms or related terms for ''Wifi Network Name'', separated by commas]'
      interval:
        # interval=*
        label: Interval
        terms: '[translate with synonyms or related terms for ''Interval'', separated by commas]'
      junction/ref_oneway:
        # 'junction:ref=*'
        label: Junction Number
        terms: '[translate with synonyms or related terms for ''Junction Number'', separated by commas]'
      junction_line:
        # junction=*
        label: Junction
        options:
          # junction=circular
          circular: Traffic Circle
          # junction=jughandle
          jughandle: Jughandle
          # junction=roundabout
          roundabout: Roundabout
        terms: '[translate with synonyms or related terms for ''Junction'', separated by commas]'
      kerb:
        # kerb=*
        label: Curb
      kerb/height:
        # 'kerb:height=*'
        label: Height
      label:
        # label=*
        label: Label
      lamp_type:
        # lamp_type=*
        label: Type
      landuse:
        # landuse=*
        label: Type
      lanes:
        # lanes=*
        label: Lanes
        # lanes field placeholder
        placeholder: '1, 2, 3...'
        terms: '[translate with synonyms or related terms for ''Lanes'', separated by commas]'
      language_multi:
        # 'language:=*'
        label: Languages
      layer:
        # layer=*
        label: Layer
        # layer field placeholder
        placeholder: '0'
        terms: '[translate with synonyms or related terms for ''Layer'', separated by commas]'
      leaf_cycle:
        # leaf_cycle=*
        label: Leaf Cycle
        options:
          # leaf_cycle=deciduous
          deciduous: Deciduous
          # leaf_cycle=evergreen
          evergreen: Evergreen
          # leaf_cycle=mixed
          mixed: Mixed
          # leaf_cycle=semi_deciduous
          semi_deciduous: Semi-Deciduous
          # leaf_cycle=semi_evergreen
          semi_evergreen: Semi-Evergreen
      leaf_cycle_singular:
        # leaf_cycle=*
        label: Leaf Cycle
        options:
          # leaf_cycle=deciduous
          deciduous: Deciduous
          # leaf_cycle=evergreen
          evergreen: Evergreen
          # leaf_cycle=semi_deciduous
          semi_deciduous: Semi-Deciduous
          # leaf_cycle=semi_evergreen
          semi_evergreen: Semi-Evergreen
      leaf_type:
        # leaf_type=*
        label: Leaf Type
        options:
          # leaf_type=broadleaved
          broadleaved: Broadleaved
          # leaf_type=leafless
          leafless: Leafless
          # leaf_type=mixed
          mixed: Mixed
          # leaf_type=needleleaved
          needleleaved: Needleleaved
      leaf_type_singular:
        # leaf_type=*
        label: Leaf Type
        options:
          # leaf_type=broadleaved
          broadleaved: Broadleaved
          # leaf_type=leafless
          leafless: Leafless
          # leaf_type=needleleaved
          needleleaved: Needleleaved
      leisure:
        # leisure=*
        label: Type
      length:
        # length=*
        label: Length (Meters)
      level:
        # level=*
        label: Level
        # 'terms: building floor,deck,storey,story'
        terms: '[translate with synonyms or related terms for ''Level'', separated by commas]'
      level_semi:
        # level=*
        label: Levels
        # 'terms: building floors,decks,stories,storeys,storys'
        terms: '[translate with synonyms or related terms for ''Levels'', separated by commas]'
      levels:
        # 'building:levels=*'
        label: Levels
        # levels field placeholder
        placeholder: '2, 4, 6...'
        terms: '[translate with synonyms or related terms for ''Levels'', separated by commas]'
      liaison:
        # liaison=*
        label: Type
      line_attachment:
        # line_attachment=*
        label: Line Attachment
      lit:
        # lit=*
        label: Lit
        # 'terms: lamp,lighting'
        terms: '[translate with synonyms or related terms for ''Lit'', separated by commas]'
      location:
        # location=*
        label: Location
        terms: '[translate with synonyms or related terms for ''Location'', separated by commas]'
      location_pool:
        # location=*
        label: Location
        options:
          # location=indoor
          indoor: Indoor
          # location=outdoor
          outdoor: Outdoor
          # location=roof
          roof: Rooftop
      lock:
        # lock=*
        label: Lock
      lockable:
        # lockable=*
        label: Lockable
        terms: '[translate with synonyms or related terms for ''Lockable'', separated by commas]'
      man_made:
        # man_made=*
        label: Type
      manhole:
        # manhole=*
        label: Type
      manufacturer:
        # manufacturer=*
        label: Manufacturer
        terms: '[translate with synonyms or related terms for ''Manufacturer'', separated by commas]'
      map_size:
        # map_size=*
        label: Coverage
      map_type:
        # map_type=*
        label: Type
      material:
        # material=*
        label: Material
        terms: '[translate with synonyms or related terms for ''Material'', separated by commas]'
      max_age:
        # max_age=*
        label: Maximum Age
        # 'terms: upper age limit'
        terms: '[translate with synonyms or related terms for ''Maximum Age'', separated by commas]'
      maxheight:
        # maxheight=*
        label: Max Height
        # maxheight field placeholder
        placeholder: '4, 4.5, 5, 14''0", 14''6", 15''0"'
        terms: '[translate with synonyms or related terms for ''Max Height'', separated by commas]'
      maxspeed:
        # maxspeed=*
        label: Speed Limit
        # maxspeed field placeholder
        placeholder: '40, 50, 60...'
        terms: '[translate with synonyms or related terms for ''Speed Limit'', separated by commas]'
      maxspeed/advisory:
        # 'maxspeed:advisory=*'
        label: Advisory Speed Limit
        # maxspeed/advisory field placeholder
        placeholder: '40, 50, 60...'
        terms: '[translate with synonyms or related terms for ''Advisory Speed Limit'', separated by commas]'
      maxstay:
        # maxstay=*
        label: Max Stay
        terms: '[translate with synonyms or related terms for ''Max Stay'', separated by commas]'
      maxweight:
        # maxweight=*
        label: Max Weight
        terms: '[translate with synonyms or related terms for ''Max Weight'', separated by commas]'
      maxweight_bridge:
        # maxweight=*
        label: Max Weight
        terms: '[translate with synonyms or related terms for ''Max Weight'', separated by commas]'
      memorial:
        # memorial=*
        label: Type
      microbrewery:
        # microbrewery=*
        label: Microbrewery
        # 'terms: brewpub,craft beer'
        terms: '[translate with synonyms or related terms for ''Microbrewery'', separated by commas]'
      min_age:
        # min_age=*
        label: Minimum Age
        # 'terms: lower age limit'
        terms: '[translate with synonyms or related terms for ''Minimum Age'', separated by commas]'
      minspeed:
        # minspeed=*
        label: Minimum Speed Limit
        # minspeed field placeholder
        placeholder: '20, 30, 40...'
        terms: '[translate with synonyms or related terms for ''Minimum Speed Limit'', separated by commas]'
      monitoring_multi:
        # 'monitoring:=*'
        label: Monitoring
      mtb/scale:
        # 'mtb:scale=*'
        label: Mountain Biking Difficulty
        options:
          # 'mtb:scale=0'
          '0': '0: Solid gravel/packed earth, no obstacles, wide curves'
          # 'mtb:scale=1'
          '1': '1: Some loose surface, small obstacles, wide curves'
          # 'mtb:scale=2'
          '2': '2: Much loose surface, large obstacles, easy hairpins'
          # 'mtb:scale=3'
          '3': '3: Slippery surface, large obstacles, tight hairpins'
          # 'mtb:scale=4'
          '4': '4: Loose surface or boulders, dangerous hairpins'
          # 'mtb:scale=5'
          '5': '5: Maximum difficulty, boulder fields, landslides'
          # 'mtb:scale=6'
          '6': '6: Not rideable except by the very best mountain bikers'
        # mtb/scale field placeholder
        placeholder: '0, 1, 2, 3...'
        terms: '[translate with synonyms or related terms for ''Mountain Biking Difficulty'', separated by commas]'
      mtb/scale/imba:
        # 'mtb:scale:imba=*'
        label: IMBA Trail Difficulty
        options:
          # 'mtb:scale:imba=0'
          '0': Easiest (white circle)
          # 'mtb:scale:imba=1'
          '1': Easy (green circle)
          # 'mtb:scale:imba=2'
          '2': Medium (blue square)
          # 'mtb:scale:imba=3'
          '3': Difficult (black diamond)
          # 'mtb:scale:imba=4'
          '4': Extremely Difficult (double black diamond)
        # mtb/scale/imba field placeholder
        placeholder: 'Easy, Medium, Difficult...'
        terms: '[translate with synonyms or related terms for ''IMBA Trail Difficulty'', separated by commas]'
      mtb/scale/uphill:
        # 'mtb:scale:uphill=*'
        label: Mountain Biking Uphill Difficulty
        options:
          # 'mtb:scale:uphill=0'
          '0': '0: Avg. incline <10%, gravel/packed earth, no obstacles'
          # 'mtb:scale:uphill=1'
          '1': '1: Avg. incline <15%, gravel/packed earth, few small objects'
          # 'mtb:scale:uphill=2'
          '2': '2: Avg. incline <20%, stable surface, fistsize rocks/roots'
          # 'mtb:scale:uphill=3'
          '3': '3: Avg. incline <25%, variable surface, fistsize rocks/branches'
          # 'mtb:scale:uphill=4'
          '4': '4: Avg. incline <30%, poor condition, big rocks/branches'
          # 'mtb:scale:uphill=5'
          '5': '5: Very steep, bike generally needs to be pushed or carried'
        # mtb/scale/uphill field placeholder
        placeholder: '0, 1, 2, 3...'
        terms: '[translate with synonyms or related terms for ''Mountain Biking Uphill Difficulty'', separated by commas]'
      name:
        # name=*
        label: Name
        # name field placeholder
        placeholder: Common name (if any)
        # 'terms: label,title'
        terms: '[translate with synonyms or related terms for ''Name'', separated by commas]'
      natural:
        # natural=*
        label: Natural
      network:
        # network=*
        label: Network
        terms: '[translate with synonyms or related terms for ''Network'', separated by commas]'
      network/type:
        # 'network:type=*'
        label: Network Type
        terms: '[translate with synonyms or related terms for ''Network Type'', separated by commas]'
      network_bicycle:
        # network=*
        label: Network Class
        options:
          # network=icn
          icn: International
          # network=lcn
          lcn: Local
          # network=ncn
          ncn: National
          # network=rcn
          rcn: Regional
        # network_bicycle field placeholder
        placeholder: 'Local, Regional, National, International'
      network_foot:
        # network=*
        label: Network Class
        options:
          # network=iwn
          iwn: International
          # network=lwn
          lwn: Local
          # network=nwn
          nwn: National
          # network=rwn
          rwn: Regional
        # network_foot field placeholder
        placeholder: 'Local, Regional, National, International'
      network_horse:
        # network=*
        label: Network Class
        options:
          # network=ihn
          ihn: International
          # network=lhn
          lhn: Local
          # network=nhn
          nhn: National
          # network=rhn
          rhn: Regional
        # network_horse field placeholder
        placeholder: 'Local, Regional, National, International'
      network_road:
        # network=*
        label: Network
      not/name:
        # 'not:name=*'
        label: Incorrect Names
        # 'terms: common mistake names,wrong names'
        terms: '[translate with synonyms or related terms for ''Incorrect Names'', separated by commas]'
      note:
        # note=*
        label: Note
        # 'terms: comment'
        terms: '[translate with synonyms or related terms for ''Note'', separated by commas]'
      office:
        # office=*
        label: Type
      oneway:
        # oneway=*
        label: One Way
        options:
          # oneway=alternating
          alternating: Alternating
          # oneway=no
          'no': 'No'
          # oneway=reversible
          reversible: Reversible
          # oneway=undefined
          undefined: Assumed to be No
          # oneway=yes
          'yes': 'Yes'
      oneway/bicycle:
        # 'oneway:bicycle=*'
        label: One Way (Bicycles)
        terms: '[translate with synonyms or related terms for ''One Way (Bicycles)'', separated by commas]'
      oneway_yes:
        # oneway=*
        label: One Way
        options:
          # oneway=alternating
          alternating: Alternating
          # oneway=no
          'no': 'No'
          # oneway=reversible
          reversible: Reversible
          # oneway=undefined
          undefined: Assumed to be Yes
          # oneway=yes
          'yes': 'Yes'
      opening_date:
        # opening_date=*
        label: Expected Opening Date
      opening_hours:
        # opening_hours=*
        label: Hours
        # opening_hours field placeholder
        placeholder: Unknown
        terms: '[translate with synonyms or related terms for ''Hours'', separated by commas]'
      operator:
        # operator=*
        label: Operator
        terms: '[translate with synonyms or related terms for ''Operator'', separated by commas]'
      operator/type:
        # 'operator:type=*'
        label: Operator Type
      outdoor_seating:
        # outdoor_seating=*
        label: Outdoor Seating
        terms: '[translate with synonyms or related terms for ''Outdoor Seating'', separated by commas]'
      par:
        # par=*
        label: Par
        # par field placeholder
        placeholder: '3, 4, 5...'
      park_ride:
        # park_ride=*
        label: Park and Ride
        terms: '[translate with synonyms or related terms for ''Park and Ride'', separated by commas]'
      parking:
        # parking=*
        label: Type
        options:
          # parking=carports
          carports: Carports
          # parking=garage_boxes
          garage_boxes: Garage Boxes
          # parking=lane
          lane: Roadside Lane
          # parking=multi-storey
          multi-storey: Multilevel
          # parking=sheds
          sheds: Sheds
          # parking=surface
          surface: Surface
          # parking=underground
          underground: Underground
      payment_multi:
        # 'payment:=*'
        label: Payment Types
        terms: '[translate with synonyms or related terms for ''Payment Types'', separated by commas]'
      payment_multi_fee:
        # 'payment:=*'
        label: Payment Types
        terms: '[translate with synonyms or related terms for ''Payment Types'', separated by commas]'
      phases:
        # phases=*
        label: Phases
        # phases field placeholder
        placeholder: '1, 2, 3...'
      phone:
        # phone=*
        label: Telephone
        # phone field placeholder
        placeholder: +31 42 123 4567
        # 'terms: phone number'
        terms: '[translate with synonyms or related terms for ''Telephone'', separated by commas]'
      piste/difficulty:
        # 'piste:difficulty=*'
        label: Difficulty
        options:
          # 'piste:difficulty=advanced'
          advanced: Advanced
          # 'piste:difficulty=easy'
          easy: Easy
          # 'piste:difficulty=expert'
          expert: Expert
          # 'piste:difficulty=extreme'
          extreme: Extreme
          # 'piste:difficulty=freeride'
          freeride: Freeride
          # 'piste:difficulty=intermediate'
          intermediate: Intermediate
          # 'piste:difficulty=novice'
          novice: Novice
        # piste/difficulty field placeholder
        placeholder: 'Easy, Intermediate, Advanced...'
      piste/difficulty_downhill:
        # 'piste:difficulty=*'
        label: Difficulty
        options:
          # 'piste:difficulty=advanced'
          advanced: Advanced (black diamond)
          # 'piste:difficulty=easy'
          easy: Easy (green circle)
          # 'piste:difficulty=expert'
          expert: Expert (double black diamond)
          # 'piste:difficulty=extreme'
          extreme: Extreme (climbing equipment required)
          # 'piste:difficulty=freeride'
          freeride: Freeride (off-piste)
          # 'piste:difficulty=intermediate'
          intermediate: Intermediate (blue square)
          # 'piste:difficulty=novice'
          novice: Novice (instructional)
        # piste/difficulty_downhill field placeholder
        placeholder: 'Easy, Intermediate, Advanced...'
      piste/difficulty_nordic:
        # 'piste:difficulty=*'
        label: Difficulty
        options:
          # 'piste:difficulty=advanced'
          advanced: 'Advanced - Narrow, steep or icy section, sharp turn'
          # 'piste:difficulty=easy'
          easy: 'Easy - Soft hills, short steep section'
          # 'piste:difficulty=expert'
          expert: Expert - Dangerous terrain around
          # 'piste:difficulty=intermediate'
          intermediate: Intermediate - Steep section
          # 'piste:difficulty=novice'
          novice: 'Novice - Flat, no effort needed'
        # piste/difficulty_nordic field placeholder
        placeholder: 'Easy, Intermediate, Advanced...'
      piste/difficulty_skitour:
        # 'piste:difficulty=*'
        label: Difficulty
        options:
          # 'piste:difficulty=advanced'
          advanced: 'Advanced - S: 40-45° incline'
          # 'piste:difficulty=easy'
          easy: 'Easy - WS: 30-35° incline'
          # 'piste:difficulty=expert'
          expert: 'Expert - SS: 45–50° incline'
          # 'piste:difficulty=extreme'
          extreme: 'Extreme - EX: >55° incline'
          # 'piste:difficulty=freeride'
          freeride: 'Freeride - AS: 50–55° incline'
          # 'piste:difficulty=intermediate'
          intermediate: 'Intermediate - ZS: 35-40° incline'
          # 'piste:difficulty=novice'
          novice: 'Novice - L: <30° incline'
        # piste/difficulty_skitour field placeholder
        placeholder: 'Easy, Intermediate, Advanced...'
      piste/grooming:
        # 'piste:grooming=*'
        label: Grooming
        options:
          # 'piste:grooming=backcountry'
          backcountry: Backcountry
          # 'piste:grooming=classic'
          classic: Classic
          # 'piste:grooming=classic+skating'
          classic+skating: Classic and Skating
          # 'piste:grooming=mogul'
          mogul: Mogul
          # 'piste:grooming=scooter'
          scooter: Scooter/Snowmobile
          # 'piste:grooming=skating'
          skating: Skating
      piste/grooming_downhill:
        # 'piste:grooming=*'
        label: Grooming
        options:
          # 'piste:grooming=backcountry'
          backcountry: Backcountry - no grooming
          # 'piste:grooming=classic'
          classic: Classic
          # 'piste:grooming=mogul'
          mogul: Mogul
      piste/grooming_hike:
        # 'piste:grooming=*'
        label: Grooming
        options:
          # 'piste:grooming=backcountry'
          backcountry: Backcountry - Snowshoeing
          # 'piste:grooming=classic'
          classic: Classic - Winter Hiking
      piste/grooming_nordic:
        # 'piste:grooming=*'
        label: Grooming
        options:
          # 'piste:grooming=backcountry'
          backcountry: 'Backcountry, no grooming'
          # 'piste:grooming=classic'
          classic: Classic
          # 'piste:grooming=classic+skating'
          classic+skating: Classic and Skating
          # 'piste:grooming=scooter'
          scooter: Scooter/Snowmobile
          # 'piste:grooming=skating'
          skating: Skating
      piste/type:
        # 'piste:type=*'
        label: Type
        options:
          # 'piste:type=connection'
          connection: Connection
          # 'piste:type=downhill'
          downhill: Downhill
          # 'piste:type=hike'
          hike: Hike
          # 'piste:type=ice_skate'
          ice_skate: Ice Skate
          # 'piste:type=nordic'
          nordic: Nordic
          # 'piste:type=playground'
          playground: Playground
          # 'piste:type=skitour'
          skitour: Skitour
          # 'piste:type=sled'
          sled: Sled
          # 'piste:type=sleigh'
          sleigh: Sleigh
          # 'piste:type=snow_park'
          snow_park: Snow Park
      place:
        # place=*
        label: Type
      plant:
        # plant=*
        label: Plant
      plant/output/electricity:
        # 'plant:output:electricity=*'
        label: Power Output
        # plant/output/electricity field placeholder
        placeholder: '500 MW, 1000 MW, 2000 MW...'
      playground:
        # playground=*
        label: Type
      playground/theme:
        # 'playground:theme=*'
        label: Theme
      polling_station:
        # polling_station=*
        label: Polling Place
        # 'terms: voting place'
        terms: '[translate with synonyms or related terms for ''Polling Place'', separated by commas]'
      population:
        # population=*
        label: Population
      post:
        # 'post:block_number=*, post:city=*, post:block_number=*, post:conscriptionnumber=*, post:county=*, post:country=*, post:county=*, post:district=*, post:floor=*, post:hamlet=*, post:housename=*, post:housenumber=*, post:neighbourhood=*, post:place=*, post:postcode=*, post:province=*, post:quarter=*, post:state=*, post:street=*, post:subdistrict=*, post:suburb=*, post:unit=*'
        label: Delivery Address
      power:
        # power=*
        label: Type
      power_supply:
        # power_supply=*
        label: Power Supply
        terms: '[translate with synonyms or related terms for ''Power Supply'', separated by commas]'
      preschool:
        # preschool=*
        label: Preschool
      produce:
        # produce=*
        label: Produce
      product:
        # product=*
        label: Products
        terms: '[translate with synonyms or related terms for ''Products'', separated by commas]'
      public_bookcase/type:
        # 'public_bookcase:type=*'
        label: Type
      railway:
        # railway=*
        label: Type
      railway/position:
        # 'railway:position=*'
        label: Milestone Position
        # railway/position field placeholder
        placeholder: Distance to one decimal (123.4)
      railway/signal/direction:
        # 'railway:signal:direction=*'
        label: Direction Affected
        options:
          # 'railway:signal:direction=backward'
          backward: Backward
          # 'railway:signal:direction=both'
          both: Both / All
          # 'railway:signal:direction=forward'
          forward: Forward
      rating:
        # rating=*
        label: Power Rating
      rcn_ref:
        # rcn_ref=*
        label: Cycling Code
      recycling_accepts:
        # 'recycling:=*'
        label: Accepts
      recycling_type:
        # recycling_type=*
        label: Type
        options:
          # recycling_type=centre
          centre: Center
          # recycling_type=container
          container: Container
        # recycling_type field placeholder
        placeholder: 'Container, Center'
      ref:
        # ref=*
        label: Reference Code
        terms: '[translate with synonyms or related terms for ''Reference Code'', separated by commas]'
      ref/isil:
        # 'ref:isil=*'
        label: ISIL Code
      ref_aeroway_gate:
        # ref=*
        label: Gate Number
      ref_golf_hole:
        # ref=*
        label: Hole Number
        # ref_golf_hole field placeholder
        placeholder: 1-18
      ref_highway_junction:
        # ref=*
        label: Junction Number
      ref_platform:
        # ref=*
        label: Platform Number
      ref_road_number:
        # ref=*
        label: Road Number
        terms: '[translate with synonyms or related terms for ''Road Number'', separated by commas]'
      ref_room_number:
        # ref=*
        label: Room Number
      ref_route:
        # ref=*
        label: Route Number
        terms: '[translate with synonyms or related terms for ''Route Number'', separated by commas]'
      ref_runway:
        # ref=*
        label: Runway Number
        # ref_runway field placeholder
        placeholder: e.g. 01L/19R
      ref_stop_position:
        # ref=*
        label: Stop Number
      ref_taxiway:
        # ref=*
        label: Taxiway Name
        # ref_taxiway field placeholder
        placeholder: e.g. A5
      relation:
        # type=*
        label: Type
      religion:
        # religion=*
        label: Religion
        terms: '[translate with synonyms or related terms for ''Religion'', separated by commas]'
      reservation:
        # reservation=*
        label: Reservations
        options:
          # reservation=no
          'no': Not Accepted
          # reservation=recommended
          recommended: Recommended
          # reservation=required
          required: Required
          # reservation=yes
          'yes': Accepted
        terms: '[translate with synonyms or related terms for ''Reservations'', separated by commas]'
      residential:
        # residential=*
        label: Type
      resort:
        # resort=*
        label: Type
      resource:
        # resource=*
        label: Resources
      restriction:
        # restriction=*
        label: Type
      restrictions:
        label: Turn Restrictions
      roof/colour:
        # 'roof:colour=*'
        label: Roof Color
        terms: '[translate with synonyms or related terms for ''Roof Color'', separated by commas]'
      room:
        # room=*
        label: Type
      rooms:
        # rooms=*
        label: Rooms
      route:
        # route=*
        label: Type
      route_master:
        # route_master=*
        label: Type
      rwn_ref:
        # rwn_ref=*
        label: Walking Code
      sac_scale:
        # sac_scale=*
        label: Hiking Difficulty
        options:
          # sac_scale=alpine_hiking
          alpine_hiking: 'T4: Alpine Hiking'
          # sac_scale=demanding_alpine_hiking
          demanding_alpine_hiking: 'T5: Demanding Alpine Hiking'
          # sac_scale=demanding_mountain_hiking
          demanding_mountain_hiking: 'T3: Demanding Mountain Hiking'
          # sac_scale=difficult_alpine_hiking
          difficult_alpine_hiking: 'T6: Difficult Alpine Hiking'
          # sac_scale=hiking
          hiking: 'T1: Hiking'
          # sac_scale=mountain_hiking
          mountain_hiking: 'T2: Mountain Hiking'
        # sac_scale field placeholder
        placeholder: 'Mountain Hiking, Alpine Hiking...'
        terms: '[translate with synonyms or related terms for ''Hiking Difficulty'', separated by commas]'
      salt:
        # salt=*
        label: Salt
        # 'terms: saline,salinated'
        terms: '[translate with synonyms or related terms for ''Salt'', separated by commas]'
      sanitary_dump_station:
        # sanitary_dump_station=*
        label: Toilet Disposal
        terms: '[translate with synonyms or related terms for ''Toilet Disposal'', separated by commas]'
      screen:
        # screen=*
        label: Screens
        # screen field placeholder
        placeholder: '1, 4, 8…'
      scuba_diving:
        # 'scuba_diving:=*'
        label: Services
      seamark/beacon_isolated_danger/shape:
        # 'seamark:beacon_isolated_danger:shape=*'
        label: Shape
      seamark/beacon_lateral/category:
        # 'seamark:beacon_lateral:category=*'
        label: Category
        options:
          # 'seamark:beacon_lateral:category=danger_left'
          danger_left: Danger Left
          # 'seamark:beacon_lateral:category=danger_right'
          danger_right: Danger Right
          # 'seamark:beacon_lateral:category=port'
          port: Port
          # 'seamark:beacon_lateral:category=starboard'
          starboard: Starboard
          # 'seamark:beacon_lateral:category=waterway_left'
          waterway_left: Waterway Left
          # 'seamark:beacon_lateral:category=waterway_right'
          waterway_right: Waterway Right
      seamark/beacon_lateral/colour:
        # 'seamark:beacon_lateral:colour=*'
        label: Color
        options:
          # 'seamark:beacon_lateral:colour=green'
          green: Green
          # 'seamark:beacon_lateral:colour=grey'
          grey: Grey
          # 'seamark:beacon_lateral:colour=red'
          red: Red
      seamark/beacon_lateral/shape:
        # 'seamark:beacon_lateral:shape=*'
        label: Shape
      seamark/beacon_lateral/system:
        # 'seamark:beacon_lateral:system=*'
        label: System
        options:
          # 'seamark:beacon_lateral:system=cevni'
          cevni: CEVNI
          # 'seamark:beacon_lateral:system=iala-a'
          iala-a: IALA A
          # 'seamark:beacon_lateral:system=iala-b'
          iala-b: IALA B
          # 'seamark:beacon_lateral:system=other'
          other: Other
      seamark/buoy_lateral/category:
        # 'seamark:buoy_lateral:category=*'
        label: Category
        options:
          # 'seamark:buoy_lateral:category=channel_left'
          channel_left: Channel Left
          # 'seamark:buoy_lateral:category=channel_right'
          channel_right: Channel Right
          # 'seamark:buoy_lateral:category=danger_left'
          danger_left: Danger Left
          # 'seamark:buoy_lateral:category=danger_right'
          danger_right: Danger Right
          # 'seamark:buoy_lateral:category=port'
          port: Port
          # 'seamark:buoy_lateral:category=preferred_channel_port'
          preferred_channel_port: Preferred Channel Port
          # 'seamark:buoy_lateral:category=preferred_channel_starboard'
          preferred_channel_starboard: Preferred Channel Starboard
          # 'seamark:buoy_lateral:category=starboard'
          starboard: Starboard
          # 'seamark:buoy_lateral:category=waterway_left'
          waterway_left: Waterway Left
          # 'seamark:buoy_lateral:category=waterway_right'
          waterway_right: Waterway Right
      seamark/buoy_lateral/colour:
        # 'seamark:buoy_lateral:colour=*'
        label: Color
        options:
          # 'seamark:buoy_lateral:colour=green'
          green: Green
          # 'seamark:buoy_lateral:colour=green;red;green'
          green;red;green: Green-Red-Green
          # 'seamark:buoy_lateral:colour=green;white;green;white'
          green;white;green;white: Green-White-Green-White
          # 'seamark:buoy_lateral:colour=red'
          red: Red
          # 'seamark:buoy_lateral:colour=red;green;red'
          red;green;red: Red-Green-Red
          # 'seamark:buoy_lateral:colour=red;white;red;white'
          red;white;red;white: Red-White-Red-White
          # 'seamark:buoy_lateral:colour=white'
          white: White
          # 'seamark:buoy_lateral:colour=yellow'
          yellow: Yellow
      seamark/buoy_lateral/shape:
        # 'seamark:buoy_lateral:shape=*'
        label: Shape
      seamark/buoy_lateral/system:
        # 'seamark:buoy_lateral:system=*'
        label: System
        options:
          # 'seamark:buoy_lateral:system=cevni'
          cevni: CEVNI
          # 'seamark:buoy_lateral:system=iala-a'
          iala-a: IALA A
          # 'seamark:buoy_lateral:system=iala-b'
          iala-b: IALA B
          # 'seamark:buoy_lateral:system=other'
          other: Other
      seamark/mooring/category:
        # 'seamark:mooring:category=*'
        label: Category
      seamark/type:
        # 'seamark:type=*'
        label: Seamark
        # 'terms: marine'
        terms: '[translate with synonyms or related terms for ''Seamark'', separated by commas]'
      seamark/wreck/category:
        # 'seamark:wreck:category=*'
        label: Category
      seasonal:
        # seasonal=*
        label: Seasonal
      seats:
        # seats=*
        label: Seats
        # seats field placeholder
        placeholder: '2, 4, 6...'
      second_hand:
        # second_hand=*
        label: Sells Used
        options:
          # second_hand=no
          'no': 'No'
          # second_hand=only
          only: Only
          # second_hand=yes
          'yes': 'Yes'
        # second_hand field placeholder
        placeholder: 'Yes, No, Only'
        terms: '[translate with synonyms or related terms for ''Sells Used'', separated by commas]'
      self_service:
        # self_service=*
        label: Self-Service
      service:
        # service=*
        label: Type
      service/bicycle:
        # 'service:bicycle:=*'
        label: Services
      service/vehicle:
        # 'service:vehicle:=*'
        label: Services
      service_rail:
        # service=*
        label: Service Type
        options:
          # service=crossover
          crossover: Crossover
          # service=siding
          siding: Siding
          # service=spur
          spur: Spur
          # service=yard
          yard: Yard
        terms: '[translate with synonyms or related terms for ''Service Type'', separated by commas]'
      service_times:
        # service_times=*
        label: Service Times
      shelter:
        # shelter=*
        label: Shelter
      shelter_type:
        # shelter_type=*
        label: Type
      shop:
        # shop=*
        label: Type
      siren/purpose:
        # 'siren:purpose=*'
        label: Purpose
      siren/type:
        # 'siren:type=*'
        label: Type
        options:
          # 'siren:type=electronic'
          electronic: Electronic
          # 'siren:type=other'
          other: Other
          # 'siren:type=pneumatic'
          pneumatic: Pneumatic
      site:
        # site=*
        label: Type
      site_type:
        # site_type=*
        label: Site Type
      smoking:
        # smoking=*
        label: Smoking
        options:
          # smoking=dedicated
          dedicated: Dedicated to smokers (e.g. smokers' club)
          # smoking=isolated
          isolated: 'In smoking areas, physically isolated'
          # smoking=no
          'no': No smoking anywhere
          # smoking=outside
          outside: Allowed outside
          # smoking=separated
          separated: 'In smoking areas, not physically isolated'
          # smoking=yes
          'yes': Allowed everywhere
        # smoking field placeholder
        placeholder: 'No, Separated, Yes...'
        terms: '[translate with synonyms or related terms for ''Smoking'', separated by commas]'
      smoothness:
        # smoothness=*
        label: Smoothness
        options:
          # smoothness=bad
          bad: 'Robust Wheels: trekking bike, car, rickshaw'
          # smoothness=excellent
          excellent: 'Thin Rollers: rollerblade, skateboard'
          # smoothness=good
          good: 'Thin Wheels: racing bike'
          # smoothness=horrible
          horrible: 'Off-Road: heavy duty off-road vehicle'
          # smoothness=impassable
          impassable: Impassable / No wheeled vehicle
          # smoothness=intermediate
          intermediate: 'Wheels: city bike, wheelchair, scooter'
          # smoothness=very_bad
          very_bad: 'High Clearance: light duty off-road vehicle'
          # smoothness=very_horrible
          very_horrible: 'Specialized off-road: tractor, ATV'
        # smoothness field placeholder
        placeholder: 'Thin Rollers, Wheels, Off-Road...'
        terms: '[translate with synonyms or related terms for ''Smoothness'', separated by commas]'
      sms:
        # sms=*
        label: SMS
        terms: '[translate with synonyms or related terms for ''SMS'', separated by commas]'
      social_facility:
        # social_facility=*
        label: Type
      social_facility_for:
        # 'social_facility:for=*'
        label: People Served
      source:
        # source=*
        label: Sources
        # 'terms: reference'
        terms: '[translate with synonyms or related terms for ''Sources'', separated by commas]'
      species/wikidata:
        # 'species:wikidata=*, species:wikipedia=*'
        label: Species Wikidata
        terms: '[translate with synonyms or related terms for ''Species Wikidata'', separated by commas]'
      sport:
        # sport=*
        label: Sports
      sport_ice:
        # sport=*
        label: Sports
      sport_racing_motor:
        # sport=*
        label: Sports
      sport_racing_nonmotor:
        # sport=*
        label: Sports
      stars:
        # stars=*
        label: Stars
        # 'terms: rating'
        terms: '[translate with synonyms or related terms for ''Stars'', separated by commas]'
      start_date:
        # start_date=*
        label: Start Date
        # 'terms: inception'
        terms: '[translate with synonyms or related terms for ''Start Date'', separated by commas]'
      step_count:
        # step_count=*
        label: Number of Steps
        terms: '[translate with synonyms or related terms for ''Number of Steps'', separated by commas]'
      stile:
        # stile=*
        label: Type
      stop:
        # stop=*
        label: Stop Type
        options:
          # stop=all
          all: All Ways
          # stop=minor
          minor: Minor Road
      street_cabinet:
        # street_cabinet=*
        label: Type
      stroller:
        # stroller=*
        label: Stroller Access
        options:
          # stroller=limited
          limited: Limited
          # stroller=no
          'no': 'No'
          # stroller=yes
          'yes': 'Yes'
        # 'terms: baby carriage,perambulator,pram,pushchair'
        terms: '[translate with synonyms or related terms for ''Stroller Access'', separated by commas]'
      structure:
        # 'bridge=*, tunnel=*, embankment=*, cutting=*, ford=*'
        label: Structure
        options:
          # bridge=yes
          bridge: Bridge
          # cutting=yes
          cutting: Cutting
          # embankment=yes
          embankment: Embankment
          # ford=yes
          ford: Ford
          # tunnel=yes
          tunnel: Tunnel
        # structure field placeholder
        placeholder: Unknown
        terms: '[translate with synonyms or related terms for ''Structure'', separated by commas]'
      structure_waterway:
        # tunnel=*
        label: Structure
        options:
          # tunnel=yes
          tunnel: Tunnel
        # structure_waterway field placeholder
        placeholder: Unknown
      studio:
        # studio=*
        label: Type
      substance:
        # substance=*
        label: Substance
      substation:
        # substation=*
        label: Type
      supervised:
        # supervised=*
        label: Supervised
        # 'terms: guarded,manned'
        terms: '[translate with synonyms or related terms for ''Supervised'', separated by commas]'
      support:
        # support=*
        label: Support
      surface:
        # surface=*
        label: Surface
        terms: '[translate with synonyms or related terms for ''Surface'', separated by commas]'
      surveillance:
        # surveillance=*
        label: Surveillance Kind
      surveillance/type:
        # 'surveillance:type=*'
        label: Surveillance Type
        options:
          # 'surveillance:type=ALPR'
          ALPR: Automatic License Plate Reader
          # 'surveillance:type=camera'
          camera: Camera
          # 'surveillance:type=guard'
          guard: Guard
      surveillance/zone:
        # 'surveillance:zone=*'
        label: Surveillance Zone
      survey/date:
        # 'survey:date=*'
        label: Last Survey Date
        terms: '[translate with synonyms or related terms for ''Last Survey Date'', separated by commas]'
      swimming_pool:
        # swimming_pool=*
        label: Type
      switch:
        # switch=*
        label: Type
        options:
          # switch=circuit_breaker
          circuit_breaker: Circuit Breaker
          # switch=disconnector
          disconnector: Disconnector
          # switch=earthing
          earthing: Earthing
          # switch=mechanical
          mechanical: Mechanical
      tactile_paving:
        # tactile_paving=*
        label: Tactile Paving
        terms: '[translate with synonyms or related terms for ''Tactile Paving'', separated by commas]'
      takeaway:
        # takeaway=*
        label: Takeaway
        options:
          # takeaway=no
          'no': 'No'
          # takeaway=only
          only: Takeaway Only
          # takeaway=yes
          'yes': 'Yes'
        # takeaway field placeholder
        placeholder: 'Yes, No, Takeaway Only...'
        # 'terms: take out,takeout'
        terms: '[translate with synonyms or related terms for ''Takeaway'', separated by commas]'
      target:
        # target=*
        label: Target
      tidal:
        # tidal=*
        label: Tidal
        terms: '[translate with synonyms or related terms for ''Tidal'', separated by commas]'
      to:
        # to=*
        label: To
      toilets/disposal:
        # 'toilets:disposal=*'
        label: Disposal
        options:
          # 'toilets:disposal=bucket'
          bucket: Bucket
          # 'toilets:disposal=chemical'
          chemical: Chemical
          # 'toilets:disposal=flush'
          flush: Flush
          # 'toilets:disposal=pitlatrine'
          pitlatrine: Pit Latrine
      toilets/handwashing:
        # 'toilets:handwashing=*'
        label: Handwashing
        terms: '[translate with synonyms or related terms for ''Handwashing'', separated by commas]'
      toilets/position:
        # 'toilets:position=*'
        label: Positions
        terms: '[translate with synonyms or related terms for ''Positions'', separated by commas]'
      toll:
        # toll=*
        label: Toll
        terms: '[translate with synonyms or related terms for ''Toll'', separated by commas]'
      tomb:
        # tomb=*
        label: Type
      tourism:
        # tourism=*
        label: Type
      tower/construction:
        # 'tower:construction=*'
        label: Construction
        # tower/construction field placeholder
        placeholder: 'Guyed, Lattice, Concealed, ...'
      tower/type:
        # 'tower:type=*'
        label: Type
      townhall/type:
        # 'townhall:type=*'
        label: Type
      tracktype:
        # tracktype=*
        label: Track Type
        options:
          # tracktype=grade1
          grade1: 'Solid: paved or heavily compacted hardcore surface'
          # tracktype=grade2
          grade2: 'Mostly Solid: gravel/rock with some soft material mixed in'
          # tracktype=grade3
          grade3: Even mixture of hard and soft materials
          # tracktype=grade4
          grade4: 'Mostly Soft: soil/sand/grass with some hard material mixed in'
          # tracktype=grade5
          grade5: 'Soft: soil/sand/grass'
        # tracktype field placeholder
        placeholder: 'Solid, Mostly Solid, Soft...'
      trade:
        # trade=*
        label: Type
      traffic_calming:
        # traffic_calming=*
        label: Type
      traffic_sign:
        # traffic_sign=*
        label: Traffic Sign
      traffic_sign/direction:
        # 'traffic_sign:direction=*'
        label: Direction Affected
        options:
          # 'traffic_sign:direction=backward'
          backward: Backward
          # 'traffic_sign:direction=both'
          both: Both / All
          # 'traffic_sign:direction=forward'
          forward: Forward
      traffic_signals:
        # traffic_signals=*
        label: Type
      traffic_signals/direction:
        # 'traffic_signals:direction=*'
        label: Direction Affected
        options:
          # 'traffic_signals:direction=backward'
          backward: Backward
          # 'traffic_signals:direction=both'
          both: Both / All
          # 'traffic_signals:direction=forward'
          forward: Forward
      trail_visibility:
        # trail_visibility=*
        label: Trail Visibility
        options:
          # trail_visibility=bad
          bad: 'Bad: no markers, path sometimes invisible/pathless'
          # trail_visibility=excellent
          excellent: 'Excellent: unambiguous path or markers everywhere'
          # trail_visibility=good
          good: 'Good: markers visible, sometimes require searching'
          # trail_visibility=horrible
          horrible: 'Horrible: often pathless, some orientation skills required'
          # trail_visibility=intermediate
          intermediate: 'Intermediate: few markers, path mostly visible'
          # trail_visibility=no
          'no': 'No: pathless, excellent orientation skills required'
        # trail_visibility field placeholder
        placeholder: 'Excellent, Good, Bad...'
        terms: '[translate with synonyms or related terms for ''Trail Visibility'', separated by commas]'
      transformer:
        # transformer=*
        label: Type
        options:
          # transformer=auto
          auto: Autotransformer
          # transformer=auxiliary
          auxiliary: Auxiliary
          # transformer=converter
          converter: Converter
          # transformer=distribution
          distribution: Distribution
          # transformer=generator
          generator: Generator
          # transformer=phase_angle_regulator
          phase_angle_regulator: Phase Angle Regulator
          # transformer=traction
          traction: Traction
          # transformer=yes
          'yes': Unknown
      trees:
        # trees=*
        label: Trees
      trench:
        # trench=*
        label: Type
      trolley_wire:
        # trolley_wire=*
        label: Overhead Trolley Wires
        terms: '[translate with synonyms or related terms for ''Overhead Trolley Wires'', separated by commas]'
      tunnel:
        # tunnel=*
        label: Type
        # tunnel field placeholder
        placeholder: Default
      usage_rail:
        # usage=*
        label: Usage Type
        options:
          # usage=branch
          branch: Branch
          # usage=industrial
          industrial: Industrial
          # usage=main
          main: Main
          # usage=military
          military: Military
          # usage=test
          test: Test
          # usage=tourism
          tourism: Tourism
        terms: '[translate with synonyms or related terms for ''Usage Type'', separated by commas]'
      utility_semi:
        # utility=*
        label: Utilities
      valve:
        # valve=*
        label: Type
      vending:
        # vending=*
        label: Types of Goods
      video_calls:
        # video=*
        label: Video Calls
        terms: '[translate with synonyms or related terms for ''Video Calls'', separated by commas]'
      visibility:
        # visibility=*
        label: Visibility
        options:
          # visibility=area
          area: Over 20m (65ft)
          # visibility=house
          house: Up to 5m (16ft)
          # visibility=street
          street: 5 to 20m (16 to 65ft)
      volcano/status:
        # 'volcano:status=*'
        label: Volcano Status
        options:
          # 'volcano:status=active'
          active: Active
          # 'volcano:status=dormant'
          dormant: Dormant
          # 'volcano:status=extinct'
          extinct: Extinct
      volcano/type:
        # 'volcano:type=*'
        label: Volcano Type
        options:
          # 'volcano:type=scoria'
          scoria: Scoria
          # 'volcano:type=shield'
          shield: Shield
          # 'volcano:type=stratovolcano'
          stratovolcano: Stratovolcano
      voltage:
        # voltage=*
        label: Voltage
      voltage/primary:
        # 'voltage:primary=*'
        label: Primary Voltage
        terms: '[translate with synonyms or related terms for ''Primary Voltage'', separated by commas]'
      voltage/secondary:
        # 'voltage:secondary=*'
        label: Secondary Voltage
        terms: '[translate with synonyms or related terms for ''Secondary Voltage'', separated by commas]'
      voltage/tertiary:
        # 'voltage:tertiary=*'
        label: Tertiary Voltage
        terms: '[translate with synonyms or related terms for ''Tertiary Voltage'', separated by commas]'
      voltage_electrified:
        # voltage=*
        label: Voltage
        terms: '[translate with synonyms or related terms for ''Voltage'', separated by commas]'
      wall:
        # wall=*
        label: Type
      waste:
        # waste=*
        label: Waste
      water:
        # water=*
        label: Type
      water_point:
        # water_point=*
        label: Water Point
      water_source:
        # water_source=*
        label: Water Source
      water_volume:
        # water_volume=*
        label: Water Reserve Volume (m³)
        terms: '[translate with synonyms or related terms for ''Water Reserve Volume (m³)'', separated by commas]'
      waterway:
        # waterway=*
        label: Type
      website:
        # website=*
        label: Website
        # website field placeholder
        placeholder: 'https://example.com'
        # 'terms: internet presence,uri,url,webpage'
        terms: '[translate with synonyms or related terms for ''Website'', separated by commas]'
      wetland:
        # wetland=*
        label: Type
      wheelchair:
        # wheelchair=*
        label: Wheelchair Access
        options:
          # wheelchair=limited
          limited: Limited
          # wheelchair=no
          'no': 'No'
          # wheelchair=yes
          'yes': 'Yes'
        # 'terms: handicap access'
        terms: '[translate with synonyms or related terms for ''Wheelchair Access'', separated by commas]'
      wholesale:
        # wholesale=*
        label: Wholesale
      width:
        # width=*
        label: Width (Meters)
        terms: '[translate with synonyms or related terms for ''Width (Meters)'', separated by commas]'
      wikidata:
        # 'wikidata=*, wikipedia=*'
        label: Wikidata
        terms: '[translate with synonyms or related terms for ''Wikidata'', separated by commas]'
      wikipedia:
        # 'wikipedia=*, wikidata=*'
        label: Wikipedia
        terms: '[translate with synonyms or related terms for ''Wikipedia'', separated by commas]'
      windings:
        # windings=*
        label: Windings
        # windings field placeholder
        placeholder: '1, 2, 3...'
        terms: '[translate with synonyms or related terms for ''Windings'', separated by commas]'
      windings/configuration:
        # 'windings:configuration=*'
        label: Windings Configuration
        options:
          # 'windings:configuration=delta'
          delta: Delta
          # 'windings:configuration=leblanc'
          leblanc: Leblanc
          # 'windings:configuration=open'
          open: Open
          # 'windings:configuration=open-delta'
          open-delta: Open Delta
          # 'windings:configuration=scott'
          scott: Scott
          # 'windings:configuration=star'
          star: Star / Wye
          # 'windings:configuration=zigzag'
          zigzag: Zig Zag
        terms: '[translate with synonyms or related terms for ''Windings Configuration'', separated by commas]'
    groups:
      toggleable/aerialways:
        description: 'Chair Lifts, Gondolas, Zip Lines, etc.'
        name: Aerial Features
      toggleable/boundaries:
        description: Administrative Boundaries
        name: Boundaries
      toggleable/building_parts:
        description: 3D Building and Roof Components
        name: Building Parts
      toggleable/buildings:
        description: 'Houses, Shelters, Garages, etc.'
        name: Buildings
      toggleable/indoor:
        description: 'Rooms, Corridors, Stairwells, etc.'
        name: Indoor Features
      toggleable/landuse:
        description: 'Forests, Farmland, Parks, Residential, Commercial, etc.'
        name: Landuse Features
      toggleable/past_future:
        description: 'Proposed, Construction, Abandoned, Demolished, etc.'
        name: Past/Future Features
      toggleable/paths:
        description: 'Sidewalks, Foot Paths, Cycle Paths, etc.'
        name: Paths
      toggleable/pistes:
        description: 'Ski Slopes, Sled Runs, Ice Skating Trails, etc.'
        name: Pistes
      toggleable/points:
        description: Points of Interest
        name: Points
      toggleable/power:
        description: 'Power Lines, Power Plants, Substations, etc.'
        name: Power Features
      toggleable/rail:
        description: 'Rails, Train Signals, etc.'
        name: Railway Features
      toggleable/service_roads:
        description: 'Driveways, Parking Aisles, Tracks, etc.'
        name: Service Roads
      toggleable/traffic_roads:
        description: 'Highways, Streets, etc.'
        name: Traffic Roads
      toggleable/water:
        description: 'Rivers, Lakes, Ponds, Basins, etc.'
        name: Water Features
    presets:
      addr/interpolation:
        # 'addr:interpolation=*'
        name: Address Interpolation
      address:
        # 'addr:*=*'
        name: Address
        terms: '<translate with synonyms or related terms for ''Address'', separated by commas>'
      advertising/billboard:
        # advertising=billboard
        name: Billboard
        terms: '<translate with synonyms or related terms for ''Billboard'', separated by commas>'
      advertising/board:
        # advertising=board
        name: Notice Board
        terms: '<translate with synonyms or related terms for ''Notice Board'', separated by commas>'
      advertising/column:
        # advertising=column
        name: Advertising Column
        terms: '<translate with synonyms or related terms for ''Advertising Column'', separated by commas>'
      advertising/poster_box:
        # advertising=poster_box
        name: Poster Box
        terms: '<translate with synonyms or related terms for ''Poster Box'', separated by commas>'
      advertising/totem:
        # advertising=totem
        name: Advertising Totem
        terms: '<translate with synonyms or related terms for ''Advertising Totem'', separated by commas>'
      aerialway:
        # aerialway=*
        name: Aerialway
      aerialway/cable_car:
        # aerialway=cable_car
        name: Cable Car
        # 'terms: tramway,ropeway'
        terms: '<translate with synonyms or related terms for ''Cable Car'', separated by commas>'
      aerialway/chair_lift:
        # aerialway=chair_lift
        name: Chair Lift
        terms: '<translate with synonyms or related terms for ''Chair Lift'', separated by commas>'
      aerialway/drag_lift:
        # aerialway=drag_lift
        name: Drag Lift
        terms: '<translate with synonyms or related terms for ''Drag Lift'', separated by commas>'
      aerialway/gondola:
        # aerialway=gondola
        name: Gondola
        terms: '<translate with synonyms or related terms for ''Gondola'', separated by commas>'
      aerialway/goods:
        # aerialway=goods
        name: Goods Aerialway
        terms: '<translate with synonyms or related terms for ''Goods Aerialway'', separated by commas>'
      aerialway/j-bar:
        # aerialway=j-bar
        name: J-bar Lift
        # 'terms: jbar'
        terms: '<translate with synonyms or related terms for ''J-bar Lift'', separated by commas>'
      aerialway/magic_carpet:
        # aerialway=magic_carpet
        name: Magic Carpet Lift
        terms: '<translate with synonyms or related terms for ''Magic Carpet Lift'', separated by commas>'
      aerialway/mixed_lift:
        # aerialway=mixed_lift
        name: Mixed Lift
        terms: '<translate with synonyms or related terms for ''Mixed Lift'', separated by commas>'
      aerialway/platter:
        # aerialway=platter
        name: Platter Lift
        # 'terms: button lift,poma lift'
        terms: '<translate with synonyms or related terms for ''Platter Lift'', separated by commas>'
      aerialway/pylon:
        # aerialway=pylon
        name: Aerialway Pylon
        terms: '<translate with synonyms or related terms for ''Aerialway Pylon'', separated by commas>'
      aerialway/rope_tow:
        # aerialway=rope_tow
        name: Rope Tow Lift
        # 'terms: handle tow,bugel lift'
        terms: '<translate with synonyms or related terms for ''Rope Tow Lift'', separated by commas>'
      aerialway/t-bar:
        # aerialway=t-bar
        name: T-bar Lift
        # 'terms: tbar'
        terms: '<translate with synonyms or related terms for ''T-bar Lift'', separated by commas>'
      aerialway/zip_line:
        # aerialway=zip_line
        name: Zip Line
        # 'terms: aerial runway,canopy,flying fox,foefie slide,gravity propelled aerial ropeslide,Tyrolean traverse,zip wire,zip-line,zipline,zipwire'
        terms: '<translate with synonyms or related terms for ''Zip Line'', separated by commas>'
      aeroway:
        # aeroway=*
        name: Aeroway
      aeroway/aerodrome:
        # aeroway=aerodrome
        name: Airport
        # 'terms: aerodrome,aeroway,airplane,airport,jet,plane'
        terms: '<translate with synonyms or related terms for ''Airport'', separated by commas>'
      aeroway/apron:
        # aeroway=apron
        name: Apron
        # 'terms: ramp'
        terms: '<translate with synonyms or related terms for ''Apron'', separated by commas>'
      aeroway/gate:
        # aeroway=gate
        name: Airport Gate
        terms: '<translate with synonyms or related terms for ''Airport Gate'', separated by commas>'
      aeroway/hangar:
        # aeroway=hangar
        name: Hangar
        terms: '<translate with synonyms or related terms for ''Hangar'', separated by commas>'
      aeroway/helipad:
        # aeroway=helipad
        name: Helipad
        # 'terms: helicopter,helipad,heliport'
        terms: '<translate with synonyms or related terms for ''Helipad'', separated by commas>'
      aeroway/holding_position:
        # aeroway=holding_position
        name: Aircraft Holding Position
        terms: '<translate with synonyms or related terms for ''Aircraft Holding Position'', separated by commas>'
      aeroway/jet_bridge:
        # aeroway=jet_bridge
        name: Jet Bridge
        # 'terms: aerobridge,air jetty,airbridge,finger,gangway,jet way,jetway,passenger boarding bridge,PBB,portal,skybridge,terminal gate connector'
        terms: '<translate with synonyms or related terms for ''Jet Bridge'', separated by commas>'
      aeroway/parking_position:
        # aeroway=parking_position
        name: Aircraft Parking Position
        terms: '<translate with synonyms or related terms for ''Aircraft Parking Position'', separated by commas>'
      aeroway/runway:
        # aeroway=runway
        name: Runway
        # 'terms: landing strip'
        terms: '<translate with synonyms or related terms for ''Runway'', separated by commas>'
      aeroway/spaceport:
        # aeroway=spaceport
        name: Spaceport
        # 'terms: cosmodrome,rocket launch center,rocket launch complex,rocket launch site,rocket range,space port'
        terms: '<translate with synonyms or related terms for ''Spaceport'', separated by commas>'
      aeroway/taxiway:
        # aeroway=taxiway
        name: Taxiway
        terms: '<translate with synonyms or related terms for ''Taxiway'', separated by commas>'
      aeroway/terminal:
        # aeroway=terminal
        name: Airport Terminal
        # 'terms: airport,aerodrome'
        terms: '<translate with synonyms or related terms for ''Airport Terminal'', separated by commas>'
      aeroway/windsock:
        # aeroway=windsock
        name: Windsock
        terms: '<translate with synonyms or related terms for ''Windsock'', separated by commas>'
      allotments/plot:
        # allotments=plot
        name: Community Garden Plot
        terms: '<translate with synonyms or related terms for ''Community Garden Plot'', separated by commas>'
      amenity:
        # amenity=*
        name: Amenity
      amenity/animal_boarding:
        # amenity=animal_boarding
        name: Animal Boarding Facility
        # 'terms: boarding,cat,cattery,dog,horse,kennel,kitten,pet,pet boarding,pet care,pet hotel,puppy,reptile'
        terms: '<translate with synonyms or related terms for ''Animal Boarding Facility'', separated by commas>'
      amenity/animal_breeding:
        # amenity=animal_breeding
        name: Animal Breeding Facility
        # 'terms: breeding,bull,cat,cow,dog,horse,husbandry,kitten,livestock,pet breeding,puppy,reptile'
        terms: '<translate with synonyms or related terms for ''Animal Breeding Facility'', separated by commas>'
      amenity/animal_shelter:
        # amenity=animal_shelter
        name: Animal Shelter
        # 'terms: adoption,aspca,cat,dog,horse,kitten,pet care,pet rescue,puppy,raptor,reptile,rescue,spca,pound'
        terms: '<translate with synonyms or related terms for ''Animal Shelter'', separated by commas>'
      amenity/arts_centre:
        # amenity=arts_centre
        name: Arts Center
        terms: '<translate with synonyms or related terms for ''Arts Center'', separated by commas>'
      amenity/atm:
        # amenity=atm
        name: ATM
        # 'terms: money,cash,machine'
        terms: '<translate with synonyms or related terms for ''ATM'', separated by commas>'
      amenity/bank:
        # amenity=bank
        name: Bank
        # 'terms: credit union,check,deposit,fund,investment,repository,reserve,safe,savings,stock,treasury,trust,vault'
        terms: '<translate with synonyms or related terms for ''Bank'', separated by commas>'
      amenity/bar:
        # amenity=bar
        name: Bar
        # 'terms: dive,beer,bier,booze'
        terms: '<translate with synonyms or related terms for ''Bar'', separated by commas>'
      amenity/bar/lgbtq:
        # 'amenity=bar, lgbtq=primary'
        name: LGBTQ+ Bar
        # 'terms: gay bar,lesbian bar,lgbtq bar,lgbt bar,lgb bar'
        terms: '<translate with synonyms or related terms for ''LGBTQ+ Bar'', separated by commas>'
      amenity/bbq:
        # amenity=bbq
        name: Barbecue/Grill
        # 'terms: bbq,grill'
        terms: '<translate with synonyms or related terms for ''Barbecue/Grill'', separated by commas>'
      amenity/bench:
        # amenity=bench
        name: Bench
        # 'terms: seat,chair'
        terms: '<translate with synonyms or related terms for ''Bench'', separated by commas>'
      amenity/bicycle_parking:
        # amenity=bicycle_parking
        name: Bicycle Parking
        # 'terms: bike,cycle parking,cycling'
        terms: '<translate with synonyms or related terms for ''Bicycle Parking'', separated by commas>'
      amenity/bicycle_parking/building:
        # 'amenity=bicycle_parking, bicycle_parking=building'
        name: Bicycle Parking Garage
        # 'terms: Bike Parking Station,cycle parking,cycling,Multi-Storey Bicycle Park,Multi-Storey Bike Park'
        terms: '<translate with synonyms or related terms for ''Bicycle Parking Garage'', separated by commas>'
      amenity/bicycle_parking/lockers:
        # 'amenity=bicycle_parking, bicycle_parking=lockers'
        name: Bicycle Lockers
        # 'terms: cycle locker,cycling,Bike Lockers'
        terms: '<translate with synonyms or related terms for ''Bicycle Lockers'', separated by commas>'
      amenity/bicycle_parking/shed:
        # 'amenity=bicycle_parking, bicycle_parking=shed'
        name: Bicycle Shed
        # 'terms: cycle shed,cycling,Bike Shed'
        terms: '<translate with synonyms or related terms for ''Bicycle Shed'', separated by commas>'
      amenity/bicycle_rental:
        # amenity=bicycle_rental
        name: Bicycle Rental
        # 'terms: bike,bicycle,bikeshare,bike share,bicycle share,cycle dock,cycle hub,cycleshare,cycling'
        terms: '<translate with synonyms or related terms for ''Bicycle Rental'', separated by commas>'
      amenity/bicycle_repair_station:
        # amenity=bicycle_repair_station
        name: Bicycle Repair Tool Stand
        # 'terms: bike chain,bike multitool,bike repair,bike tools,cycle pump,cycle repair,cycling'
        terms: '<translate with synonyms or related terms for ''Bicycle Repair Tool Stand'', separated by commas>'
      amenity/biergarten:
        # amenity=biergarten
        name: Biergarten
        # 'terms: beer,bier,booze'
        terms: '<translate with synonyms or related terms for ''Biergarten'', separated by commas>'
      amenity/boat_rental:
        # amenity=boat_rental
        name: Boat Rental
        terms: '<translate with synonyms or related terms for ''Boat Rental'', separated by commas>'
      amenity/bureau_de_change:
        # amenity=bureau_de_change
        name: Currency Exchange
        # 'terms: bureau de change,money changer'
        terms: '<translate with synonyms or related terms for ''Currency Exchange'', separated by commas>'
      amenity/bus_station:
        # amenity=bus_station
        name: Bus Station / Terminal
      amenity/cafe:
        # amenity=cafe
        name: Cafe
        # 'terms: bistro,coffee,tea'
        terms: '<translate with synonyms or related terms for ''Cafe'', separated by commas>'
      amenity/car_pooling:
        # amenity=car_pooling
        name: Car Pooling
        terms: '<translate with synonyms or related terms for ''Car Pooling'', separated by commas>'
      amenity/car_rental:
        # amenity=car_rental
        name: Car Rental
        terms: '<translate with synonyms or related terms for ''Car Rental'', separated by commas>'
      amenity/car_sharing:
        # amenity=car_sharing
        name: Car Sharing
        terms: '<translate with synonyms or related terms for ''Car Sharing'', separated by commas>'
      amenity/car_wash:
        # amenity=car_wash
        name: Car Wash
        terms: '<translate with synonyms or related terms for ''Car Wash'', separated by commas>'
      amenity/casino:
        # amenity=casino
        name: Casino
        # 'terms: gambling,roulette,craps,poker,blackjack'
        terms: '<translate with synonyms or related terms for ''Casino'', separated by commas>'
      amenity/charging_station:
        # amenity=charging_station
        name: Charging Station
        # 'terms: EV,Electric Vehicle,Supercharger'
        terms: '<translate with synonyms or related terms for ''Charging Station'', separated by commas>'
      amenity/childcare:
        # amenity=childcare
        name: Nursery/Childcare
        # 'terms: daycare,orphanage,playgroup'
        terms: '<translate with synonyms or related terms for ''Nursery/Childcare'', separated by commas>'
      amenity/cinema:
        # amenity=cinema
        name: Cinema
        # 'terms: drive-in,film,flick,movie,theater,picture,show,screen'
        terms: '<translate with synonyms or related terms for ''Cinema'', separated by commas>'
      amenity/clinic:
        # amenity=clinic
        name: Clinic
        # 'terms: medical,urgentcare'
        terms: '<translate with synonyms or related terms for ''Clinic'', separated by commas>'
      amenity/clinic/abortion:
        # 'amenity=clinic, healthcare=clinic, healthcare:speciality=abortion'
        name: Abortion Clinic
        terms: '<translate with synonyms or related terms for ''Abortion Clinic'', separated by commas>'
      amenity/clinic/fertility:
        # 'amenity=clinic, healthcare=clinic, healthcare:speciality=fertility'
        name: Fertility Clinic
        # 'terms: egg,fertility,reproductive,sperm,ovulation'
        terms: '<translate with synonyms or related terms for ''Fertility Clinic'', separated by commas>'
      amenity/clock:
        # amenity=clock
        name: Clock
        # 'terms: time'
        terms: '<translate with synonyms or related terms for ''Clock'', separated by commas>'
      amenity/clock/sundial:
        # 'amenity=clock, display=sundial'
        name: Sundial
        # 'terms: gnomon,shadow'
        terms: '<translate with synonyms or related terms for ''Sundial'', separated by commas>'
      amenity/college:
        # amenity=college
        name: College Grounds
        # 'terms: university,undergraduate school'
        terms: '<translate with synonyms or related terms for ''College Grounds'', separated by commas>'
      amenity/community_centre:
        # amenity=community_centre
        name: Community Center
        # 'terms: event,hall'
        terms: '<translate with synonyms or related terms for ''Community Center'', separated by commas>'
      amenity/community_centre/lgbtq:
        # 'amenity=community_centre, lgbtq=primary'
        name: LGBTQ+ Community Center
        # 'terms: lgbtq event,lgbtq hall,lgbt event,lgbt hall,lgb event,lgb hall'
        terms: '<translate with synonyms or related terms for ''LGBTQ+ Community Center'', separated by commas>'
      amenity/compressed_air:
        # amenity=compressed_air
        name: Compressed Air
        terms: '<translate with synonyms or related terms for ''Compressed Air'', separated by commas>'
      amenity/conference_centre:
        # amenity=conference_centre
        name: Convention Center
        # 'terms: auditorium,conference,exhibition,exposition,lecture'
        terms: '<translate with synonyms or related terms for ''Convention Center'', separated by commas>'
      amenity/courthouse:
        # amenity=courthouse
        name: Courthouse
        terms: '<translate with synonyms or related terms for ''Courthouse'', separated by commas>'
      amenity/coworking_space:
        # amenity=coworking_space
        name: Coworking Space
      amenity/crematorium:
        # amenity=crematorium
        name: Crematorium
        # 'terms: cemetery,funeral'
        terms: '<translate with synonyms or related terms for ''Crematorium'', separated by commas>'
      amenity/dentist:
        # amenity=dentist
        name: Dentist
        # 'terms: tooth,teeth'
        terms: '<translate with synonyms or related terms for ''Dentist'', separated by commas>'
      amenity/dive_centre:
        # amenity=dive_centre
        name: Dive Center
        # 'terms: diving,scuba'
        terms: '<translate with synonyms or related terms for ''Dive Center'', separated by commas>'
      amenity/doctors:
        # amenity=doctors
        name: Doctor
        # 'terms: medic*,physician'
        terms: '<translate with synonyms or related terms for ''Doctor'', separated by commas>'
      amenity/dojo:
        # amenity=dojo
        name: Dojo / Martial Arts Academy
        # 'terms: martial arts,dojang'
        terms: '<translate with synonyms or related terms for ''Dojo / Martial Arts Academy'', separated by commas>'
      amenity/dressing_room:
        # amenity=dressing_room
        name: Changing Room
        # 'terms: changeroom,dressing room,fitting room,locker room'
        terms: '<translate with synonyms or related terms for ''Changing Room'', separated by commas>'
      amenity/drinking_water:
        # amenity=drinking_water
        name: Drinking Water
        # 'terms: potable water source,water fountain,drinking fountain,bubbler,water tap'
        terms: '<translate with synonyms or related terms for ''Drinking Water'', separated by commas>'
      amenity/driving_school:
        # amenity=driving_school
        name: Driving School
        terms: '<translate with synonyms or related terms for ''Driving School'', separated by commas>'
      amenity/embassy:
        # amenity=embassy
        name: Embassy
      amenity/events_venue:
        # amenity=events_venue
        name: Events Venue
        # 'terms: banquet hall,baptism,Bar Mitzvah,Bat Mitzvah,birthdays,celebrations,conferences,confirmation,meetings,parties,party,quinceañera,reunions,weddings'
        terms: '<translate with synonyms or related terms for ''Events Venue'', separated by commas>'
      amenity/fast_food:
        # amenity=fast_food
        name: Fast Food
        # 'terms: restaurant,takeaway'
        terms: '<translate with synonyms or related terms for ''Fast Food'', separated by commas>'
      amenity/fast_food/burger:
        # 'amenity=fast_food, cuisine=burger'
        name: Burger Fast Food
        # 'terms: breakfast,dine,dining,dinner,drive-in,eat,grill,lunch,table'
        terms: '<translate with synonyms or related terms for ''Burger Fast Food'', separated by commas>'
      amenity/fast_food/chicken:
        # 'amenity=fast_food, cuisine=chicken'
        name: Chicken Fast Food
        # 'terms: breakfast,canteen,dine,dining,dinner,drive-in,eat,grill,lunch,table'
        terms: '<translate with synonyms or related terms for ''Chicken Fast Food'', separated by commas>'
      amenity/fast_food/donut:
        # 'amenity=fast_food, cuisine=donut'
        name: Donut Fast Food
        # 'terms: breakfast,brunch,cafe,canteen,coffee,dine,diner,donut,doughnut,dining,eat,lunch,table'
        terms: '<translate with synonyms or related terms for ''Donut Fast Food'', separated by commas>'
      amenity/fast_food/fish_and_chips:
        # 'amenity=fast_food, cuisine=fish_and_chips'
        name: Fish & Chips Fast Food
        # 'terms: breakfast,cafe,café,dine,dining,dinner,drive-in,eat,grill,lunch,table,french fries'
        terms: '<translate with synonyms or related terms for ''Fish & Chips Fast Food'', separated by commas>'
      amenity/fast_food/hot_dog:
        # 'amenity=fast_food, cuisine=hot_dog'
        name: Hot Dog Fast Food
        # 'terms: ballpark,frankfurter,frank,hotdog stand,sandwich,sausage,wiener'
        terms: '<translate with synonyms or related terms for ''Hot Dog Fast Food'', separated by commas>'
      amenity/fast_food/ice_cream:
        # 'amenity=fast_food, cuisine=ice_cream'
        name: Ice Cream Fast Food
      amenity/fast_food/kebab:
        # 'amenity=fast_food, cuisine=kebab'
        name: Kebab Fast Food
        # 'terms: bar,breakfast,cafe,café,canteen,dine,dining,dinner,drive-in,eat,grill,lunch,table'
        terms: '<translate with synonyms or related terms for ''Kebab Fast Food'', separated by commas>'
      amenity/fast_food/mexican:
        # 'amenity=fast_food, cuisine=mexican'
        name: Mexican Fast Food
        # 'terms: breakfast,dine,dining,dinner,drive-in,eat,grill,lunch,table,tacos,burritos,enchiladas,fajitas,nachos,tortillas,salsa,tamales,quesadillas'
        terms: '<translate with synonyms or related terms for ''Mexican Fast Food'', separated by commas>'
      amenity/fast_food/pizza:
        # 'amenity=fast_food, cuisine=pizza'
        name: Pizza Fast Food
        # 'terms: dine,dining,dinner,drive-in,eat,lunch,table,deep dish,thin crust,slice'
        terms: '<translate with synonyms or related terms for ''Pizza Fast Food'', separated by commas>'
      amenity/fast_food/sandwich:
        # 'amenity=fast_food, cuisine=sandwich'
        name: Sandwich Fast Food
        # 'terms: breakfast,cafe,café,dine,dining,dinner,drive-in,eat,grill,lunch,table'
        terms: '<translate with synonyms or related terms for ''Sandwich Fast Food'', separated by commas>'
      amenity/ferry_terminal:
        # amenity=ferry_terminal
        name: Ferry Station / Terminal
      amenity/fire_station:
        # amenity=fire_station
        name: Fire Station
        terms: '<translate with synonyms or related terms for ''Fire Station'', separated by commas>'
      amenity/food_court:
        # amenity=food_court
        name: Food Court
        # 'terms: fast food,restaurant,food'
        terms: '<translate with synonyms or related terms for ''Food Court'', separated by commas>'
      amenity/fountain:
        # amenity=fountain
        name: Fountain
        terms: '<translate with synonyms or related terms for ''Fountain'', separated by commas>'
      amenity/fuel:
        # amenity=fuel
        name: Gas Station
        # 'terms: petrol,fuel,gasoline,propane,diesel,lng,cng,biodiesel'
        terms: '<translate with synonyms or related terms for ''Gas Station'', separated by commas>'
      amenity/grave_yard:
        # amenity=grave_yard
        name: Graveyard
        terms: '<translate with synonyms or related terms for ''Graveyard'', separated by commas>'
      amenity/grit_bin:
        # amenity=grit_bin
        name: Grit Bin
        # 'terms: salt,sand'
        terms: '<translate with synonyms or related terms for ''Grit Bin'', separated by commas>'
      amenity/hospital:
        # amenity=hospital
        name: Hospital Grounds
        # 'terms: clinic,doctor,emergency room,health,infirmary,institution,sanatorium,sanitarium,sick,surgery,ward'
        terms: '<translate with synonyms or related terms for ''Hospital Grounds'', separated by commas>'
      amenity/hunting_stand:
        # amenity=hunting_stand
        name: Hunting Stand
        # 'terms: game,gun,lookout,rifle,shoot*,wild,watch'
        terms: '<translate with synonyms or related terms for ''Hunting Stand'', separated by commas>'
      amenity/ice_cream:
        # amenity=ice_cream
        name: Ice Cream Shop
        # 'terms: gelato,sorbet,sherbet,frozen,yogurt'
        terms: '<translate with synonyms or related terms for ''Ice Cream Shop'', separated by commas>'
      amenity/internet_cafe:
        # amenity=internet_cafe
        name: Internet Cafe
        # 'terms: cybercafe,taxiphone,teleboutique,coffee,cafe,net,lanhouse'
        terms: '<translate with synonyms or related terms for ''Internet Cafe'', separated by commas>'
      amenity/karaoke:
        # amenity=karaoke_box
        name: Karaoke Box
        # 'terms: karaoke club,karaoke room,karaoke television,KTV'
        terms: '<translate with synonyms or related terms for ''Karaoke Box'', separated by commas>'
      amenity/kindergarten:
        # amenity=kindergarten
        name: Preschool/Kindergarten Grounds
        # 'terms: kindergarden,pre-school'
        terms: '<translate with synonyms or related terms for ''Preschool/Kindergarten Grounds'', separated by commas>'
      amenity/language_school:
        # amenity=language_school
        name: Language School
        # 'terms: esl'
        terms: '<translate with synonyms or related terms for ''Language School'', separated by commas>'
      amenity/letter_box:
        # amenity=letter_box
        name: Letter Box
        # 'terms: curbside delivery box,home delivery box,direct-to-door delivery box,letter hole,letter plate,letter slot,letterbox,letterhole,letterplate,letterslot,mail box,mail hole,mail slot,mailbox,mailhole,mailslot,through-door delivery box'
        terms: '<translate with synonyms or related terms for ''Letter Box'', separated by commas>'
      amenity/library:
        # amenity=library
        name: Library
        # 'terms: book'
        terms: '<translate with synonyms or related terms for ''Library'', separated by commas>'
      amenity/loading_dock:
        # amenity=loading_dock
        name: Loading Dock
        # 'terms: door,loading bay,shipping,unloading,warehouse'
        terms: '<translate with synonyms or related terms for ''Loading Dock'', separated by commas>'
      amenity/love_hotel:
        # amenity=love_hotel
        name: Love Hotel
        terms: '<translate with synonyms or related terms for ''Love Hotel'', separated by commas>'
      amenity/marketplace:
        # amenity=marketplace
        name: Marketplace
        terms: '<translate with synonyms or related terms for ''Marketplace'', separated by commas>'
      amenity/monastery:
        # amenity=monastery
        name: Monastery Grounds
        # 'terms: abbey,basilica,bethel,cathedral,chancel,chantry,chapel,church,fold,house of God,house of prayer,house of worship,minster,mission,monastery,mosque,oratory,parish,sacellum,sanctuary,shrine,synagogue,tabernacle,temple'
        terms: '<translate with synonyms or related terms for ''Monastery Grounds'', separated by commas>'
      amenity/money_transfer:
        # amenity=money_transfer
        name: Money Transfer Station
        # 'terms: money order,check,bill,currency,finance,wire transfer,cable,person to person,cash to cash,exchange'
        terms: '<translate with synonyms or related terms for ''Money Transfer Station'', separated by commas>'
      amenity/motorcycle_parking:
        # amenity=motorcycle_parking
        name: Motorcycle Parking
        terms: '<translate with synonyms or related terms for ''Motorcycle Parking'', separated by commas>'
      amenity/music_school:
        # amenity=music_school
        name: Music School
        # 'terms: school of music'
        terms: '<translate with synonyms or related terms for ''Music School'', separated by commas>'
      amenity/nightclub:
        # amenity=nightclub
        name: Nightclub
        # 'terms: disco*,night club,dancing,dance club'
        terms: '<translate with synonyms or related terms for ''Nightclub'', separated by commas>'
      amenity/nightclub/lgbtq:
        # 'amenity=nightclub, lgbtq=primary'
        name: LGBTQ+ Nightclub
        # 'terms: gay nightclub,lesbian nightclub,lgbtq nightclub,lgbt nightclub,lgb nightclub'
        terms: '<translate with synonyms or related terms for ''LGBTQ+ Nightclub'', separated by commas>'
      amenity/nursing_home:
        # amenity=nursing_home
        name: Nursing Home
      amenity/parking:
        # amenity=parking
        name: Parking Lot
        # 'terms: automobile parking,car lot,car parking,rv parking,truck parking,vehicle parking'
        terms: '<translate with synonyms or related terms for ''Parking Lot'', separated by commas>'
      amenity/parking/multi-storey:
        # 'amenity=parking, parking=multi-storey'
        name: Multilevel Parking Garage
        # 'terms: car,indoor parking,multistorey car park,parkade,parking building,parking deck,parking garage,parking ramp,parking structure'
        terms: '<translate with synonyms or related terms for ''Multilevel Parking Garage'', separated by commas>'
      amenity/parking/park_ride:
        # 'amenity=parking, park_ride=yes'
        name: Park & Ride Lot
        # 'terms: commuter parking lot,incentive parking lot,metro parking lot,park and pool lot,park and ride lot,P+R,public transport parking lot,public transit parking lot,train parking lot'
        terms: '<translate with synonyms or related terms for ''Park & Ride Lot'', separated by commas>'
      amenity/parking/underground:
        # 'amenity=parking, parking=underground'
        name: Underground Parking
        # 'terms: automobile parking,car lot,car parking,rv parking,subsurface parking,truck parking,vehicle parking'
        terms: '<translate with synonyms or related terms for ''Underground Parking'', separated by commas>'
      amenity/parking_entrance:
        # amenity=parking_entrance
        name: Parking Garage Entrance/Exit
        terms: '<translate with synonyms or related terms for ''Parking Garage Entrance/Exit'', separated by commas>'
      amenity/parking_space:
        # amenity=parking_space
        name: Parking Space
        terms: '<translate with synonyms or related terms for ''Parking Space'', separated by commas>'
      amenity/payment_centre:
        # amenity=payment_centre
        name: Payment Center
        # 'terms: check,tax pay,bill pay,currency,finance,cash,money'
        terms: '<translate with synonyms or related terms for ''Payment Center'', separated by commas>'
      amenity/payment_terminal:
        # amenity=payment_terminal
        name: Payment Terminal
        # 'terms: interactive kiosk,ekiosk,atm,bill pay,tax pay,phone pay,finance,cash,money transfer,card'
        terms: '<translate with synonyms or related terms for ''Payment Terminal'', separated by commas>'
      amenity/pharmacy:
        # amenity=pharmacy
        name: Pharmacy Counter
        # 'terms: apothecary,drug store,drugstore,med*,prescription'
        terms: '<translate with synonyms or related terms for ''Pharmacy Counter'', separated by commas>'
      amenity/photo_booth:
        # amenity=photo_booth
        name: Photo Booth
        # 'terms: photobooth,photo,booth,kiosk,camera'
        terms: '<translate with synonyms or related terms for ''Photo Booth'', separated by commas>'
      amenity/place_of_worship:
        # amenity=place_of_worship
        name: Place of Worship
        # 'terms: abbey,basilica,bethel,cathedral,chancel,chantry,chapel,church,fold,house of God,house of prayer,house of worship,minster,mission,mosque,oratory,parish,sacellum,sanctuary,shrine,synagogue,tabernacle,temple'
        terms: '<translate with synonyms or related terms for ''Place of Worship'', separated by commas>'
      amenity/place_of_worship/buddhist:
        # 'amenity=place_of_worship, religion=buddhist'
        name: Buddhist Temple
        # 'terms: stupa,vihara,monastery,temple,pagoda,zendo,dojo'
        terms: '<translate with synonyms or related terms for ''Buddhist Temple'', separated by commas>'
      amenity/place_of_worship/christian:
        # 'amenity=place_of_worship, religion=christian'
        name: Christian Church
        # 'terms: christian,abbey,basilica,bethel,cathedral,chancel,chantry,chapel,fold,house of God,house of prayer,house of worship,minster,mission,oratory,parish,sacellum,sanctuary,shrine,tabernacle,temple'
        terms: '<translate with synonyms or related terms for ''Christian Church'', separated by commas>'
      amenity/place_of_worship/christian/jehovahs_witness:
        # 'amenity=place_of_worship, religion=christian, denomination=jehovahs_witness'
        name: Kingdom Hall of Jehovah's Witnesses
        # 'terms: christian,church,house of God,house of prayer,house of worship'
        terms: '<translate with synonyms or related terms for ''Kingdom Hall of Jehovah''s Witnesses'', separated by commas>'
      amenity/place_of_worship/christian/la_luz_del_mundo:
        # 'amenity=place_of_worship, religion=christian, denomination=la_luz_del_mundo'
        name: La Luz del Mundo Temple
        # 'terms: christian,church,house of God,house of prayer,house of worship,the light of the world church'
        terms: '<translate with synonyms or related terms for ''La Luz del Mundo Temple'', separated by commas>'
      amenity/place_of_worship/christian/quaker:
        # 'amenity=place_of_worship, religion=christian, denomination=quaker'
        name: Quaker Friends Meeting House
        # 'terms: christian,church,house of God,house of prayer,house of worship'
        terms: '<translate with synonyms or related terms for ''Quaker Friends Meeting House'', separated by commas>'
      amenity/place_of_worship/hindu:
        # 'amenity=place_of_worship, religion=hindu'
        name: Hindu Temple
        # 'terms: kovil,devasthana,mandir,kshetram,alayam,shrine,temple'
        terms: '<translate with synonyms or related terms for ''Hindu Temple'', separated by commas>'
      amenity/place_of_worship/jewish:
        # 'amenity=place_of_worship, religion=jewish'
        name: Jewish Synagogue
        # 'terms: jewish'
        terms: '<translate with synonyms or related terms for ''Jewish Synagogue'', separated by commas>'
      amenity/place_of_worship/muslim:
        # 'amenity=place_of_worship, religion=muslim'
        name: Muslim Mosque
        # 'terms: islam,islamic center,muslim'
        terms: '<translate with synonyms or related terms for ''Muslim Mosque'', separated by commas>'
      amenity/place_of_worship/shinto:
        # 'amenity=place_of_worship, religion=shinto'
        name: Shinto Shrine
        # 'terms: kami,torii'
        terms: '<translate with synonyms or related terms for ''Shinto Shrine'', separated by commas>'
      amenity/place_of_worship/sikh:
        # 'amenity=place_of_worship, religion=sikh'
        name: Sikh Temple
        # 'terms: gurudwara,temple'
        terms: '<translate with synonyms or related terms for ''Sikh Temple'', separated by commas>'
      amenity/place_of_worship/taoist:
        # 'amenity=place_of_worship, religion=taoist'
        name: Taoist Temple
        # 'terms: daoist,monastery,temple'
        terms: '<translate with synonyms or related terms for ''Taoist Temple'', separated by commas>'
      amenity/planetarium:
        # amenity=planetarium
        name: Planetarium
        # 'terms: museum,astronomy,observatory'
        terms: '<translate with synonyms or related terms for ''Planetarium'', separated by commas>'
      amenity/police:
        # amenity=police
        name: Police
        # 'terms: badge,constable,constabulary,cop,detective,fed,law,enforcement,officer,patrol'
        terms: '<translate with synonyms or related terms for ''Police'', separated by commas>'
      amenity/polling_station:
        # amenity=polling_station
        name: Permanent Polling Place
        # 'terms: ballot box,ballot drop,democracy,elections,polling place,vote,voting booth,voting machine'
        terms: '<translate with synonyms or related terms for ''Permanent Polling Place'', separated by commas>'
      amenity/post_box:
        # amenity=post_box
        name: Mail Drop Box
        # 'terms: drop box,dropbox,letter drop,mail box,mail collection box,mail drop,mail dropoff,mailbox,package drop,pillar box,pillarbox,post box,postal box,postbox'
        terms: '<translate with synonyms or related terms for ''Mail Drop Box'', separated by commas>'
      amenity/post_depot:
        # amenity=post_depot
        name: Post Sorting Office
        # 'terms: mail processing and distribution center,post depot'
        terms: '<translate with synonyms or related terms for ''Post Sorting Office'', separated by commas>'
      amenity/post_office:
        # amenity=post_office
        name: Post Office
        # 'terms: letter,mail'
        terms: '<translate with synonyms or related terms for ''Post Office'', separated by commas>'
      amenity/prep_school:
        # amenity=prep_school
        name: Test Prep / Tutoring School
        # 'terms: academic,ACT,SAT,homework,math,reading,test prep,tutoring,writing'
        terms: '<translate with synonyms or related terms for ''Test Prep / Tutoring School'', separated by commas>'
      amenity/prison:
        # amenity=prison
        name: Prison Grounds
        # 'terms: cell,jail,correction'
        terms: '<translate with synonyms or related terms for ''Prison Grounds'', separated by commas>'
      amenity/pub:
        # amenity=pub
        name: Pub
        # 'terms: alcohol,drink,dive,beer,bier,booze'
        terms: '<translate with synonyms or related terms for ''Pub'', separated by commas>'
      amenity/pub/lgbtq:
        # 'amenity=pub, lgbtq=primary'
        name: LGBTQ+ Pub
        # 'terms: gay pub,lesbian pub,lgbtq pub,lgbt pub,lgb pub'
        terms: '<translate with synonyms or related terms for ''LGBTQ+ Pub'', separated by commas>'
      amenity/pub/microbrewery:
        # 'amenity=pub, microbrewery=yes'
        name: Brewpub
        # 'terms: alcohol,drink,dive,beer,bier,booze,craft brewery,microbrewery,small batch brewery'
        terms: '<translate with synonyms or related terms for ''Brewpub'', separated by commas>'
      amenity/public_bath:
        # amenity=public_bath
        name: Public Bath
        # 'terms: onsen,foot bath,hot springs'
        terms: '<translate with synonyms or related terms for ''Public Bath'', separated by commas>'
      amenity/public_bookcase:
        # amenity=public_bookcase
        name: Public Bookcase
        # 'terms: library,bookcrossing'
        terms: '<translate with synonyms or related terms for ''Public Bookcase'', separated by commas>'
      amenity/ranger_station:
        # amenity=ranger_station
        name: Ranger Station
        # 'terms: visitor center,visitor centre,permit center,permit centre,backcountry office,warden office,warden center'
        terms: '<translate with synonyms or related terms for ''Ranger Station'', separated by commas>'
      amenity/recycling:
        # amenity=recycling
        name: Recycling
      amenity/recycling/container/electrical_items:
        # 'amenity=recycling, recycling_type=container, recycling:electrical_items=yes'
        name: E-Waste Container
        # 'terms: computers,electronic waste,electronics recycling,ewaste bin,phones,tablets'
        terms: '<translate with synonyms or related terms for ''E-Waste Container'', separated by commas>'
      amenity/recycling/container/green_waste:
        # 'amenity=recycling, recycling_type=container, recycling:green_waste=yes'
        name: Green Waste Container
        # 'terms: biodegradable,biological,compost,decomposable,garbage bin,garden waste,organic,rubbish,food scrap'
        terms: '<translate with synonyms or related terms for ''Green Waste Container'', separated by commas>'
      amenity/recycling_centre:
        # 'amenity=recycling, recycling_type=centre'
        name: Recycling Center
        # 'terms: bottle,can,dump,glass,garbage,rubbish,scrap,trash'
        terms: '<translate with synonyms or related terms for ''Recycling Center'', separated by commas>'
      amenity/recycling_container:
        # 'amenity=recycling, recycling_type=container'
        name: Recycling Container
        # 'terms: bin,can,bottle,glass,garbage,rubbish,scrap,trash'
        terms: '<translate with synonyms or related terms for ''Recycling Container'', separated by commas>'
      amenity/register_office:
        # amenity=register_office
        name: Register Office
      amenity/restaurant:
        # amenity=restaurant
        name: Restaurant
        # 'terms: bar,breakfast,cafe,café,canteen,coffee,dine,dining,dinner,drive-in,eat,grill,lunch,table'
        terms: '<translate with synonyms or related terms for ''Restaurant'', separated by commas>'
      amenity/restaurant/american:
        # 'amenity=restaurant, cuisine=american'
        name: American Restaurant
        # 'terms: bar,breakfast,cafe,café,canteen,coffee,dine,dining,dinner,drive-in,eat,grill,lunch,table'
        terms: '<translate with synonyms or related terms for ''American Restaurant'', separated by commas>'
      amenity/restaurant/asian:
        # 'amenity=restaurant, cuisine=asian'
        name: Asian Restaurant
        # 'terms: bar,breakfast,cafe,café,canteen,dine,dining,dinner,drive-in,eat,grill,lunch,table'
        terms: '<translate with synonyms or related terms for ''Asian Restaurant'', separated by commas>'
      amenity/restaurant/chinese:
        # 'amenity=restaurant, cuisine=chinese'
        name: Chinese Restaurant
        # 'terms: bar,breakfast,cafe,café,canteen,dine,dining,dinner,drive-in,eat,grill,lunch,table'
        terms: '<translate with synonyms or related terms for ''Chinese Restaurant'', separated by commas>'
      amenity/restaurant/french:
        # 'amenity=restaurant, cuisine=french'
        name: French Restaurant
        # 'terms: bar,breakfast,cafe,café,canteen,dine,dining,dinner,drive-in,eat,grill,lunch,table'
        terms: '<translate with synonyms or related terms for ''French Restaurant'', separated by commas>'
      amenity/restaurant/german:
        # 'amenity=restaurant, cuisine=german'
        name: German Restaurant
        # 'terms: bar,breakfast,cafe,café,canteen,dine,dining,dinner,drive-in,eat,grill,lunch,table'
        terms: '<translate with synonyms or related terms for ''German Restaurant'', separated by commas>'
      amenity/restaurant/greek:
        # 'amenity=restaurant, cuisine=greek'
        name: Greek Restaurant
        # 'terms: bar,breakfast,cafe,café,canteen,dine,dining,dinner,drive-in,eat,grill,lunch,table,gyros,pitas,olives'
        terms: '<translate with synonyms or related terms for ''Greek Restaurant'', separated by commas>'
      amenity/restaurant/indian:
        # 'amenity=restaurant, cuisine=indian'
        name: Indian Restaurant
        # 'terms: bar,breakfast,dine,dining,dinner,drive-in,eat,grill,lunch,table,curry'
        terms: '<translate with synonyms or related terms for ''Indian Restaurant'', separated by commas>'
      amenity/restaurant/italian:
        # 'amenity=restaurant, cuisine=italian'
        name: Italian Restaurant
        # 'terms: bar,breakfast,cafe,café,canteen,dine,dining,dinner,drive-in,eat,grill,lunch,table,pasta,pizza'
        terms: '<translate with synonyms or related terms for ''Italian Restaurant'', separated by commas>'
      amenity/restaurant/japanese:
        # 'amenity=restaurant, cuisine=japanese'
        name: Japanese Restaurant
        # 'terms: bar,breakfast,cafe,café,canteen,dine,dining,dinner,drive-in,eat,grill,lunch,table'
        terms: '<translate with synonyms or related terms for ''Japanese Restaurant'', separated by commas>'
      amenity/restaurant/mexican:
        # 'amenity=restaurant, cuisine=mexican'
        name: Mexican Restaurant
        # 'terms: bar,breakfast,dine,dining,dinner,drive-in,eat,grill,lunch,table,tacos,burritos,enchiladas,fajitas,nachos,tortillas,salsa,tamales,quesadillas'
        terms: '<translate with synonyms or related terms for ''Mexican Restaurant'', separated by commas>'
      amenity/restaurant/noodle:
        # 'amenity=restaurant, cuisine=noodle'
        name: Noodle Restaurant
        # 'terms: bar,breakfast,cafe,café,canteen,dine,dining,dinner,drive-in,eat,grill,lunch,table,ramen noodles,soup,soba noodles,cellophane noodles,rice noodles'
        terms: '<translate with synonyms or related terms for ''Noodle Restaurant'', separated by commas>'
      amenity/restaurant/pizza:
        # 'amenity=restaurant, cuisine=pizza'
        name: Pizza Restaurant
        # 'terms: bar,dine,dining,dinner,drive-in,eat,lunch,table,deep dish,thin crust,slice'
        terms: '<translate with synonyms or related terms for ''Pizza Restaurant'', separated by commas>'
      amenity/restaurant/seafood:
        # 'amenity=restaurant, cuisine=seafood'
        name: Seafood Restaurant
        # 'terms: bar,breakfast,cafe,café,dine,dining,dinner,drive-in,eat,grill,lunch,table,fish,shellfish,molluscs,crustaceans,clams,oysters,lobsters,crab,shrimp,squid,octopus'
        terms: '<translate with synonyms or related terms for ''Seafood Restaurant'', separated by commas>'
      amenity/restaurant/steakhouse:
        # 'amenity=restaurant, cuisine=steak_house'
        name: Steakhouse
        # 'terms: bar,breakfast,cafe,café,canteen,dine,dining,dinner,drive-in,eat,grill,lunch,table,steak house,chop house,beef'
        terms: '<translate with synonyms or related terms for ''Steakhouse'', separated by commas>'
      amenity/restaurant/sushi:
        # 'amenity=restaurant, cuisine=sushi'
        name: Sushi Restaurant
        # 'terms: bar,breakfast,cafe,café,canteen,dine,dining,dinner,drive-in,eat,grill,lunch,table'
        terms: '<translate with synonyms or related terms for ''Sushi Restaurant'', separated by commas>'
      amenity/restaurant/thai:
        # 'amenity=restaurant, cuisine=thai'
        name: Thai Restaurant
        # 'terms: bar,breakfast,cafe,café,canteen,dine,dining,dinner,drive-in,eat,grill,lunch,table'
        terms: '<translate with synonyms or related terms for ''Thai Restaurant'', separated by commas>'
      amenity/restaurant/turkish:
        # 'amenity=restaurant, cuisine=turkish'
        name: Turkish Restaurant
        # 'terms: bar,breakfast,cafe,café,canteen,dine,dining,dinner,drive-in,eat,grill,lunch,table'
        terms: '<translate with synonyms or related terms for ''Turkish Restaurant'', separated by commas>'
      amenity/restaurant/vietnamese:
        # 'amenity=restaurant, cuisine=vietnamese'
        name: Vietnamese Restaurant
        # 'terms: bar,breakfast,cafe,café,canteen,dine,dining,dinner,drive-in,eat,grill,lunch,table'
        terms: '<translate with synonyms or related terms for ''Vietnamese Restaurant'', separated by commas>'
      amenity/sanitary_dump_station:
        # amenity=sanitary_dump_station
        name: RV Toilet Disposal
        # 'terms: Motor Home,Camper,Sanitary,Dump Station,Elsan,CDP,CTDP,Chemical Toilet'
        terms: '<translate with synonyms or related terms for ''RV Toilet Disposal'', separated by commas>'
      amenity/school:
        # amenity=school
        name: School Grounds
        # 'terms: academy,elementary school,middle school,high school'
        terms: '<translate with synonyms or related terms for ''School Grounds'', separated by commas>'
      amenity/scrapyard:
        # amenity=scrapyard
        name: Scrap Yard
      amenity/shelter:
        # amenity=shelter
        name: Shelter
        # 'terms: lean-to,gazebo,picnic'
        terms: '<translate with synonyms or related terms for ''Shelter'', separated by commas>'
      amenity/shelter/gazebo:
        # 'amenity=shelter, shelter_type=gazebo'
        name: Gazebo
        terms: '<translate with synonyms or related terms for ''Gazebo'', separated by commas>'
      amenity/shelter/lean_to:
        # 'amenity=shelter, shelter_type=lean_to'
        name: Lean-To
        terms: '<translate with synonyms or related terms for ''Lean-To'', separated by commas>'
      amenity/shelter/picnic_shelter:
        # 'amenity=shelter, shelter_type=picnic_shelter'
        name: Picnic Shelter
        # 'terms: pavilion'
        terms: '<translate with synonyms or related terms for ''Picnic Shelter'', separated by commas>'
      amenity/shelter/public_transport:
        # 'amenity=shelter, shelter_type=public_transport'
        name: Transit Shelter
        # 'terms: bus stop,metro stop,public transit shelter,public transport shelter,tram stop shelter,waiting'
        terms: '<translate with synonyms or related terms for ''Transit Shelter'', separated by commas>'
      amenity/shower:
        # amenity=shower
        name: Shower
        # 'terms: rain closet'
        terms: '<translate with synonyms or related terms for ''Shower'', separated by commas>'
      amenity/smoking_area:
        # amenity=smoking_area
        name: Smoking Area
        terms: '<translate with synonyms or related terms for ''Smoking Area'', separated by commas>'
      amenity/social_centre:
        # amenity=social_centre
        name: Social Center
        # 'terms: event,fraternal,fraternity,hall,organization,professional,society,sorority,union,vetern'
        terms: '<translate with synonyms or related terms for ''Social Center'', separated by commas>'
      amenity/social_facility:
        # amenity=social_facility
        name: Social Facility
        terms: '<translate with synonyms or related terms for ''Social Facility'', separated by commas>'
      amenity/social_facility/ambulatory_care:
        # 'amenity=social_facility, social_facility=ambulatory_care'
        name: Ambulatory Care
        terms: '<translate with synonyms or related terms for ''Ambulatory Care'', separated by commas>'
      amenity/social_facility/food_bank:
        # 'amenity=social_facility, social_facility=food_bank'
        name: Food Bank
        terms: '<translate with synonyms or related terms for ''Food Bank'', separated by commas>'
      amenity/social_facility/group_home:
        # 'amenity=social_facility, social_facility=group_home, social_facility:for=senior'
        name: Elderly Group Home
        # 'terms: old,senior,living,care home,assisted living'
        terms: '<translate with synonyms or related terms for ''Elderly Group Home'', separated by commas>'
      amenity/social_facility/homeless_shelter:
        # 'amenity=social_facility, social_facility=shelter, social_facility:for=homeless'
        name: Homeless Shelter
        # 'terms: houseless,unhoused,displaced'
        terms: '<translate with synonyms or related terms for ''Homeless Shelter'', separated by commas>'
      amenity/social_facility/nursing_home:
        # 'amenity=social_facility, social_facility=nursing_home, social_facility:for=senior'
        name: Nursing Home
        # 'terms: elderly,living,nursing,old,senior,assisted living'
        terms: '<translate with synonyms or related terms for ''Nursing Home'', separated by commas>'
      amenity/studio:
        # amenity=studio
        name: Studio
        # 'terms: recording,radio,television'
        terms: '<translate with synonyms or related terms for ''Studio'', separated by commas>'
      amenity/studio/audio:
        # 'amenity=studio, studio=audio'
        name: Recording Studio
        # 'terms: audio mixing,audio production,audio recording,audio studio'
        terms: '<translate with synonyms or related terms for ''Recording Studio'', separated by commas>'
      amenity/studio/radio:
        # 'amenity=studio, studio=radio'
        name: Radio Station
        # 'terms: am radio,fm radio,radio broadcast,radio studio'
        terms: '<translate with synonyms or related terms for ''Radio Station'', separated by commas>'
      amenity/studio/television:
        # 'amenity=studio, studio=television'
        name: Television Station
        # 'terms: television broadcast,television studio,tv broadcast,tv station,tv studio'
        terms: '<translate with synonyms or related terms for ''Television Station'', separated by commas>'
      amenity/studio/video:
        # 'amenity=studio, studio=video'
        name: Film Studio
        # 'terms: movie production,movie studio,video production,video recording,video studio'
        terms: '<translate with synonyms or related terms for ''Film Studio'', separated by commas>'
      amenity/swimming_pool:
        # amenity=swimming_pool
        name: Swimming Pool
      amenity/taxi:
        # amenity=taxi
        name: Taxi Stand
        # 'terms: cab'
        terms: '<translate with synonyms or related terms for ''Taxi Stand'', separated by commas>'
      amenity/telephone:
        # amenity=telephone
        name: Telephone
        # 'terms: phone'
        terms: '<translate with synonyms or related terms for ''Telephone'', separated by commas>'
      amenity/theatre:
        # amenity=theatre
        name: Theater
        # 'terms: theatre,performance,play,musical'
        terms: '<translate with synonyms or related terms for ''Theater'', separated by commas>'
      amenity/theatre/type/amphi:
        # 'amenity=theatre, theatre:type=amphi'
        name: Amphitheatre
        # 'terms: open air,outdoor,greek,ampi'
        terms: '<translate with synonyms or related terms for ''Amphitheatre'', separated by commas>'
      amenity/toilets:
        # amenity=toilets
        name: Toilets
        # 'terms: bathroom,restroom,outhouse,privy,head,lavatory,latrine,water closet,WC,W.C.'
        terms: '<translate with synonyms or related terms for ''Toilets'', separated by commas>'
      amenity/toilets/disposal/flush:
        # 'amenity=toilets, toilets:disposal=flush'
        name: Flush Toilets
        # 'terms: bathroom,head,lavatory,privy,restroom,water closet,WC,W.C.'
        terms: '<translate with synonyms or related terms for ''Flush Toilets'', separated by commas>'
      amenity/toilets/disposal/pitlatrine:
        # 'amenity=toilets, toilets:disposal=pitlatrine'
        name: Pit Latrine
        # 'terms: head,lavatory,long drop,outhouse,pit toilet,privy'
        terms: '<translate with synonyms or related terms for ''Pit Latrine'', separated by commas>'
      amenity/townhall:
        # amenity=townhall
        name: Town Hall
        # 'terms: village,city,government,courthouse,municipal'
        terms: '<translate with synonyms or related terms for ''Town Hall'', separated by commas>'
      amenity/townhall/city:
        # 'amenity=townhall, townhall:type=city'
        name: City Hall
        # 'terms: council,courthouse,government,mayor,municipality'
        terms: '<translate with synonyms or related terms for ''City Hall'', separated by commas>'
      amenity/toy_library:
        # amenity=toy_library
        name: Toy Library
        # 'terms: game,toy'
        terms: '<translate with synonyms or related terms for ''Toy Library'', separated by commas>'
      amenity/university:
        # amenity=university
        name: University Grounds
        # 'terms: college,graduate school,PhD program,master''s degree program'
        terms: '<translate with synonyms or related terms for ''University Grounds'', separated by commas>'
      amenity/vehicle_inspection:
        # amenity=vehicle_inspection
        name: Vehicle Inspection
        # 'terms: car inspection'
        terms: '<translate with synonyms or related terms for ''Vehicle Inspection'', separated by commas>'
      amenity/vending_machine:
        # amenity=vending_machine
        name: Vending Machine
        terms: '<translate with synonyms or related terms for ''Vending Machine'', separated by commas>'
      amenity/vending_machine/bottle_return:
        # 'amenity=vending_machine, vending=bottle_return'
        name: Bottle Return Machine
        # 'terms: bottle return'
        terms: '<translate with synonyms or related terms for ''Bottle Return Machine'', separated by commas>'
      amenity/vending_machine/bread:
        # 'amenity=vending_machine, vending=bread'
        name: Bread Vending Machine
        # 'terms: baguette,bread'
        terms: '<translate with synonyms or related terms for ''Bread Vending Machine'', separated by commas>'
      amenity/vending_machine/cigarettes:
        # 'amenity=vending_machine, vending=cigarettes'
        name: Cigarette Vending Machine
        # 'terms: cigarette'
        terms: '<translate with synonyms or related terms for ''Cigarette Vending Machine'', separated by commas>'
      amenity/vending_machine/coffee:
        # 'amenity=vending_machine, vending=coffee'
        name: Coffee Vending Machine
        # 'terms: coffee'
        terms: '<translate with synonyms or related terms for ''Coffee Vending Machine'', separated by commas>'
      amenity/vending_machine/condoms:
        # 'amenity=vending_machine, vending=condoms'
        name: Condom Vending Machine
        # 'terms: condom'
        terms: '<translate with synonyms or related terms for ''Condom Vending Machine'', separated by commas>'
      amenity/vending_machine/drinks:
        # 'amenity=vending_machine, vending=drinks'
        name: Drink Vending Machine
        # 'terms: drink,soda,beverage,juice,pop'
        terms: '<translate with synonyms or related terms for ''Drink Vending Machine'', separated by commas>'
      amenity/vending_machine/eggs:
        # 'amenity=vending_machine, vending=eggs'
        name: Egg Vending Machine
        # 'terms: egg'
        terms: '<translate with synonyms or related terms for ''Egg Vending Machine'', separated by commas>'
      amenity/vending_machine/electronics:
        # 'amenity=vending_machine, vending=electronics'
        name: Electronics Vending Machine
        # 'terms: cable,charger,earbud,headphone,phone,tablet'
        terms: '<translate with synonyms or related terms for ''Electronics Vending Machine'', separated by commas>'
      amenity/vending_machine/elongated_coin:
        # 'amenity=vending_machine, vending=elongated_coin'
        name: Flat Coin Vending Machine
        # 'terms: coin,crush,elongated,flatten,penny,souvenir'
        terms: '<translate with synonyms or related terms for ''Flat Coin Vending Machine'', separated by commas>'
      amenity/vending_machine/excrement_bags:
        # 'amenity=vending_machine, vending=excrement_bags'
        name: Excrement Bag Dispenser
        # 'terms: excrement bags,poop,waste,dog,animal'
        terms: '<translate with synonyms or related terms for ''Excrement Bag Dispenser'', separated by commas>'
      amenity/vending_machine/feminine_hygiene:
        # 'amenity=vending_machine, vending=feminine_hygiene'
        name: Feminine Hygiene Vending Machine
        # 'terms: condom,tampon,pad,woman,women,menstrual hygiene products,personal care'
        terms: '<translate with synonyms or related terms for ''Feminine Hygiene Vending Machine'', separated by commas>'
      amenity/vending_machine/food:
        # 'amenity=vending_machine, vending=food'
        name: Food Vending Machine
        # 'terms: food'
        terms: '<translate with synonyms or related terms for ''Food Vending Machine'', separated by commas>'
      amenity/vending_machine/fuel:
        # 'amenity=vending_machine, vending=fuel'
        name: Gas Pump
        # 'terms: petrol,fuel,gasoline,propane,diesel,lng,cng,biodiesel'
        terms: '<translate with synonyms or related terms for ''Gas Pump'', separated by commas>'
      amenity/vending_machine/ice_cream:
        # 'amenity=vending_machine, vending=ice_cream'
        name: Ice Cream Vending Machine
        # 'terms: chocolate,ice cream,frozen,popsicle,vanilla'
        terms: '<translate with synonyms or related terms for ''Ice Cream Vending Machine'', separated by commas>'
      amenity/vending_machine/ice_cubes:
        # 'amenity=vending_machine, vending=ice_cubes'
        name: Ice Vending Machine
        # 'terms: cubes,ice'
        terms: '<translate with synonyms or related terms for ''Ice Vending Machine'', separated by commas>'
      amenity/vending_machine/newspapers:
        # 'amenity=vending_machine, vending=newspapers'
        name: Newspaper Vending Machine
        # 'terms: newspaper'
        terms: '<translate with synonyms or related terms for ''Newspaper Vending Machine'', separated by commas>'
      amenity/vending_machine/parcel_pickup:
        # 'amenity=vending_machine, vending=parcel_pickup'
        name: Parcel Pickup Locker
        # 'terms: amazon,locker,mail,packstation,parcel,pickup'
        terms: '<translate with synonyms or related terms for ''Parcel Pickup Locker'', separated by commas>'
      amenity/vending_machine/parcel_pickup_dropoff:
        # 'amenity=vending_machine, vending=parcel_pickup;parcel_mail_in'
        name: Parcel Pickup/Dropoff Locker
        # 'terms: mail,packstation,parcel,pickup'
        terms: '<translate with synonyms or related terms for ''Parcel Pickup/Dropoff Locker'', separated by commas>'
      amenity/vending_machine/parking_tickets:
        # 'amenity=vending_machine, vending=parking_tickets'
        name: Parking Ticket Vending Machine
        # 'terms: parking,ticket'
        terms: '<translate with synonyms or related terms for ''Parking Ticket Vending Machine'', separated by commas>'
      amenity/vending_machine/public_transport_tickets:
        # 'amenity=vending_machine, vending=public_transport_tickets'
        name: Transit Ticket Vending Machine
        # 'terms: bus,train,ferry,rail,ticket,transportation'
        terms: '<translate with synonyms or related terms for ''Transit Ticket Vending Machine'', separated by commas>'
      amenity/vending_machine/stamps:
        # 'amenity=vending_machine, vending=stamps'
        name: Postage Vending Machine
        # 'terms: mail,postage,stamp'
        terms: '<translate with synonyms or related terms for ''Postage Vending Machine'', separated by commas>'
      amenity/vending_machine/sweets:
        # 'amenity=vending_machine, vending=sweets'
        name: Snack Vending Machine
        # 'terms: candy,gum,chip,pretzel,cookie,cracker'
        terms: '<translate with synonyms or related terms for ''Snack Vending Machine'', separated by commas>'
      amenity/veterinary:
        # amenity=veterinary
        name: Veterinary
        # 'terms: pet clinic,veterinarian,animal hospital,pet doctor'
        terms: '<translate with synonyms or related terms for ''Veterinary'', separated by commas>'
      amenity/waste/dog_excrement:
        # 'amenity=waste_basket, waste=dog_excrement'
        name: Dog Excrement Bin
        # 'terms: bin,garbage,rubbish,litter,trash,poo,dog'
        terms: '<translate with synonyms or related terms for ''Dog Excrement Bin'', separated by commas>'
      amenity/waste_basket:
        # amenity=waste_basket
        name: Waste Basket
        # 'terms: bin,garbage,rubbish,litter,trash'
        terms: '<translate with synonyms or related terms for ''Waste Basket'', separated by commas>'
      amenity/waste_disposal:
        # amenity=waste_disposal
        name: Garbage Dumpster
        # 'terms: garbage,rubbish,litter,trash'
        terms: '<translate with synonyms or related terms for ''Garbage Dumpster'', separated by commas>'
      amenity/waste_transfer_station:
        # amenity=waste_transfer_station
        name: Waste Transfer Station
        # 'terms: dump,garbage,recycling,rubbish,scrap,trash'
        terms: '<translate with synonyms or related terms for ''Waste Transfer Station'', separated by commas>'
      amenity/water_point:
        # amenity=water_point
        name: RV Drinking Water
        terms: '<translate with synonyms or related terms for ''RV Drinking Water'', separated by commas>'
      amenity/watering_place:
        # amenity=watering_place
        name: Animal Watering Place
        terms: '<translate with synonyms or related terms for ''Animal Watering Place'', separated by commas>'
      amenity/weighbridge:
        # amenity=weighbridge
        name: Truck Scale
        # 'terms: weigh station,weighbridge'
        terms: '<translate with synonyms or related terms for ''Truck Scale'', separated by commas>'
      area:
        # area=yes
        name: Area
        # 'terms: polygon'
        terms: '<translate with synonyms or related terms for ''Area'', separated by commas>'
      area/highway:
        # 'area:highway=*'
        name: Road Area
        # 'terms: area:highway,edge of pavement,highway area,highway shape,pavement,road shape,street area'
        terms: '<translate with synonyms or related terms for ''Road Area'', separated by commas>'
      attraction:
        # attraction=*
        name: Attraction
      attraction/amusement_ride:
        # attraction=amusement_ride
        name: Amusement Ride
        # 'terms: theme park,carnival ride'
        terms: '<translate with synonyms or related terms for ''Amusement Ride'', separated by commas>'
      attraction/animal:
        # attraction=animal
        name: Animal Enclosure
        # 'terms: amphibian,animal park,aquarium,bear,bird,fish,insect,lion,mammal,monkey,penguin,reptile,safari,theme park,tiger,zoo'
        terms: '<translate with synonyms or related terms for ''Animal Enclosure'', separated by commas>'
      attraction/big_wheel:
        # attraction=big_wheel
        name: Big Wheel
        # 'terms: ferris wheel,theme park,amusement ride'
        terms: '<translate with synonyms or related terms for ''Big Wheel'', separated by commas>'
      attraction/bumper_car:
        # attraction=bumper_car
        name: Bumper Cars
        # 'terms: theme park,dodgem cars,autoscooter'
        terms: '<translate with synonyms or related terms for ''Bumper Cars'', separated by commas>'
      attraction/bungee_jumping:
        # attraction=bungee_jumping
        name: Bungee Jumping
        # 'terms: theme park,bungy jumping,jumping platform'
        terms: '<translate with synonyms or related terms for ''Bungee Jumping'', separated by commas>'
      attraction/carousel:
        # attraction=carousel
        name: Carousel
        # 'terms: theme park,roundabout,merry-go-round,galloper,jumper,horseabout,flying horses'
        terms: '<translate with synonyms or related terms for ''Carousel'', separated by commas>'
      attraction/dark_ride:
        # attraction=dark_ride
        name: Dark Ride
        # 'terms: theme park,ghost train'
        terms: '<translate with synonyms or related terms for ''Dark Ride'', separated by commas>'
      attraction/drop_tower:
        # attraction=drop_tower
        name: Drop Tower
        # 'terms: theme park,amusement ride,gondola,tower,big drop'
        terms: '<translate with synonyms or related terms for ''Drop Tower'', separated by commas>'
      attraction/kiddie_ride:
        # attraction=kiddie_ride
        name: Kiddie Ride
        terms: '<translate with synonyms or related terms for ''Kiddie Ride'', separated by commas>'
      attraction/log_flume:
        # attraction=log_flume
        name: Log Flume
        # 'terms: theme park,amusement ride,flume'
        terms: '<translate with synonyms or related terms for ''Log Flume'', separated by commas>'
      attraction/maze:
        # attraction=maze
        name: Maze
        # 'terms: theme park,amusement ride,labyrinth'
        terms: '<translate with synonyms or related terms for ''Maze'', separated by commas>'
      attraction/pirate_ship:
        # attraction=pirate_ship
        name: Pirate Ship
        # 'terms: theme park,carnival ride,amusement ride'
        terms: '<translate with synonyms or related terms for ''Pirate Ship'', separated by commas>'
      attraction/river_rafting:
        # attraction=river_rafting
        name: River Rafting
        # 'terms: theme park,aquatic park,water park,rafting simulator,river rafting ride,river rapids ride'
        terms: '<translate with synonyms or related terms for ''River Rafting'', separated by commas>'
      attraction/roller_coaster:
        # attraction=roller_coaster
        name: Roller Coaster
        # 'terms: theme park,amusement ride'
        terms: '<translate with synonyms or related terms for ''Roller Coaster'', separated by commas>'
      attraction/summer_toboggan:
        # attraction=summer_toboggan
        name: Summer Toboggan
        # 'terms: alpine slide,mountain coaster'
        terms: '<translate with synonyms or related terms for ''Summer Toboggan'', separated by commas>'
      attraction/swing_carousel:
        # attraction=swing_carousel
        name: Swing Carousel
        # 'terms: theme park,amusement ride,carousel,tower,carousel tower'
        terms: '<translate with synonyms or related terms for ''Swing Carousel'', separated by commas>'
      attraction/train:
        # attraction=train
        name: Tourist Train
        # 'terms: theme park,rackless train,road train,Tschu-Tschu train,dotto train,park train'
        terms: '<translate with synonyms or related terms for ''Tourist Train'', separated by commas>'
      attraction/water_slide:
        # attraction=water_slide
        name: Water Slide
        # 'terms: theme park,aquatic park,water park,flumes,water chutes,hydroslides'
        terms: '<translate with synonyms or related terms for ''Water Slide'', separated by commas>'
      barrier:
        # barrier=*
        name: Barrier
        terms: '<translate with synonyms or related terms for ''Barrier'', separated by commas>'
      barrier/block:
        # barrier=block
        name: Block
        terms: '<translate with synonyms or related terms for ''Block'', separated by commas>'
      barrier/bollard:
        # barrier=bollard
        name: Bollard
        terms: '<translate with synonyms or related terms for ''Bollard'', separated by commas>'
      barrier/bollard_line:
        # barrier=bollard
        name: Bollard Row
        terms: '<translate with synonyms or related terms for ''Bollard Row'', separated by commas>'
      barrier/border_control:
        # barrier=border_control
        name: Border Control
        terms: '<translate with synonyms or related terms for ''Border Control'', separated by commas>'
      barrier/cattle_grid:
        # barrier=cattle_grid
        name: Cattle Grid
        terms: '<translate with synonyms or related terms for ''Cattle Grid'', separated by commas>'
      barrier/chain:
        # barrier=chain
        name: Chain
        terms: '<translate with synonyms or related terms for ''Chain'', separated by commas>'
      barrier/city_wall:
        # barrier=city_wall
        name: City Wall
        terms: '<translate with synonyms or related terms for ''City Wall'', separated by commas>'
      barrier/cycle_barrier:
        # barrier=cycle_barrier
        name: Cycle Barrier
        terms: '<translate with synonyms or related terms for ''Cycle Barrier'', separated by commas>'
      barrier/ditch:
        # barrier=ditch
        name: Trench
        terms: '<translate with synonyms or related terms for ''Trench'', separated by commas>'
      barrier/entrance:
        # barrier=entrance
        name: Entrance
      barrier/fence:
        # barrier=fence
        name: Fence
        terms: '<translate with synonyms or related terms for ''Fence'', separated by commas>'
      barrier/fence/railing:
        # 'barrier=fence, fence_type=railing'
        name: Railing
        # 'terms: railing,handrail,guard rail'
        terms: '<translate with synonyms or related terms for ''Railing'', separated by commas>'
      barrier/gate:
        # barrier=gate
        name: Gate
        terms: '<translate with synonyms or related terms for ''Gate'', separated by commas>'
      barrier/guard_rail:
        # barrier=guard_rail
        name: Guard Rail
        # 'terms: guardrail,traffic barrier,crash barrier,median barrier,roadside barrier,Armco barrier'
        terms: '<translate with synonyms or related terms for ''Guard Rail'', separated by commas>'
      barrier/hedge:
        # barrier=hedge
        name: Hedge
        terms: '<translate with synonyms or related terms for ''Hedge'', separated by commas>'
      barrier/height_restrictor:
        # barrier=height_restrictor
        name: Height Restrictor
        terms: '<translate with synonyms or related terms for ''Height Restrictor'', separated by commas>'
      barrier/kerb:
        # barrier=kerb
        name: Curb
        terms: '<translate with synonyms or related terms for ''Curb'', separated by commas>'
      barrier/kerb/flush:
        # kerb=flush
        name: Flush Curb
        # 'terms: even curb,level curb,tactile curb'
        terms: '<translate with synonyms or related terms for ''Flush Curb'', separated by commas>'
      barrier/kerb/lowered:
        # kerb=lowered
        name: Lowered Curb
        # 'terms: curb cut,curb ramp,kerb ramp,dropped kerb,pram ramp'
        terms: '<translate with synonyms or related terms for ''Lowered Curb'', separated by commas>'
      barrier/kerb/raised:
        # kerb=raised
        name: Raised Curb
        terms: '<translate with synonyms or related terms for ''Raised Curb'', separated by commas>'
      barrier/kerb/rolled:
        # kerb=rolled
        name: Rolled Curb
        # 'terms: gutter'
        terms: '<translate with synonyms or related terms for ''Rolled Curb'', separated by commas>'
      barrier/kissing_gate:
        # barrier=kissing_gate
        name: Kissing Gate
        terms: '<translate with synonyms or related terms for ''Kissing Gate'', separated by commas>'
      barrier/lift_gate:
        # barrier=lift_gate
        name: Lift Gate
        terms: '<translate with synonyms or related terms for ''Lift Gate'', separated by commas>'
      barrier/retaining_wall:
        # barrier=retaining_wall
        name: Retaining Wall
        terms: '<translate with synonyms or related terms for ''Retaining Wall'', separated by commas>'
      barrier/sally_port:
        # barrier=sally_port
        name: Sally Port
        # 'terms: Postern,castle side gate'
        terms: '<translate with synonyms or related terms for ''Sally Port'', separated by commas>'
      barrier/stile:
        # barrier=stile
        name: Stile
        terms: '<translate with synonyms or related terms for ''Stile'', separated by commas>'
      barrier/toll_booth:
        # barrier=toll_booth
        name: Toll Booth
        terms: '<translate with synonyms or related terms for ''Toll Booth'', separated by commas>'
      barrier/turnstile:
        # barrier=turnstile
        name: Turnstile
        # 'terms: baffle gate,turnstyle'
        terms: '<translate with synonyms or related terms for ''Turnstile'', separated by commas>'
      barrier/wall:
        # barrier=wall
        name: Wall
        terms: '<translate with synonyms or related terms for ''Wall'', separated by commas>'
      barrier/wall/noise_barrier:
        # 'barrier=wall, wall=noise_barrier'
        name: Noise Barrier
        # 'terms: acoustical barrier,noise wall,noisewall,sound barrier,sound berm,sound wall,soundberm,soundwall'
        terms: '<translate with synonyms or related terms for ''Noise Barrier'', separated by commas>'
      boundary:
        # boundary=*
        name: Boundary
      boundary/administrative:
        # boundary=administrative
        name: Administrative Boundary
        terms: '<translate with synonyms or related terms for ''Administrative Boundary'', separated by commas>'
      bridge/support:
        # 'bridge:support=*'
        name: Bridge Support
        terms: '<translate with synonyms or related terms for ''Bridge Support'', separated by commas>'
      bridge/support/pier:
        # 'bridge:support=pier'
        name: Bridge Pier
        terms: '<translate with synonyms or related terms for ''Bridge Pier'', separated by commas>'
      building:
        # building=*
        name: Building
        terms: '<translate with synonyms or related terms for ''Building'', separated by commas>'
      building/apartments:
        # building=apartments
        name: Apartment Building
        terms: '<translate with synonyms or related terms for ''Apartment Building'', separated by commas>'
      building/barn:
        # building=barn
        name: Barn
        terms: '<translate with synonyms or related terms for ''Barn'', separated by commas>'
      building/boathouse:
        # building=boathouse
        name: Boathouse
        terms: '<translate with synonyms or related terms for ''Boathouse'', separated by commas>'
      building/bungalow:
        # building=bungalow
        name: Bungalow
        # 'terms: home,detached'
        terms: '<translate with synonyms or related terms for ''Bungalow'', separated by commas>'
      building/bunker:
        # building=bunker
        name: Bunker
      building/cabin:
        # building=cabin
        name: Cabin
        terms: '<translate with synonyms or related terms for ''Cabin'', separated by commas>'
      building/carport:
        # building=carport
        name: Carport
        # 'terms: covered parking space,garage,car,porch'
        terms: '<translate with synonyms or related terms for ''Carport'', separated by commas>'
      building/cathedral:
        # building=cathedral
        name: Cathedral Building
        terms: '<translate with synonyms or related terms for ''Cathedral Building'', separated by commas>'
      building/chapel:
        # building=chapel
        name: Chapel Building
        terms: '<translate with synonyms or related terms for ''Chapel Building'', separated by commas>'
      building/church:
        # building=church
        name: Church Building
        terms: '<translate with synonyms or related terms for ''Church Building'', separated by commas>'
      building/civic:
        # building=civic
        name: Civic Building
        terms: '<translate with synonyms or related terms for ''Civic Building'', separated by commas>'
      building/college:
        # building=college
        name: College Building
        # 'terms: university'
        terms: '<translate with synonyms or related terms for ''College Building'', separated by commas>'
      building/commercial:
        # building=commercial
        name: Commercial Building
        terms: '<translate with synonyms or related terms for ''Commercial Building'', separated by commas>'
      building/construction:
        # building=construction
        name: Building Under Construction
        terms: '<translate with synonyms or related terms for ''Building Under Construction'', separated by commas>'
      building/detached:
        # building=detached
        name: Detached House
        # 'terms: home,single,family,residence,dwelling'
        terms: '<translate with synonyms or related terms for ''Detached House'', separated by commas>'
      building/dormitory:
        # building=dormitory
        name: Dormitory
        terms: '<translate with synonyms or related terms for ''Dormitory'', separated by commas>'
      building/entrance:
        # building=entrance
        name: Entrance/Exit
      building/farm:
        # building=farm
        name: Farm House
        terms: '<translate with synonyms or related terms for ''Farm House'', separated by commas>'
      building/farm_auxiliary:
        # building=farm_auxiliary
        name: Farm Building
        terms: '<translate with synonyms or related terms for ''Farm Building'', separated by commas>'
      building/garage:
        # building=garage
        name: Garage
        terms: '<translate with synonyms or related terms for ''Garage'', separated by commas>'
      building/garages:
        # building=garages
        name: Garages
        terms: '<translate with synonyms or related terms for ''Garages'', separated by commas>'
      building/grandstand:
        # building=grandstand
        name: Grandstand
        # 'terms: tribune,stand,stands,bleachers'
        terms: '<translate with synonyms or related terms for ''Grandstand'', separated by commas>'
      building/greenhouse:
        # building=greenhouse
        name: Greenhouse
        terms: '<translate with synonyms or related terms for ''Greenhouse'', separated by commas>'
      building/hangar:
        # building=hangar
        name: Hangar Building
        terms: '<translate with synonyms or related terms for ''Hangar Building'', separated by commas>'
      building/hospital:
        # building=hospital
        name: Hospital Building
        terms: '<translate with synonyms or related terms for ''Hospital Building'', separated by commas>'
      building/hotel:
        # building=hotel
        name: Hotel Building
        terms: '<translate with synonyms or related terms for ''Hotel Building'', separated by commas>'
      building/house:
        # building=house
        name: House
        # 'terms: home,family,residence,dwelling'
        terms: '<translate with synonyms or related terms for ''House'', separated by commas>'
      building/houseboat:
        # building=houseboat
        name: Houseboat
        # 'terms: home,family,residence,dwelling'
        terms: '<translate with synonyms or related terms for ''Houseboat'', separated by commas>'
      building/hut:
        # building=hut
        name: Hut
        terms: '<translate with synonyms or related terms for ''Hut'', separated by commas>'
      building/industrial:
        # building=industrial
        name: Industrial Building
        terms: '<translate with synonyms or related terms for ''Industrial Building'', separated by commas>'
      building/kindergarten:
        # building=kindergarten
        name: Preschool/Kindergarten Building
        # 'terms: kindergarden,pre-school'
        terms: '<translate with synonyms or related terms for ''Preschool/Kindergarten Building'', separated by commas>'
      building/mosque:
        # building=mosque
        name: Mosque Building
        terms: '<translate with synonyms or related terms for ''Mosque Building'', separated by commas>'
      building/pavilion:
        # building=pavilion
        name: Pavilion Building
        # 'terms: sports'
        terms: '<translate with synonyms or related terms for ''Pavilion Building'', separated by commas>'
      building/public:
        # building=public
        name: Public Building
        terms: '<translate with synonyms or related terms for ''Public Building'', separated by commas>'
      building/residential:
        # building=residential
        name: Residential Building
        terms: '<translate with synonyms or related terms for ''Residential Building'', separated by commas>'
      building/retail:
        # building=retail
        name: Retail Building
        terms: '<translate with synonyms or related terms for ''Retail Building'', separated by commas>'
      building/roof:
        # building=roof
        name: Roof
        terms: '<translate with synonyms or related terms for ''Roof'', separated by commas>'
      building/ruins:
        # building=ruins
        name: Building Ruins
        terms: '<translate with synonyms or related terms for ''Building Ruins'', separated by commas>'
      building/school:
        # building=school
        name: School Building
        # 'terms: academy,elementary school,middle school,high school'
        terms: '<translate with synonyms or related terms for ''School Building'', separated by commas>'
      building/semidetached_house:
        # building=semidetached_house
        name: Semi-Detached House
        # 'terms: home,double,duplex,twin,family,residence,dwelling'
        terms: '<translate with synonyms or related terms for ''Semi-Detached House'', separated by commas>'
      building/service:
        # building=service
        name: Service Building
        terms: '<translate with synonyms or related terms for ''Service Building'', separated by commas>'
      building/shed:
        # building=shed
        name: Shed
        terms: '<translate with synonyms or related terms for ''Shed'', separated by commas>'
      building/stable:
        # building=stable
        name: Stable
        terms: '<translate with synonyms or related terms for ''Stable'', separated by commas>'
      building/stadium:
        # building=stadium
        name: Stadium Building
        terms: '<translate with synonyms or related terms for ''Stadium Building'', separated by commas>'
      building/static_caravan:
        # building=static_caravan
        name: Static Mobile Home
        terms: '<translate with synonyms or related terms for ''Static Mobile Home'', separated by commas>'
      building/temple:
        # building=temple
        name: Temple Building
        terms: '<translate with synonyms or related terms for ''Temple Building'', separated by commas>'
      building/terrace:
        # building=terrace
        name: Row Houses
        # 'terms: home,terrace,brownstone,family,residence,dwelling'
        terms: '<translate with synonyms or related terms for ''Row Houses'', separated by commas>'
      building/train_station:
        # building=train_station
        name: Train Station Building
      building/transportation:
        # building=transportation
        name: Transportation Building
        terms: '<translate with synonyms or related terms for ''Transportation Building'', separated by commas>'
      building/university:
        # building=university
        name: University Building
        # 'terms: college'
        terms: '<translate with synonyms or related terms for ''University Building'', separated by commas>'
      building/warehouse:
        # building=warehouse
        name: Warehouse
        terms: '<translate with synonyms or related terms for ''Warehouse'', separated by commas>'
      building_part:
        # 'building:part=*'
        name: Building Part
        # 'terms: roof,simple 3D buildings'
        terms: '<translate with synonyms or related terms for ''Building Part'', separated by commas>'
      building_point:
        # building=*
        name: Building
      club:
        # club=*
        name: Club
        # 'terms: social'
        terms: '<translate with synonyms or related terms for ''Club'', separated by commas>'
      club/sport:
        # club=sport
        name: Sports Club
        # 'terms: athletics club,sporting club,sports association,sports society'
        terms: '<translate with synonyms or related terms for ''Sports Club'', separated by commas>'
      craft:
        # craft=*
        name: Craft
        terms: '<translate with synonyms or related terms for ''Craft'', separated by commas>'
      craft/agricultural_engines:
        # craft=agricultural_engines
        name: Argricultural Engines Mechanic
        terms: '<translate with synonyms or related terms for ''Argricultural Engines Mechanic'', separated by commas>'
      craft/basket_maker:
        # craft=basket_maker
        name: Basket Maker
        terms: '<translate with synonyms or related terms for ''Basket Maker'', separated by commas>'
      craft/beekeeper:
        # craft=beekeeper
        name: Beekeeper
        terms: '<translate with synonyms or related terms for ''Beekeeper'', separated by commas>'
      craft/blacksmith:
        # craft=blacksmith
        name: Blacksmith
        terms: '<translate with synonyms or related terms for ''Blacksmith'', separated by commas>'
      craft/boatbuilder:
        # craft=boatbuilder
        name: Boat Builder
        terms: '<translate with synonyms or related terms for ''Boat Builder'', separated by commas>'
      craft/bookbinder:
        # craft=bookbinder
        name: Bookbinder
        # 'terms: book repair'
        terms: '<translate with synonyms or related terms for ''Bookbinder'', separated by commas>'
      craft/brewery:
        # craft=brewery
        name: Brewery
        # 'terms: alcohol,beer,beverage,bier,booze,cider'
        terms: '<translate with synonyms or related terms for ''Brewery'', separated by commas>'
      craft/carpenter:
        # craft=carpenter
        name: Carpenter
        # 'terms: woodworker'
        terms: '<translate with synonyms or related terms for ''Carpenter'', separated by commas>'
      craft/carpet_layer:
        # craft=carpet_layer
        name: Carpet Layer
        terms: '<translate with synonyms or related terms for ''Carpet Layer'', separated by commas>'
      craft/caterer:
        # craft=caterer
        name: Caterer
        terms: '<translate with synonyms or related terms for ''Caterer'', separated by commas>'
      craft/chimney_sweeper:
        # craft=chimney_sweeper
        name: Chimney Sweeper
        terms: '<translate with synonyms or related terms for ''Chimney Sweeper'', separated by commas>'
      craft/clockmaker:
        # craft=clockmaker
        name: Clockmaker
        terms: '<translate with synonyms or related terms for ''Clockmaker'', separated by commas>'
      craft/confectionery:
        # craft=confectionery
        name: Candy Maker
        # 'terms: sweet,candy'
        terms: '<translate with synonyms or related terms for ''Candy Maker'', separated by commas>'
      craft/distillery:
        # craft=distillery
        name: Distillery
        # 'terms: alcohol,beverage,bourbon,booze,brandy,gin,hooch,liquor,mezcal,moonshine,rum,scotch,spirits,still,tequila,vodka,whiskey,whisky'
        terms: '<translate with synonyms or related terms for ''Distillery'', separated by commas>'
      craft/dressmaker:
        # craft=dressmaker
        name: Dressmaker
        # 'terms: seamstress'
        terms: '<translate with synonyms or related terms for ''Dressmaker'', separated by commas>'
      craft/electrician:
        # craft=electrician
        name: Electrician
        # 'terms: power,wire'
        terms: '<translate with synonyms or related terms for ''Electrician'', separated by commas>'
      craft/electronics_repair:
        # craft=electronics_repair
        name: Electronics Repair Shop
        terms: '<translate with synonyms or related terms for ''Electronics Repair Shop'', separated by commas>'
      craft/floorer:
        # craft=floorer
        name: Floorer
        terms: '<translate with synonyms or related terms for ''Floorer'', separated by commas>'
      craft/gardener:
        # craft=gardener
        name: Gardener
        # 'terms: landscaper,grounds keeper'
        terms: '<translate with synonyms or related terms for ''Gardener'', separated by commas>'
      craft/glaziery:
        # craft=glaziery
        name: Glaziery
        # 'terms: glass,stained-glass,window'
        terms: '<translate with synonyms or related terms for ''Glaziery'', separated by commas>'
      craft/handicraft:
        # craft=handicraft
        name: Handicraft
        terms: '<translate with synonyms or related terms for ''Handicraft'', separated by commas>'
      craft/hvac:
        # craft=hvac
        name: HVAC
        # 'terms: heat*,vent*,air conditioning'
        terms: '<translate with synonyms or related terms for ''HVAC'', separated by commas>'
      craft/insulator:
        # craft=insulation
        name: Insulator
        terms: '<translate with synonyms or related terms for ''Insulator'', separated by commas>'
      craft/joiner:
        # craft=joiner
        name: Joiner
        # 'terms: furniture'
        terms: '<translate with synonyms or related terms for ''Joiner'', separated by commas>'
      craft/key_cutter:
        # craft=key_cutter
        name: Key Cutter
        terms: '<translate with synonyms or related terms for ''Key Cutter'', separated by commas>'
      craft/locksmith:
        # craft=locksmith
        name: Locksmith
      craft/metal_construction:
        # craft=metal_construction
        name: Metal Construction
        terms: '<translate with synonyms or related terms for ''Metal Construction'', separated by commas>'
      craft/painter:
        # craft=painter
        name: Painter
        terms: '<translate with synonyms or related terms for ''Painter'', separated by commas>'
      craft/parquet_layer:
        # craft=parquet_layer
        name: Parquet Layer
        terms: '<translate with synonyms or related terms for ''Parquet Layer'', separated by commas>'
      craft/photographer:
        # craft=photographer
        name: Photographer
        terms: '<translate with synonyms or related terms for ''Photographer'', separated by commas>'
      craft/photographic_laboratory:
        # craft=photographic_laboratory
        name: Photographic Laboratory
        # 'terms: film'
        terms: '<translate with synonyms or related terms for ''Photographic Laboratory'', separated by commas>'
      craft/plasterer:
        # craft=plasterer
        name: Plasterer
        terms: '<translate with synonyms or related terms for ''Plasterer'', separated by commas>'
      craft/plumber:
        # craft=plumber
        name: Plumber
        # 'terms: pipe'
        terms: '<translate with synonyms or related terms for ''Plumber'', separated by commas>'
      craft/pottery:
        # craft=pottery
        name: Pottery
        # 'terms: ceramic'
        terms: '<translate with synonyms or related terms for ''Pottery'', separated by commas>'
      craft/rigger:
        # craft=rigger
        name: Rigger
        terms: '<translate with synonyms or related terms for ''Rigger'', separated by commas>'
      craft/roofer:
        # craft=roofer
        name: Roofer
        terms: '<translate with synonyms or related terms for ''Roofer'', separated by commas>'
      craft/saddler:
        # craft=saddler
        name: Saddler
        terms: '<translate with synonyms or related terms for ''Saddler'', separated by commas>'
      craft/sailmaker:
        # craft=sailmaker
        name: Sailmaker
        terms: '<translate with synonyms or related terms for ''Sailmaker'', separated by commas>'
      craft/sawmill:
        # craft=sawmill
        name: Sawmill
        # 'terms: lumber'
        terms: '<translate with synonyms or related terms for ''Sawmill'', separated by commas>'
      craft/scaffolder:
        # craft=scaffolder
        name: Scaffolder
        terms: '<translate with synonyms or related terms for ''Scaffolder'', separated by commas>'
      craft/sculptor:
        # craft=sculptor
        name: Sculptor
        terms: '<translate with synonyms or related terms for ''Sculptor'', separated by commas>'
      craft/shoemaker:
        # craft=shoemaker
        name: Shoemaker
        # 'terms: cobbler'
        terms: '<translate with synonyms or related terms for ''Shoemaker'', separated by commas>'
      craft/signmaker:
        # craft=signmaker
        name: Signmaker
        terms: '<translate with synonyms or related terms for ''Signmaker'', separated by commas>'
      craft/stonemason:
        # craft=stonemason
        name: Stonemason
        # 'terms: masonry'
        terms: '<translate with synonyms or related terms for ''Stonemason'', separated by commas>'
      craft/tailor:
        # craft=tailor
        name: Tailor
      craft/tiler:
        # craft=tiler
        name: Tiler
        terms: '<translate with synonyms or related terms for ''Tiler'', separated by commas>'
      craft/tinsmith:
        # craft=tinsmith
        name: Tinsmith
        terms: '<translate with synonyms or related terms for ''Tinsmith'', separated by commas>'
      craft/upholsterer:
        # craft=upholsterer
        name: Upholsterer
        terms: '<translate with synonyms or related terms for ''Upholsterer'', separated by commas>'
      craft/watchmaker:
        # craft=watchmaker
        name: Watchmaker
        terms: '<translate with synonyms or related terms for ''Watchmaker'', separated by commas>'
      craft/window_construction:
        # craft=window_construction
        name: Window Construction
        # 'terms: glass'
        terms: '<translate with synonyms or related terms for ''Window Construction'', separated by commas>'
      craft/winery:
        # craft=winery
        name: Winery
        terms: '<translate with synonyms or related terms for ''Winery'', separated by commas>'
      cycleway/asl:
        # cycleway=asl
        name: Advanced Stop Line
        # 'terms: advanced stop box,asl,bicycle box,bike box,bikebox,cycle box,cycle stop marking'
        terms: '<translate with synonyms or related terms for ''Advanced Stop Line'', separated by commas>'
      embankment:
        # embankment=yes
        name: Embankment
      emergency:
        # emergency=*
        name: Emergency Feature
      emergency/ambulance_station:
        # emergency=ambulance_station
        name: Ambulance Station
        # 'terms: EMS,EMT,rescue'
        terms: '<translate with synonyms or related terms for ''Ambulance Station'', separated by commas>'
      emergency/defibrillator:
        # emergency=defibrillator
        name: Defibrillator
        # 'terms: AED'
        terms: '<translate with synonyms or related terms for ''Defibrillator'', separated by commas>'
      emergency/designated:
        # emergency=designated
        name: Emergency Access Designated
      emergency/destination:
        # emergency=destination
        name: Emergency Access Destination
      emergency/fire_alarm:
        # emergency=fire_alarm_box
        name: Fire Alarm Call Box
        terms: '<translate with synonyms or related terms for ''Fire Alarm Call Box'', separated by commas>'
      emergency/fire_extinguisher:
        # emergency=fire_extinguisher
        name: Fire Extinguisher
        terms: '<translate with synonyms or related terms for ''Fire Extinguisher'', separated by commas>'
      emergency/fire_hose:
        # emergency=fire_hose
        name: Fire Hose
        terms: '<translate with synonyms or related terms for ''Fire Hose'', separated by commas>'
      emergency/fire_hydrant:
        # emergency=fire_hydrant
        name: Fire Hydrant
        # 'terms: fire plug,fire water well,hydrant'
        terms: '<translate with synonyms or related terms for ''Fire Hydrant'', separated by commas>'
      emergency/first_aid_kit:
        # emergency=first_aid_kit
        name: First Aid Kit
        # 'terms: bandage,first aid,med,med kit,medic*,medkit'
        terms: '<translate with synonyms or related terms for ''First Aid Kit'', separated by commas>'
      emergency/life_ring:
        # emergency=life_ring
        name: Life Ring
        # 'terms: life buoy,kisby ring,kisbie ring,perry buoy'
        terms: '<translate with synonyms or related terms for ''Life Ring'', separated by commas>'
      emergency/lifeguard:
        # emergency=lifeguard
        name: Lifeguard
        # 'terms: CPR,rescue'
        terms: '<translate with synonyms or related terms for ''Lifeguard'', separated by commas>'
      emergency/no:
        # emergency=no
        name: Emergency Access No
      emergency/official:
        # emergency=official
        name: Emergency Access Official
      emergency/phone:
        # emergency=phone
        name: Emergency Phone
        terms: '<translate with synonyms or related terms for ''Emergency Phone'', separated by commas>'
      emergency/private:
        # emergency=private
        name: Emergency Access Private
      emergency/siren:
        # emergency=siren
        name: Siren
        # 'terms: air raid,loud,noise,storm,tornado,warning'
        terms: '<translate with synonyms or related terms for ''Siren'', separated by commas>'
      emergency/water_tank:
        # emergency=water_tank
        name: Emergency Water Tank
        # 'terms: water tank,cistern,reservoir'
        terms: '<translate with synonyms or related terms for ''Emergency Water Tank'', separated by commas>'
      emergency/yes:
        # emergency=yes
        name: Emergency Access Yes
      entrance:
        # entrance=*
        name: Entrance/Exit
        # 'terms: entrance,exit,door'
        terms: '<translate with synonyms or related terms for ''Entrance/Exit'', separated by commas>'
      ford:
        # ford=yes
        name: Ford
        terms: '<translate with synonyms or related terms for ''Ford'', separated by commas>'
      ford_line:
        # ford=*
        name: Ford
      golf/bunker:
        # golf=bunker
        name: Sand Trap
        # 'terms: hazard,bunker'
        terms: '<translate with synonyms or related terms for ''Sand Trap'', separated by commas>'
      golf/cartpath:
        # golf=cartpath
        name: Golf Cartpath
        terms: '<translate with synonyms or related terms for ''Golf Cartpath'', separated by commas>'
      golf/driving_range:
        # golf=driving_range
        name: Driving Range
        terms: '<translate with synonyms or related terms for ''Driving Range'', separated by commas>'
      golf/fairway:
        # golf=fairway
        name: Fairway
        terms: '<translate with synonyms or related terms for ''Fairway'', separated by commas>'
      golf/green:
        # golf=green
        name: Putting Green
        terms: '<translate with synonyms or related terms for ''Putting Green'', separated by commas>'
      golf/hole:
        # golf=hole
        name: Golf Hole
        terms: '<translate with synonyms or related terms for ''Golf Hole'', separated by commas>'
      golf/lateral_water_hazard:
        # golf=lateral_water_hazard
        name: Lateral Water Hazard
        terms: '<translate with synonyms or related terms for ''Lateral Water Hazard'', separated by commas>'
      golf/path:
        # golf=path
        name: Golf Walking Path
        terms: '<translate with synonyms or related terms for ''Golf Walking Path'', separated by commas>'
      golf/rough:
        # golf=rough
        name: Rough
        terms: '<translate with synonyms or related terms for ''Rough'', separated by commas>'
      golf/tee:
        # golf=tee
        name: Tee Box
        # 'terms: teeing ground'
        terms: '<translate with synonyms or related terms for ''Tee Box'', separated by commas>'
      golf/water_hazard:
        # golf=water_hazard
        name: Water Hazard
        terms: '<translate with synonyms or related terms for ''Water Hazard'', separated by commas>'
      healthcare:
        # healthcare=*
        name: Healthcare Facility
        # 'terms: clinic,doctor,disease,health,institution,sick,surgery,wellness'
        terms: '<translate with synonyms or related terms for ''Healthcare Facility'', separated by commas>'
      healthcare/alternative:
        # healthcare=alternative
        name: Alternative Medicine
        # 'terms: acupuncture,anthroposophical,applied kinesiology,aromatherapy,ayurveda,herbalism,homeopathy,hydrotherapy,hypnosis,naturopathy,osteopathy,reflexology,reiki,shiatsu,traditional,tuina,unani'
        terms: '<translate with synonyms or related terms for ''Alternative Medicine'', separated by commas>'
      healthcare/alternative/chiropractic:
        # 'healthcare=alternative, healthcare:speciality=chiropractic'
        name: Chiropractor
        # 'terms: back,pain,spine'
        terms: '<translate with synonyms or related terms for ''Chiropractor'', separated by commas>'
      healthcare/audiologist:
        # healthcare=audiologist
        name: Audiologist
        # 'terms: ear,hearing,sound'
        terms: '<translate with synonyms or related terms for ''Audiologist'', separated by commas>'
      healthcare/birthing_center:
        # healthcare=birthing_center
        name: Birthing Center
        # 'terms: baby,childbirth,delivery,labour,labor,pregnancy'
        terms: '<translate with synonyms or related terms for ''Birthing Center'', separated by commas>'
      healthcare/blood_donation:
        # healthcare=blood_donation
        name: Blood Donor Center
        # 'terms: blood bank,blood donation,blood transfusion,apheresis,plasmapheresis,plateletpheresis,stem cell donation'
        terms: '<translate with synonyms or related terms for ''Blood Donor Center'', separated by commas>'
      healthcare/counselling:
        # healthcare=counselling
        name: Counselling Center
        terms: '<translate with synonyms or related terms for ''Counselling Center'', separated by commas>'
      healthcare/hospice:
        # healthcare=hospice
        name: Hospice
        # 'terms: terminal,illness'
        terms: '<translate with synonyms or related terms for ''Hospice'', separated by commas>'
      healthcare/laboratory:
        # healthcare=laboratory
        name: Medical Laboratory
        # 'terms: medical_laboratory,medical_lab,blood_check'
        terms: '<translate with synonyms or related terms for ''Medical Laboratory'', separated by commas>'
      healthcare/midwife:
        # healthcare=midwife
        name: Midwife
        # 'terms: baby,childbirth,delivery,labour,labor,pregnancy'
        terms: '<translate with synonyms or related terms for ''Midwife'', separated by commas>'
      healthcare/occupational_therapist:
        # healthcare=occupational_therapist
        name: Occupational Therapist
        # 'terms: therapist,therapy'
        terms: '<translate with synonyms or related terms for ''Occupational Therapist'', separated by commas>'
      healthcare/optometrist:
        # healthcare=optometrist
        name: Optometrist
        # 'terms: eye,glasses,lasik,lenses,vision'
        terms: '<translate with synonyms or related terms for ''Optometrist'', separated by commas>'
      healthcare/physiotherapist:
        # healthcare=physiotherapist
        name: Physiotherapist
        # 'terms: physical,therapist,therapy'
        terms: '<translate with synonyms or related terms for ''Physiotherapist'', separated by commas>'
      healthcare/podiatrist:
        # healthcare=podiatrist
        name: Podiatrist
        # 'terms: foot,feet,nails'
        terms: '<translate with synonyms or related terms for ''Podiatrist'', separated by commas>'
      healthcare/psychotherapist:
        # healthcare=psychotherapist
        name: Psychotherapist
        # 'terms: anxiety,counselor,depression,mental health,mind,suicide,therapist,therapy'
        terms: '<translate with synonyms or related terms for ''Psychotherapist'', separated by commas>'
      healthcare/rehabilitation:
        # healthcare=rehabilitation
        name: Rehabilitation Facility
        # 'terms: rehab,therapist,therapy'
        terms: '<translate with synonyms or related terms for ''Rehabilitation Facility'', separated by commas>'
      healthcare/speech_therapist:
        # healthcare=speech_therapist
        name: Speech Therapist
        # 'terms: speech,therapist,therapy,voice'
        terms: '<translate with synonyms or related terms for ''Speech Therapist'', separated by commas>'
      highway:
        # highway=*
        name: Highway
      highway/bridleway:
        # highway=bridleway
        name: Bridle Path
        # 'terms: bridleway,equestrian,horse,trail'
        terms: '<translate with synonyms or related terms for ''Bridle Path'', separated by commas>'
      highway/bus_guideway:
        # highway=bus_guideway
        name: Bus Guideway
        terms: '<translate with synonyms or related terms for ''Bus Guideway'', separated by commas>'
      highway/bus_stop:
        # highway=bus_stop
        name: Bus Stop
      highway/construction:
        # 'highway=construction, access=no'
        name: Road Closed
        # 'terms: closed,closure,construction'
        terms: '<translate with synonyms or related terms for ''Road Closed'', separated by commas>'
      highway/corridor:
        # highway=corridor
        name: Indoor Corridor
        # 'terms: gallery,hall,hallway,indoor,passage,passageway'
        terms: '<translate with synonyms or related terms for ''Indoor Corridor'', separated by commas>'
      highway/crossing:
        # highway=crossing
        name: Crossing
      highway/crossing/marked:
        # 'highway=crossing, crossing=marked'
        name: Marked Crosswalk
        # 'terms: zebra crossing,marked crossing,crosswalk'
        terms: '<translate with synonyms or related terms for ''Marked Crosswalk'', separated by commas>'
      highway/crossing/marked-raised:
        # 'highway=crossing, crossing=marked, traffic_calming=table'
        name: Marked Crosswalk (Raised)
        # 'terms: zebra crossing,marked crossing,crosswalk,flat top,hump,speed,slow'
        terms: '<translate with synonyms or related terms for ''Marked Crosswalk (Raised)'', separated by commas>'
      highway/crossing/unmarked:
        # 'highway=crossing, crossing=unmarked'
        name: Unmarked Crossing
        terms: '<translate with synonyms or related terms for ''Unmarked Crossing'', separated by commas>'
      highway/crossing/unmarked-raised:
        # 'highway=crossing, crossing=unmarked, traffic_calming=table'
        name: Unmarked Crossing (Raised)
        # 'terms: flat top,hump,speed,slow'
        terms: '<translate with synonyms or related terms for ''Unmarked Crossing (Raised)'', separated by commas>'
      highway/crossing/zebra:
        # 'highway=crossing, crossing=zebra'
        name: Marked Crosswalk
      highway/crossing/zebra-raised:
        # 'highway=crossing, crossing=zebra, traffic_calming=table'
        name: Marked Crosswalk (Raised)
      highway/cycleway:
        # highway=cycleway
        name: Cycle Path
        # 'terms: bicyle path,bike path,cycling path'
        terms: '<translate with synonyms or related terms for ''Cycle Path'', separated by commas>'
      highway/cycleway/bicycle_foot:
        # 'highway=cycleway, foot=designated'
        name: Cycle & Foot Path
        # 'terms: bicycle and foot path,bike and pedestrian path,green way,greenway,mixed-use trail,multi-use trail,segregated trail,rail trail'
        terms: '<translate with synonyms or related terms for ''Cycle & Foot Path'', separated by commas>'
      highway/cycleway/crossing:
        # cycleway=crossing
        name: Cycle Crossing
      highway/cycleway/crossing/marked:
        # 'cycleway=crossing, crossing=marked'
        name: Marked Cycle Crossing
        # 'terms: cycle crosswalk,cycle path crossing,cycleway crossing,bicycle crossing,bike crossing'
        terms: '<translate with synonyms or related terms for ''Marked Cycle Crossing'', separated by commas>'
      highway/cycleway/crossing/unmarked:
        # 'cycleway=crossing, crossing=unmarked'
        name: Unmarked Cycle Crossing
        # 'terms: cycle path crossing,cycleway crossing,bicycle crossing,bike crossing'
        terms: '<translate with synonyms or related terms for ''Unmarked Cycle Crossing'', separated by commas>'
      highway/elevator:
        # highway=elevator
        name: Elevator
        # 'terms: lift'
        terms: '<translate with synonyms or related terms for ''Elevator'', separated by commas>'
      highway/emergency_bay:
        # highway=emergency_bay
        name: Emergency Stopping Place
        # 'terms: Highway Emergency Bay'
        terms: '<translate with synonyms or related terms for ''Emergency Stopping Place'', separated by commas>'
      highway/footway:
        # highway=footway
        name: Foot Path
        # 'terms: hike,hiking,promenade,trackway,trail,walk'
        terms: '<translate with synonyms or related terms for ''Foot Path'', separated by commas>'
      highway/footway/conveying:
        # 'highway=footway, conveying=*'
        name: Moving Walkway
        # 'terms: moving sidewalk,autwalk,skywalk,travolator,travelator,travellator,conveyor'
        terms: '<translate with synonyms or related terms for ''Moving Walkway'', separated by commas>'
      highway/footway/crossing:
        # footway=crossing
        name: Pedestrian Crossing
      highway/footway/marked:
        # 'footway=crossing, crossing=marked'
        name: Marked Crosswalk
        # 'terms: marked foot path crossing,marked crossing,marked pedestrian crosswalk,zebra crossing'
        terms: '<translate with synonyms or related terms for ''Marked Crosswalk'', separated by commas>'
      highway/footway/marked-raised:
        # 'footway=crossing, crossing=marked, traffic_calming=table'
        name: Marked Crosswalk (Raised)
        # 'terms: zebra crossing,marked crossing,crosswalk,flat top,hump,speed,slow'
        terms: '<translate with synonyms or related terms for ''Marked Crosswalk (Raised)'', separated by commas>'
      highway/footway/sidewalk:
        # footway=sidewalk
        name: Sidewalk
        # 'terms: pavement,sidepath'
        terms: '<translate with synonyms or related terms for ''Sidewalk'', separated by commas>'
      highway/footway/unmarked:
        # 'footway=crossing, crossing=unmarked'
        name: Unmarked Crossing
        # 'terms: unmarked foot path crossing,unmarked crosswalk,unmarked pedestrian crossing'
        terms: '<translate with synonyms or related terms for ''Unmarked Crossing'', separated by commas>'
      highway/footway/unmarked-raised:
        # 'footway=crossing, crossing=unmarked, traffic_calming=table'
        name: Unmarked Crossing (Raised)
        # 'terms: flat top,hump,speed,slow'
        terms: '<translate with synonyms or related terms for ''Unmarked Crossing (Raised)'', separated by commas>'
      highway/footway/zebra:
        # 'highway=footway, footway=crossing, crossing=zebra'
        name: Marked Crosswalk
      highway/footway/zebra-raised:
        # 'highway=footway, footway=crossing, crossing=zebra, traffic_calming=table'
        name: Marked Crosswalk (Raised)
      highway/give_way:
        # highway=give_way
        name: Yield Sign
        # 'terms: give way,yield,sign'
        terms: '<translate with synonyms or related terms for ''Yield Sign'', separated by commas>'
      highway/living_street:
        # highway=living_street
        name: Living Street
        terms: '<translate with synonyms or related terms for ''Living Street'', separated by commas>'
      highway/milestone:
        # highway=milestone
        name: Highway Milestone
        # 'terms: mile marker,mile post,mile stone,mileage marker,milemarker,milepost'
        terms: '<translate with synonyms or related terms for ''Highway Milestone'', separated by commas>'
      highway/mini_roundabout:
        # highway=mini_roundabout
        name: Mini-Roundabout
        # 'terms: traffic circle'
        terms: '<translate with synonyms or related terms for ''Mini-Roundabout'', separated by commas>'
      highway/motorway:
        # highway=motorway
        name: Motorway
        # 'terms: autobahn,expressway,freeway,highway,interstate,parkway,road,street,thruway,turnpike'
        terms: '<translate with synonyms or related terms for ''Motorway'', separated by commas>'
      highway/motorway_junction:
        # highway=motorway_junction
        name: Motorway Junction / Exit
        # 'terms: exit'
        terms: '<translate with synonyms or related terms for ''Motorway Junction / Exit'', separated by commas>'
      highway/motorway_link:
        # highway=motorway_link
        name: Motorway Link
        # 'terms: exit,ramp,road,street,on ramp,off ramp'
        terms: '<translate with synonyms or related terms for ''Motorway Link'', separated by commas>'
      highway/passing_place:
        # highway=passing_place
        name: Passing Place
        # 'terms: turnout, pullout'
        terms: '<translate with synonyms or related terms for ''Passing Place'', separated by commas>'
      highway/path:
        # highway=path
        name: Path
        # 'terms: hike,hiking,trackway,trail,walk'
        terms: '<translate with synonyms or related terms for ''Path'', separated by commas>'
      highway/path/informal:
        # 'highway=path, informal=yes'
        name: Informal Path
        # 'terms: bootleg trail,cow path,desire line,desire path,desireline,desirepath,elephant path,game trail,goat track,herd path,pig trail,shortcut,social trail,use trail'
        terms: '<translate with synonyms or related terms for ''Informal Path'', separated by commas>'
      highway/pedestrian_area:
        # 'highway=pedestrian, area=yes'
        name: Pedestrian Area
        # 'terms: center,centre,plaza,quad,square,walkway'
        terms: '<translate with synonyms or related terms for ''Pedestrian Area'', separated by commas>'
      highway/pedestrian_line:
        # highway=pedestrian
        name: Pedestrian Street
        # 'terms: center,centre,plaza,quad,square,walkway'
        terms: '<translate with synonyms or related terms for ''Pedestrian Street'', separated by commas>'
      highway/primary:
        # highway=primary
        name: Primary Road
        # 'terms: road,street'
        terms: '<translate with synonyms or related terms for ''Primary Road'', separated by commas>'
      highway/primary_link:
        # highway=primary_link
        name: Primary Link
        # 'terms: on ramp,off ramp,ramp,road,street'
        terms: '<translate with synonyms or related terms for ''Primary Link'', separated by commas>'
      highway/raceway:
        # highway=raceway
        name: Motorsport Racetrack
        # 'terms: auto*,formula one,kart,motocross,nascar,race*,track'
        terms: '<translate with synonyms or related terms for ''Motorsport Racetrack'', separated by commas>'
      highway/raceway/karting:
        # 'highway=raceway, sport=karting'
        name: Karting Racetrack
        # 'terms: carting,go carts,go karts,go-karts,gokarts,kart racing,karting track,motorsports,shifter karts,superkarts'
        terms: '<translate with synonyms or related terms for ''Karting Racetrack'', separated by commas>'
      highway/raceway/motocross:
        # 'highway=raceway, sport=motocross'
        name: Motocross Racetrack
        # 'terms: off-road racing,offroad moto racing,motocross circuit,motorcycle track,motorsports'
        terms: '<translate with synonyms or related terms for ''Motocross Racetrack'', separated by commas>'
      highway/residential:
        # highway=residential
        name: Residential Road
        # 'terms: road,street'
        terms: '<translate with synonyms or related terms for ''Residential Road'', separated by commas>'
      highway/rest_area:
        # highway=rest_area
        name: Rest Area
        # 'terms: rest stop'
        terms: '<translate with synonyms or related terms for ''Rest Area'', separated by commas>'
      highway/road:
        # highway=road
        name: Unknown Road
        # 'terms: road,street'
        terms: '<translate with synonyms or related terms for ''Unknown Road'', separated by commas>'
      highway/secondary:
        # highway=secondary
        name: Secondary Road
        # 'terms: road,street'
        terms: '<translate with synonyms or related terms for ''Secondary Road'', separated by commas>'
      highway/secondary_link:
        # highway=secondary_link
        name: Secondary Link
        # 'terms: on ramp,off ramp,ramp,road,street'
        terms: '<translate with synonyms or related terms for ''Secondary Link'', separated by commas>'
      highway/service:
        # highway=service
        name: Service Road
        # 'terms: road,street'
        terms: '<translate with synonyms or related terms for ''Service Road'', separated by commas>'
      highway/service/alley:
        # 'highway=service, service=alley'
        name: Alley
        terms: '<translate with synonyms or related terms for ''Alley'', separated by commas>'
      highway/service/drive-through:
        # 'highway=service, service=drive-through'
        name: Drive-Through
        terms: '<translate with synonyms or related terms for ''Drive-Through'', separated by commas>'
      highway/service/driveway:
        # 'highway=service, service=driveway'
        name: Driveway
        terms: '<translate with synonyms or related terms for ''Driveway'', separated by commas>'
      highway/service/emergency_access:
        # 'highway=service, service=emergency_access'
        name: Emergency Access
        terms: '<translate with synonyms or related terms for ''Emergency Access'', separated by commas>'
      highway/service/parking_aisle:
        # 'highway=service, service=parking_aisle'
        name: Parking Aisle
        terms: '<translate with synonyms or related terms for ''Parking Aisle'', separated by commas>'
      highway/services:
        # highway=services
        name: Service Area
        # 'terms: services,travel plaza,service station'
        terms: '<translate with synonyms or related terms for ''Service Area'', separated by commas>'
      highway/speed_camera:
        # highway=speed_camera
        name: Speed Camera
        terms: '<translate with synonyms or related terms for ''Speed Camera'', separated by commas>'
      highway/steps:
        # highway=steps
        name: Steps
        # 'terms: stairs,staircase,stairway'
        terms: '<translate with synonyms or related terms for ''Steps'', separated by commas>'
      highway/steps/conveying:
        # 'highway=steps, conveying=*'
        name: Escalator
        # 'terms: moving staircase,moving stairway,people mover'
        terms: '<translate with synonyms or related terms for ''Escalator'', separated by commas>'
      highway/stop:
        # highway=stop
        name: Stop Sign
        # 'terms: stop,halt,sign'
        terms: '<translate with synonyms or related terms for ''Stop Sign'', separated by commas>'
      highway/street_lamp:
        # highway=street_lamp
        name: Street Lamp
        # 'terms: streetlight,street light,lamp,light,gaslight'
        terms: '<translate with synonyms or related terms for ''Street Lamp'', separated by commas>'
      highway/tertiary:
        # highway=tertiary
        name: Tertiary Road
        # 'terms: road,street'
        terms: '<translate with synonyms or related terms for ''Tertiary Road'', separated by commas>'
      highway/tertiary_link:
        # highway=tertiary_link
        name: Tertiary Link
        # 'terms: on ramp,off ramp,ramp,road,street'
        terms: '<translate with synonyms or related terms for ''Tertiary Link'', separated by commas>'
      highway/track:
        # highway=track
        name: Unmaintained Track Road
        # 'terms: woods road,forest road,logging road,fire road,farm road,agricultural road,ranch road,carriage road,primitive,unmaintained,rut,offroad,4wd,4x4,four wheel drive,atv,quad,jeep,double track,two track'
        terms: '<translate with synonyms or related terms for ''Unmaintained Track Road'', separated by commas>'
      highway/traffic_mirror:
        # highway=traffic_mirror
        name: Traffic Mirror
        # 'terms: blind spot,convex,corner,curved,roadside,round,safety,sphere,visibility'
        terms: '<translate with synonyms or related terms for ''Traffic Mirror'', separated by commas>'
      highway/traffic_signals:
        # highway=traffic_signals
        name: Traffic Signals
        # 'terms: light,stoplight,traffic light'
        terms: '<translate with synonyms or related terms for ''Traffic Signals'', separated by commas>'
      highway/trailhead:
        # highway=trailhead
        name: Trailhead
        # 'terms: hiking,mile zero,mountain biking,mountaineering,trail endpoint,trail start,staging area,trekking'
        terms: '<translate with synonyms or related terms for ''Trailhead'', separated by commas>'
      highway/trunk:
        # highway=trunk
        name: Trunk Road
        # 'terms: road,street'
        terms: '<translate with synonyms or related terms for ''Trunk Road'', separated by commas>'
      highway/trunk_link:
        # highway=trunk_link
        name: Trunk Link
        # 'terms: on ramp,off ramp,ramp,road,street'
        terms: '<translate with synonyms or related terms for ''Trunk Link'', separated by commas>'
      highway/turning_circle:
        # highway=turning_circle
        name: Turning Circle
        # 'terms: cul-de-sac'
        terms: '<translate with synonyms or related terms for ''Turning Circle'', separated by commas>'
      highway/turning_loop:
        # highway=turning_loop
        name: Turning Loop (Island)
        # 'terms: cul-de-sac'
        terms: '<translate with synonyms or related terms for ''Turning Loop (Island)'', separated by commas>'
      highway/unclassified:
        # highway=unclassified
        name: Minor/Unclassified Road
        # 'terms: road,street'
        terms: '<translate with synonyms or related terms for ''Minor/Unclassified Road'', separated by commas>'
      historic:
        # historic=*
        name: Historic Site
        terms: '<translate with synonyms or related terms for ''Historic Site'', separated by commas>'
      historic/archaeological_site:
        # historic=archaeological_site
        name: Archaeological Site
        terms: '<translate with synonyms or related terms for ''Archaeological Site'', separated by commas>'
      historic/boundary_stone:
        # historic=boundary_stone
        name: Boundary Stone
        terms: '<translate with synonyms or related terms for ''Boundary Stone'', separated by commas>'
      historic/castle:
        # historic=castle
        name: Castle
        terms: '<translate with synonyms or related terms for ''Castle'', separated by commas>'
      historic/castle/fortress:
        # 'historic=castle, castle_type=fortress'
        name: Historic Fortress
        # 'terms: citadel,military'
        terms: '<translate with synonyms or related terms for ''Historic Fortress'', separated by commas>'
      historic/castle/palace:
        # 'historic=castle, castle_type=palace'
        name: Palace
        # 'terms: Royal Residence,royal,king,queen'
        terms: '<translate with synonyms or related terms for ''Palace'', separated by commas>'
      historic/castle/stately:
        # 'historic=castle, castle_type=stately'
        name: Château
        # 'terms: Historic Country House,Stately Home,nobility,gentry,representative'
        terms: '<translate with synonyms or related terms for ''Château'', separated by commas>'
      historic/city_gate:
        # historic=city_gate
        name: City Gate
        # 'terms: Town Gate'
        terms: '<translate with synonyms or related terms for ''City Gate'', separated by commas>'
      historic/fort:
        # historic=fort
        name: Historic Fort
        # 'terms: military'
        terms: '<translate with synonyms or related terms for ''Historic Fort'', separated by commas>'
      historic/manor:
        # historic=manor
        name: Manor House
        # 'terms: Mansion,gentry,nobility,estate'
        terms: '<translate with synonyms or related terms for ''Manor House'', separated by commas>'
      historic/memorial:
        # historic=memorial
        name: Memorial
        # 'terms: dedicatory,epitaph,remember,remembrance,memory,monument,stolperstein'
        terms: '<translate with synonyms or related terms for ''Memorial'', separated by commas>'
      historic/memorial/plaque:
        # 'historic=memorial, memorial=plaque'
        name: Commemorative Plaque
        # 'terms: dedicatory,epitaph,historical marker,remember,remembrance,memory'
        terms: '<translate with synonyms or related terms for ''Commemorative Plaque'', separated by commas>'
      historic/monument:
        # historic=monument
        name: Monument
        terms: '<translate with synonyms or related terms for ''Monument'', separated by commas>'
      historic/ruins:
        # historic=ruins
        name: Ruins
        terms: '<translate with synonyms or related terms for ''Ruins'', separated by commas>'
      historic/tomb:
        # historic=tomb
        name: Tomb
        terms: '<translate with synonyms or related terms for ''Tomb'', separated by commas>'
      historic/wayside_cross:
        # historic=wayside_cross
        name: Wayside Cross
        terms: '<translate with synonyms or related terms for ''Wayside Cross'', separated by commas>'
      historic/wayside_shrine:
        # historic=wayside_shrine
        name: Wayside Shrine
        terms: '<translate with synonyms or related terms for ''Wayside Shrine'', separated by commas>'
      historic/wreck:
        # historic=wreck
        name: Shipwreck
        # 'terms: hull,mast,maritime,remains,ship,boat'
        terms: '<translate with synonyms or related terms for ''Shipwreck'', separated by commas>'
      indoor:
        # indoor=*
        name: Indoor Feature
      indoor/area:
        # indoor=area
        name: Indoor Area
        # 'terms: indoor space'
        terms: '<translate with synonyms or related terms for ''Indoor Area'', separated by commas>'
      indoor/corridor:
        # indoor=corridor
        name: Indoor Corridor
        # 'terms: concourse,foyer,hallway,passageway'
        terms: '<translate with synonyms or related terms for ''Indoor Corridor'', separated by commas>'
      indoor/corridor_line:
        # indoor=corridor
        name: Indoor Corridor
      indoor/door:
        # indoor=door
        name: Indoor Door
        # 'terms: doorframe,doorway,portal,room access,threshold'
        terms: '<translate with synonyms or related terms for ''Indoor Door'', separated by commas>'
      indoor/elevator:
        # 'indoor=room, elevator=yes'
        name: Indoor Elevator Shaft
        # 'terms: elevator,lift'
        terms: '<translate with synonyms or related terms for ''Indoor Elevator Shaft'', separated by commas>'
      indoor/room:
        # indoor=room
        name: Room
        # 'terms: antechamber,anteroom,atrium,cell,chamber,concourse,foyer,indoor room,lobby,vestibule'
        terms: '<translate with synonyms or related terms for ''Room'', separated by commas>'
      indoor/stairs:
        # 'indoor=room, stairs=yes'
        name: Indoor Stairwell
        # 'terms: stair,stairs,staircase,stairway,stairwell,steps'
        terms: '<translate with synonyms or related terms for ''Indoor Stairwell'', separated by commas>'
      indoor/wall:
        # indoor=wall
        name: Indoor Wall
        # 'terms: indoor barrier,room divider,room partition'
        terms: '<translate with synonyms or related terms for ''Indoor Wall'', separated by commas>'
      internet_access/wlan:
        # internet_access=wlan
        name: Wi-Fi Hotspot
        # 'terms: wi-fi,wifi,hotspot'
        terms: '<translate with synonyms or related terms for ''Wi-Fi Hotspot'', separated by commas>'
      junction:
        # junction=yes
        name: Junction
        terms: '<translate with synonyms or related terms for ''Junction'', separated by commas>'
      landuse:
        # landuse=*
        name: Land Use
      landuse/allotments:
        # landuse=allotments
        name: Community Garden
        # 'terms: allotment,garden'
        terms: '<translate with synonyms or related terms for ''Community Garden'', separated by commas>'
      landuse/aquaculture:
        # landuse=aquaculture
        name: Aquaculture
        # 'terms: fish farm,crustacean,algae,aquafarming,shrimp farm,oyster farm,mariculture,algaculture'
        terms: '<translate with synonyms or related terms for ''Aquaculture'', separated by commas>'
      landuse/basin:
        # landuse=basin
        name: Basin
      landuse/brownfield:
        # landuse=brownfield
        name: Brownfield
        terms: '<translate with synonyms or related terms for ''Brownfield'', separated by commas>'
      landuse/cemetery:
        # landuse=cemetery
        name: Cemetery
        terms: '<translate with synonyms or related terms for ''Cemetery'', separated by commas>'
      landuse/churchyard:
        # landuse=churchyard
        name: Churchyard
        terms: '<translate with synonyms or related terms for ''Churchyard'', separated by commas>'
      landuse/commercial:
        # landuse=commercial
        name: Commercial Area
        terms: '<translate with synonyms or related terms for ''Commercial Area'', separated by commas>'
      landuse/construction:
        # landuse=construction
        name: Construction Area
        # 'terms: building,bulldozer,construction site,construction zone,crane,demolition,development,infrastructure'
        terms: '<translate with synonyms or related terms for ''Construction Area'', separated by commas>'
      landuse/farm:
        # landuse=farm
        name: Farmland
      landuse/farmland:
        # landuse=farmland
        name: Farmland
        # 'terms: crop,grow,plant'
        terms: '<translate with synonyms or related terms for ''Farmland'', separated by commas>'
      landuse/farmyard:
        # landuse=farmyard
        name: Farmyard
        # 'terms: crop,grow,plant'
        terms: '<translate with synonyms or related terms for ''Farmyard'', separated by commas>'
      landuse/flowerbed:
        # landuse=flowerbed
        name: Flowerbed
        # 'terms: floral garden,flower garden'
        terms: '<translate with synonyms or related terms for ''Flowerbed'', separated by commas>'
      landuse/forest:
        # landuse=forest
        name: Managed Forest
        # 'terms: cut,forest,forestry,lumber,silviculture,tree'
        terms: '<translate with synonyms or related terms for ''Managed Forest'', separated by commas>'
      landuse/garages:
        # landuse=garages
        name: Garage Landuse
        terms: '<translate with synonyms or related terms for ''Garage Landuse'', separated by commas>'
      landuse/grass:
        # landuse=grass
        name: Grass
        terms: '<translate with synonyms or related terms for ''Grass'', separated by commas>'
      landuse/greenfield:
        # landuse=greenfield
        name: Greenfield
        terms: '<translate with synonyms or related terms for ''Greenfield'', separated by commas>'
      landuse/greenhouse_horticulture:
        # landuse=greenhouse_horticulture
        name: Greenhouse Horticulture
        # 'terms: flower,greenhouse,horticulture,grow,vivero'
        terms: '<translate with synonyms or related terms for ''Greenhouse Horticulture'', separated by commas>'
      landuse/harbour:
        # landuse=harbour
        name: Harbor
        # 'terms: boat'
        terms: '<translate with synonyms or related terms for ''Harbor'', separated by commas>'
      landuse/industrial:
        # landuse=industrial
        name: Industrial Area
        terms: '<translate with synonyms or related terms for ''Industrial Area'', separated by commas>'
      landuse/industrial/scrap_yard:
        # industrial=scrap_yard
        name: Scrap Yard
        # 'terms: car,junk,metal,salvage,scrap,u-pull-it,vehicle,wreck,yard'
        terms: '<translate with synonyms or related terms for ''Scrap Yard'', separated by commas>'
      landuse/industrial/slaughterhouse:
        # industrial=slaughterhouse
        name: Slaughterhouse
        # 'terms: abattoir,beef,butchery,calf,chicken,cow,killing house,meat,pig,pork,poultry,shambles,stockyard'
        terms: '<translate with synonyms or related terms for ''Slaughterhouse'', separated by commas>'
      landuse/landfill:
        # landuse=landfill
        name: Landfill
        # 'terms: dump'
        terms: '<translate with synonyms or related terms for ''Landfill'', separated by commas>'
      landuse/meadow:
        # landuse=meadow
        name: Meadow
        # 'terms: grazing,hay field,pasture'
        terms: '<translate with synonyms or related terms for ''Meadow'', separated by commas>'
      landuse/military:
        # landuse=military
        name: Military Area
        terms: '<translate with synonyms or related terms for ''Military Area'', separated by commas>'
      landuse/military/airfield:
        # military=airfield
        name: Military Airfield
        # 'terms: aerodrome,aeroway,air force,airplane,airport,army,base,bomb,fight,force,guard,heli*,jet,marine,navy,plane,troop,war'
        terms: '<translate with synonyms or related terms for ''Military Airfield'', separated by commas>'
      landuse/military/barracks:
        # military=barracks
        name: Barracks
        # 'terms: air force,army,base,fight,force,guard,marine,navy,troop,war'
        terms: '<translate with synonyms or related terms for ''Barracks'', separated by commas>'
      landuse/military/danger_area:
        # military=danger_area
        name: Danger Area
        # 'terms: air force,army,base,blast,bomb,explo*,force,guard,mine,marine,navy,troop,war'
        terms: '<translate with synonyms or related terms for ''Danger Area'', separated by commas>'
      landuse/military/naval_base:
        # military=naval_base
        name: Naval Base
        # 'terms: base,fight,force,guard,marine,navy,ship,sub,troop,war'
        terms: '<translate with synonyms or related terms for ''Naval Base'', separated by commas>'
      landuse/military/obstacle_course:
        # military=obstacle_course
        name: Obstacle Course
        # 'terms: army,base,force,guard,marine,navy,troop,war'
        terms: '<translate with synonyms or related terms for ''Obstacle Course'', separated by commas>'
      landuse/military/range:
        # military=range
        name: Military Range
        # 'terms: air force,army,base,fight,fire,force,guard,gun,marine,navy,rifle,shoot*,snip*,train,troop,war'
        terms: '<translate with synonyms or related terms for ''Military Range'', separated by commas>'
      landuse/military/training_area:
        # military=training_area
        name: Training Area
        # 'terms: air force,army,base,fight,fire,force,guard,gun,marine,navy,rifle,shoot*,snip*,train,troop,war'
        terms: '<translate with synonyms or related terms for ''Training Area'', separated by commas>'
      landuse/orchard:
        # landuse=orchard
        name: Orchard
        # 'terms: fruit'
        terms: '<translate with synonyms or related terms for ''Orchard'', separated by commas>'
      landuse/plant_nursery:
        # landuse=plant_nursery
        name: Plant Nursery
        # 'terms: flower,garden,grow,vivero'
        terms: '<translate with synonyms or related terms for ''Plant Nursery'', separated by commas>'
      landuse/pond:
        # landuse=pond
        name: Pond
      landuse/quarry:
        # landuse=quarry
        name: Quarry
        terms: '<translate with synonyms or related terms for ''Quarry'', separated by commas>'
      landuse/railway:
        # landuse=railway
        name: Railway Corridor
        # 'terms: rail,train,track'
        terms: '<translate with synonyms or related terms for ''Railway Corridor'', separated by commas>'
      landuse/recreation_ground:
        # landuse=recreation_ground
        name: Recreation Ground
        # 'terms: playing fields'
        terms: '<translate with synonyms or related terms for ''Recreation Ground'', separated by commas>'
      landuse/religious:
        # landuse=religious
        name: Religious Area
        terms: '<translate with synonyms or related terms for ''Religious Area'', separated by commas>'
      landuse/reservoir:
        # landuse=reservoir
        name: Reservoir
      landuse/residential:
        # landuse=residential
        name: Residential Area
        terms: '<translate with synonyms or related terms for ''Residential Area'', separated by commas>'
      landuse/residential/apartments:
        # residential=apartments
        name: Apartment Complex
        # 'terms: flat,residence,tenement'
        terms: '<translate with synonyms or related terms for ''Apartment Complex'', separated by commas>'
      landuse/retail:
        # landuse=retail
        name: Retail Area
        terms: '<translate with synonyms or related terms for ''Retail Area'', separated by commas>'
      landuse/vineyard:
        # landuse=vineyard
        name: Vineyard
        # 'terms: grape,wine'
        terms: '<translate with synonyms or related terms for ''Vineyard'', separated by commas>'
      landuse/winter_sports:
        # landuse=winter_sports
        name: Winter Sports Area
        # 'terms: piste area,ski area,ski hill,ski mountain,ski resort,snow board area,snowboard area'
        terms: '<translate with synonyms or related terms for ''Winter Sports Area'', separated by commas>'
      leisure:
        # leisure=*
        name: Leisure
      leisure/adult_gaming_centre:
        # leisure=adult_gaming_centre
        name: Adult Gaming Center
        # 'terms: gambling,slot machine'
        terms: '<translate with synonyms or related terms for ''Adult Gaming Center'', separated by commas>'
      leisure/amusement_arcade:
        # leisure=amusement_arcade
        name: Amusement Arcade
        # 'terms: pay-to-play games,video games,driving simulators,pinball machines'
        terms: '<translate with synonyms or related terms for ''Amusement Arcade'', separated by commas>'
      leisure/bandstand:
        # leisure=bandstand
        name: Bandstand
        terms: '<translate with synonyms or related terms for ''Bandstand'', separated by commas>'
      leisure/beach_resort:
        # leisure=beach_resort
        name: Beach Resort
        terms: '<translate with synonyms or related terms for ''Beach Resort'', separated by commas>'
      leisure/bird_hide:
        # leisure=bird_hide
        name: Bird Hide
        # 'terms: machan,ornithology'
        terms: '<translate with synonyms or related terms for ''Bird Hide'', separated by commas>'
      leisure/bleachers:
        # leisure=bleachers
        name: Bleachers
        # 'terms: crowd,bench,sports,stand,stands,seat,seating'
        terms: '<translate with synonyms or related terms for ''Bleachers'', separated by commas>'
      leisure/bowling_alley:
        # leisure=bowling_alley
        name: Bowling Alley
        # 'terms: bowling center'
        terms: '<translate with synonyms or related terms for ''Bowling Alley'', separated by commas>'
      leisure/common:
        # leisure=common
        name: Common
        # 'terms: open space'
        terms: '<translate with synonyms or related terms for ''Common'', separated by commas>'
      leisure/dance:
        # leisure=dance
        name: Dance Hall
        # 'terms: ballroom,jive,swing,tango,waltz'
        terms: '<translate with synonyms or related terms for ''Dance Hall'', separated by commas>'
      leisure/dancing_school:
        # 'leisure=dance, dance:teaching=yes'
        name: Dance School
        # 'terms: jive,swing,tango,waltz,dance teaching'
        terms: '<translate with synonyms or related terms for ''Dance School'', separated by commas>'
      leisure/disc_golf_course:
        # leisure=disc_golf_course
        name: Disc Golf Course
        # 'terms: disk golf,frisbee golf,flying disc golf,frolf,ultimate'
        terms: '<translate with synonyms or related terms for ''Disc Golf Course'', separated by commas>'
      leisure/dog_park:
        # leisure=dog_park
        name: Dog Park
        terms: '<translate with synonyms or related terms for ''Dog Park'', separated by commas>'
      leisure/escape_game:
        # leisure=escape_game
        name: Escape Room
        # 'terms: escape game,escape the room,puzzle room,quest room'
        terms: '<translate with synonyms or related terms for ''Escape Room'', separated by commas>'
      leisure/firepit:
        # leisure=firepit
        name: Firepit
        # 'terms: fireplace,campfire'
        terms: '<translate with synonyms or related terms for ''Firepit'', separated by commas>'
      leisure/fishing:
        # leisure=fishing
        name: Fishing Spot
        # 'terms: angler'
        terms: '<translate with synonyms or related terms for ''Fishing Spot'', separated by commas>'
      leisure/fitness_centre:
        # leisure=fitness_centre
        name: Gym / Fitness Center
        # 'terms: health,gym,leisure,studio'
        terms: '<translate with synonyms or related terms for ''Gym / Fitness Center'', separated by commas>'
      leisure/fitness_centre/yoga:
        # 'leisure=fitness_centre, sport=yoga'
        name: Yoga Studio
        # 'terms: studio,asanas,modern yoga,meditation'
        terms: '<translate with synonyms or related terms for ''Yoga Studio'', separated by commas>'
      leisure/fitness_station:
        # leisure=fitness_station
        name: Outdoor Fitness Station
        # 'terms: exercise,fitness,gym,trim trail'
        terms: '<translate with synonyms or related terms for ''Outdoor Fitness Station'', separated by commas>'
      leisure/fitness_station/balance_beam:
        # 'leisure=fitness_station, fitness_station=balance_beam'
        name: Exercise Balance Beam
        # 'terms: balance,exercise,fitness,gym,trim trail'
        terms: '<translate with synonyms or related terms for ''Exercise Balance Beam'', separated by commas>'
      leisure/fitness_station/box:
        # 'leisure=fitness_station, fitness_station=box'
        name: Exercise Box
        # 'terms: box,exercise,fitness,gym,jump,trim trail'
        terms: '<translate with synonyms or related terms for ''Exercise Box'', separated by commas>'
      leisure/fitness_station/horizontal_bar:
        # 'leisure=fitness_station, fitness_station=horizontal_bar'
        name: Exercise Horizontal Bar
        # 'terms: bar,chinup,chin up,exercise,fitness,gym,pullup,pull up,trim trail'
        terms: '<translate with synonyms or related terms for ''Exercise Horizontal Bar'', separated by commas>'
      leisure/fitness_station/horizontal_ladder:
        # 'leisure=fitness_station, fitness_station=horizontal_ladder'
        name: Exercise Monkey Bars
        # 'terms: bar,chinup,chin up,exercise,fitness,gym,ladder,monkey bars,pullup,pull up,trim trail'
        terms: '<translate with synonyms or related terms for ''Exercise Monkey Bars'', separated by commas>'
      leisure/fitness_station/hyperextension:
        # 'leisure=fitness_station, fitness_station=hyperextension'
        name: Hyperextension Station
        # 'terms: back,exercise,extension,fitness,gym,roman chair,trim trail'
        terms: '<translate with synonyms or related terms for ''Hyperextension Station'', separated by commas>'
      leisure/fitness_station/parallel_bars:
        # 'leisure=fitness_station, fitness_station=parallel_bars'
        name: Parallel Bars
        # 'terms: bar,dip,exercise,fitness,gym,trim trail'
        terms: '<translate with synonyms or related terms for ''Parallel Bars'', separated by commas>'
      leisure/fitness_station/push-up:
        # 'leisure=fitness_station, fitness_station=push-up'
        name: Push-Up Station
        # 'terms: bar,exercise,fitness,gym,pushup,push up,trim trail'
        terms: '<translate with synonyms or related terms for ''Push-Up Station'', separated by commas>'
      leisure/fitness_station/rings:
        # 'leisure=fitness_station, fitness_station=rings'
        name: Exercise Rings
        # 'terms: exercise,fitness,gym,muscle up,pullup,pull up,trim trail'
        terms: '<translate with synonyms or related terms for ''Exercise Rings'', separated by commas>'
      leisure/fitness_station/sign:
        # 'leisure=fitness_station, fitness_station=sign'
        name: Exercise Instruction Sign
        # 'terms: exercise,fitness,gym,trim trail'
        terms: '<translate with synonyms or related terms for ''Exercise Instruction Sign'', separated by commas>'
      leisure/fitness_station/sit-up:
        # 'leisure=fitness_station, fitness_station=sit-up'
        name: Sit-Up Station
        # 'terms: crunch,exercise,fitness,gym,situp,sit up,trim trail'
        terms: '<translate with synonyms or related terms for ''Sit-Up Station'', separated by commas>'
      leisure/fitness_station/stairs:
        # 'leisure=fitness_station, fitness_station=stairs'
        name: Exercise Stairs
        # 'terms: exercise,fitness,gym,steps,trim trail'
        terms: '<translate with synonyms or related terms for ''Exercise Stairs'', separated by commas>'
      leisure/garden:
        # leisure=garden
        name: Garden
        terms: '<translate with synonyms or related terms for ''Garden'', separated by commas>'
      leisure/golf_course:
        # leisure=golf_course
        name: Golf Course
        # 'terms: links'
        terms: '<translate with synonyms or related terms for ''Golf Course'', separated by commas>'
      leisure/hackerspace:
        # leisure=hackerspace
        name: Hackerspace
        # 'terms: makerspace,hackspace,hacklab'
        terms: '<translate with synonyms or related terms for ''Hackerspace'', separated by commas>'
      leisure/horse_riding:
        # leisure=horse_riding
        name: Horseback Riding Facility
        # 'terms: equestrian,stable'
        terms: '<translate with synonyms or related terms for ''Horseback Riding Facility'', separated by commas>'
      leisure/ice_rink:
        # leisure=ice_rink
        name: Ice Rink
        # 'terms: hockey,skating,curling'
        terms: '<translate with synonyms or related terms for ''Ice Rink'', separated by commas>'
      leisure/marina:
        # leisure=marina
        name: Marina
        # 'terms: boat'
        terms: '<translate with synonyms or related terms for ''Marina'', separated by commas>'
      leisure/miniature_golf:
        # leisure=miniature_golf
        name: Miniature Golf
        # 'terms: crazy golf,mini golf,putt-putt'
        terms: '<translate with synonyms or related terms for ''Miniature Golf'', separated by commas>'
      leisure/nature_reserve:
        # leisure=nature_reserve
        name: Nature Reserve
        # 'terms: protected,wildlife'
        terms: '<translate with synonyms or related terms for ''Nature Reserve'', separated by commas>'
      leisure/outdoor_seating:
        # leisure=outdoor_seating
        name: Outdoor Seating Area
        # 'terms: al fresco,beer garden,dining,cafe,restaurant,pub,bar,patio'
        terms: '<translate with synonyms or related terms for ''Outdoor Seating Area'', separated by commas>'
      leisure/park:
        # leisure=park
        name: Park
        # 'terms: esplanade,estate,forest,garden,grass,green,grounds,lawn,lot,meadow,parkland,place,playground,plaza,pleasure garden,recreation area,square,tract,village green,woodland'
        terms: '<translate with synonyms or related terms for ''Park'', separated by commas>'
      leisure/picnic_table:
        # leisure=picnic_table
        name: Picnic Table
        # 'terms: bench'
        terms: '<translate with synonyms or related terms for ''Picnic Table'', separated by commas>'
      leisure/picnic_table/chess:
        # 'leisure=picnic_table, sport=chess'
        name: Chess Table
        # 'terms: bench,chess board,checkerboard,checkers,chequerboard,game table'
        terms: '<translate with synonyms or related terms for ''Chess Table'', separated by commas>'
      leisure/pitch:
        # leisure=pitch
        name: Sport Pitch
        # 'terms: field'
        terms: '<translate with synonyms or related terms for ''Sport Pitch'', separated by commas>'
      leisure/pitch/american_football:
        # 'leisure=pitch, sport=american_football'
        name: American Football Field
        # 'terms: football,gridiron'
        terms: '<translate with synonyms or related terms for ''American Football Field'', separated by commas>'
      leisure/pitch/australian_football:
        # 'leisure=pitch, sport=australian_football'
        name: Australian Football Field
        # 'terms: Aussie,AFL,football'
        terms: '<translate with synonyms or related terms for ''Australian Football Field'', separated by commas>'
      leisure/pitch/badminton:
        # 'leisure=pitch, sport=badminton'
        name: Badminton Court
        terms: '<translate with synonyms or related terms for ''Badminton Court'', separated by commas>'
      leisure/pitch/baseball:
        # 'leisure=pitch, sport=baseball'
        name: Baseball Field
        terms: '<translate with synonyms or related terms for ''Baseball Field'', separated by commas>'
      leisure/pitch/basketball:
        # 'leisure=pitch, sport=basketball'
        name: Basketball Court
        terms: '<translate with synonyms or related terms for ''Basketball Court'', separated by commas>'
      leisure/pitch/beachvolleyball:
        # 'leisure=pitch, sport=beachvolleyball'
        name: Beach Volleyball Court
        # 'terms: volleyball'
        terms: '<translate with synonyms or related terms for ''Beach Volleyball Court'', separated by commas>'
      leisure/pitch/boules:
        # 'leisure=pitch, sport=boules'
        name: Boules/Bocce Court
        # 'terms: bocce,lyonnaise,pétanque'
        terms: '<translate with synonyms or related terms for ''Boules/Bocce Court'', separated by commas>'
      leisure/pitch/bowls:
        # 'leisure=pitch, sport=bowls'
        name: Bowling Green
        terms: '<translate with synonyms or related terms for ''Bowling Green'', separated by commas>'
      leisure/pitch/chess:
<<<<<<< HEAD
        # 'leisure=picnic_table, sport=chess'
        name: Big open air chess board
        # 'terms: chess board'
        terms: '<translate with synonyms or related terms for ''Big open air chess board'', separated by commas>'
=======
        # 'leisure=pitch, sport=chess'
        name: Giant Chess Board
        # 'terms: chessboard,checkerboard,checkers,chequerboard,garden chess,large chess,oversize chess'
        terms: '<translate with synonyms or related terms for ''Giant Chess Board'', separated by commas>'
>>>>>>> 0ce99bc8
      leisure/pitch/cricket:
        # 'leisure=pitch, sport=cricket'
        name: Cricket Field
        terms: '<translate with synonyms or related terms for ''Cricket Field'', separated by commas>'
      leisure/pitch/equestrian:
        # 'leisure=pitch, sport=equestrian'
        name: Riding Arena
        # 'terms: dressage,equestrian,horse,horseback,riding'
        terms: '<translate with synonyms or related terms for ''Riding Arena'', separated by commas>'
      leisure/pitch/field_hockey:
        # 'leisure=pitch, sport=field_hockey'
        name: Field Hockey Pitch
        # 'terms: landhockey'
        terms: '<translate with synonyms or related terms for ''Field Hockey Pitch'', separated by commas>'
      leisure/pitch/horseshoes:
        # 'leisure=pitch, sport=horseshoes'
        name: Horseshoes Pit
        # 'terms: horse shoes'
        terms: '<translate with synonyms or related terms for ''Horseshoes Pit'', separated by commas>'
      leisure/pitch/netball:
        # 'leisure=pitch, sport=netball'
        name: Netball Court
        terms: '<translate with synonyms or related terms for ''Netball Court'', separated by commas>'
      leisure/pitch/rugby_league:
        # 'leisure=pitch, sport=rugby_league'
        name: Rugby League Field
        terms: '<translate with synonyms or related terms for ''Rugby League Field'', separated by commas>'
      leisure/pitch/rugby_union:
        # 'leisure=pitch, sport=rugby_union'
        name: Rugby Union Field
        terms: '<translate with synonyms or related terms for ''Rugby Union Field'', separated by commas>'
      leisure/pitch/shuffleboard:
        # 'leisure=pitch, sport=shuffleboard'
        name: Shuffleboard Court
        # 'terms: deck shuffleboard,floor shuffleboard'
        terms: '<translate with synonyms or related terms for ''Shuffleboard Court'', separated by commas>'
      leisure/pitch/skateboard:
        # 'leisure=pitch, sport=skateboard'
        name: Skate Park
        terms: '<translate with synonyms or related terms for ''Skate Park'', separated by commas>'
      leisure/pitch/soccer:
        # 'leisure=pitch, sport=soccer'
        name: Soccer Field
        # 'terms: football'
        terms: '<translate with synonyms or related terms for ''Soccer Field'', separated by commas>'
      leisure/pitch/softball:
        # 'leisure=pitch, sport=softball'
        name: Softball Field
        # 'terms: softball,diamond'
        terms: '<translate with synonyms or related terms for ''Softball Field'', separated by commas>'
      leisure/pitch/table_tennis:
        # 'leisure=pitch, sport=table_tennis'
        name: Ping Pong Table
        # 'terms: table tennis,ping pong'
        terms: '<translate with synonyms or related terms for ''Ping Pong Table'', separated by commas>'
      leisure/pitch/tennis:
        # 'leisure=pitch, sport=tennis'
        name: Tennis Court
        terms: '<translate with synonyms or related terms for ''Tennis Court'', separated by commas>'
      leisure/pitch/volleyball:
        # 'leisure=pitch, sport=volleyball'
        name: Volleyball Court
        terms: '<translate with synonyms or related terms for ''Volleyball Court'', separated by commas>'
      leisure/playground:
        # leisure=playground
        name: Playground
        # 'terms: jungle gym,play area'
        terms: '<translate with synonyms or related terms for ''Playground'', separated by commas>'
      leisure/resort:
        # leisure=resort
        name: Resort
        # 'terms: recreation center,sanatorium,ski and snowboard resort,vacation resort,winter sports resort'
        terms: '<translate with synonyms or related terms for ''Resort'', separated by commas>'
      leisure/sauna:
        # leisure=sauna
        name: Sauna
        terms: '<translate with synonyms or related terms for ''Sauna'', separated by commas>'
      leisure/slipway:
        # leisure=slipway
        name: Slipway
        # 'terms: boat launch,boat ramp,boat landing'
        terms: '<translate with synonyms or related terms for ''Slipway'', separated by commas>'
      leisure/slipway_point:
        # leisure=slipway
        name: Slipway
        # 'terms: boat launch,boat ramp,boat landing'
        terms: '<translate with synonyms or related terms for ''Slipway'', separated by commas>'
      leisure/sports_centre:
        # leisure=sports_centre
        name: Sports Center / Complex
        terms: '<translate with synonyms or related terms for ''Sports Center / Complex'', separated by commas>'
      leisure/sports_centre/climbing:
        # 'leisure=sports_centre, sport=climbing'
        name: Climbing Gym
        # 'terms: abseiling,artificial climbing wall,belaying,bouldering,rock climbing facility,indoor rock wall,rappeling,rock gym,ropes'
        terms: '<translate with synonyms or related terms for ''Climbing Gym'', separated by commas>'
      leisure/sports_centre/swimming:
        # 'leisure=sports_centre, sport=swimming'
        name: Swimming Pool Facility
        # 'terms: dive,water'
        terms: '<translate with synonyms or related terms for ''Swimming Pool Facility'', separated by commas>'
      leisure/stadium:
        # leisure=stadium
        name: Stadium
        terms: '<translate with synonyms or related terms for ''Stadium'', separated by commas>'
      leisure/swimming_area:
        # leisure=swimming_area
        name: Natural Swimming Area
        # 'terms: dive,water,aquatics'
        terms: '<translate with synonyms or related terms for ''Natural Swimming Area'', separated by commas>'
      leisure/swimming_pool:
        # leisure=swimming_pool
        name: Swimming Pool
        # 'terms: dive,water,aquatics'
        terms: '<translate with synonyms or related terms for ''Swimming Pool'', separated by commas>'
      leisure/track:
        # leisure=track
        name: Racetrack (Non-Motorsport)
        # 'terms: cycle,dog,greyhound,horse,race*,track'
        terms: '<translate with synonyms or related terms for ''Racetrack (Non-Motorsport)'', separated by commas>'
      leisure/track/cycling:
        # 'leisure=track, sport=cycling'
        name: Cycling Track
        # 'terms: bicycle track,bicycling track,cycle racetrack,velodrome'
        terms: '<translate with synonyms or related terms for ''Cycling Track'', separated by commas>'
      leisure/track/cycling_point:
        # 'leisure=track, sport=cycling'
        name: Cycling Track
        # 'terms: bicycle track,bicycling track,cycle racetrack,velodrome'
        terms: '<translate with synonyms or related terms for ''Cycling Track'', separated by commas>'
      leisure/track/horse_racing:
        # 'leisure=track, sport=horse_racing'
        name: Horse Racing Track
        # 'terms: equestrian race track,horse race betting,horseracing,horsetrack,horse racetrack'
        terms: '<translate with synonyms or related terms for ''Horse Racing Track'', separated by commas>'
      leisure/track/horse_racing_point:
        # 'leisure=track, sport=horse_racing'
        name: Horse Racing Track
        # 'terms: equestrian race track,horse race betting,horseracing,horsetrack,horse racetrack'
        terms: '<translate with synonyms or related terms for ''Horse Racing Track'', separated by commas>'
      leisure/track/running:
        # 'leisure=track, sport=running'
        name: Running Track
        # 'terms: athletics track,decathlon,foot race,long distance running,marathon,middle distance running,racetrack,running,sprint,track,walking'
        terms: '<translate with synonyms or related terms for ''Running Track'', separated by commas>'
      leisure/track/running_point:
        # 'leisure=track, sport=running'
        name: Running Track
        # 'terms: athletics track,decathlon,foot race,long distance running,marathon,middle distance running,racetrack,running,sprint,track,walking'
        terms: '<translate with synonyms or related terms for ''Running Track'', separated by commas>'
      leisure/water_park:
        # leisure=water_park
        name: Water Park
        # 'terms: swim,pool,dive'
        terms: '<translate with synonyms or related terms for ''Water Park'', separated by commas>'
      line:
        name: Line
        # 'terms: polyline'
        terms: '<translate with synonyms or related terms for ''Line'', separated by commas>'
      man_made:
        # man_made=*
        name: Man Made
      man_made/adit:
        # man_made=adit
        name: Adit
        # 'terms: cave,horizontal mine entrance,tunnel,underground'
        terms: '<translate with synonyms or related terms for ''Adit'', separated by commas>'
      man_made/antenna:
        # man_made=antenna
        name: Antenna
        # 'terms: broadcast,cell phone,cell,communication,mobile phone,radio,television,transmission,tv'
        terms: '<translate with synonyms or related terms for ''Antenna'', separated by commas>'
      man_made/beacon:
        # man_made=beacon
        name: Beacon
        terms: '<translate with synonyms or related terms for ''Beacon'', separated by commas>'
      man_made/beehive:
        # man_made=beehive
        name: Beehive
        # 'terms: apiary,beekeeper,farm,honey,pollination'
        terms: '<translate with synonyms or related terms for ''Beehive'', separated by commas>'
      man_made/breakwater:
        # man_made=breakwater
        name: Breakwater
        terms: '<translate with synonyms or related terms for ''Breakwater'', separated by commas>'
      man_made/bridge:
        # man_made=bridge
        name: Bridge Area
        terms: '<translate with synonyms or related terms for ''Bridge Area'', separated by commas>'
      man_made/bunker_silo:
        # man_made=bunker_silo
        name: Bunker Silo
        # 'terms: Silage,Storage'
        terms: '<translate with synonyms or related terms for ''Bunker Silo'', separated by commas>'
      man_made/cairn:
        # man_made=cairn
        name: Cairn
        # 'terms: rock pile,stone stack,stone pile,càrn'
        terms: '<translate with synonyms or related terms for ''Cairn'', separated by commas>'
      man_made/chimney:
        # man_made=chimney
        name: Chimney
        terms: '<translate with synonyms or related terms for ''Chimney'', separated by commas>'
      man_made/clearcut:
        # man_made=clearcut
        name: Clearcut Forest
        # 'terms: cut,forest,lumber,tree,wood'
        terms: '<translate with synonyms or related terms for ''Clearcut Forest'', separated by commas>'
      man_made/crane:
        # man_made=crane
        name: Crane
        terms: '<translate with synonyms or related terms for ''Crane'', separated by commas>'
      man_made/cross:
        # man_made=cross
        name: Summit Cross
        terms: '<translate with synonyms or related terms for ''Summit Cross'', separated by commas>'
      man_made/cutline:
        # man_made=cutline
        name: Cut line
        terms: '<translate with synonyms or related terms for ''Cut line'', separated by commas>'
      man_made/dyke:
        # man_made=dyke
        name: Levee
        # 'terms: Dike,Dyke,Floodbank,Stopbank'
        terms: '<translate with synonyms or related terms for ''Levee'', separated by commas>'
      man_made/embankment:
        # man_made=embankment
        name: Embankment
        terms: '<translate with synonyms or related terms for ''Embankment'', separated by commas>'
      man_made/flagpole:
        # man_made=flagpole
        name: Flagpole
        terms: '<translate with synonyms or related terms for ''Flagpole'', separated by commas>'
      man_made/gasometer:
        # man_made=gasometer
        name: Gasometer
        # 'terms: gas holder'
        terms: '<translate with synonyms or related terms for ''Gasometer'', separated by commas>'
      man_made/groyne:
        # man_made=groyne
        name: Groyne
        terms: '<translate with synonyms or related terms for ''Groyne'', separated by commas>'
      man_made/lighthouse:
        # man_made=lighthouse
        name: Lighthouse
        terms: '<translate with synonyms or related terms for ''Lighthouse'', separated by commas>'
      man_made/manhole:
        # manhole=*
        name: Manhole
        # 'terms: cover,hole,sewer,sewage,telecom'
        terms: '<translate with synonyms or related terms for ''Manhole'', separated by commas>'
      man_made/manhole/drain:
        # manhole=drain
        name: Storm Drain
        # 'terms: cover,drain,hole,rain,sewer,sewage,storm'
        terms: '<translate with synonyms or related terms for ''Storm Drain'', separated by commas>'
      man_made/manhole/gas:
        # manhole=gas
        name: Gas Utility Manhole
        # 'terms: cover,gas,heat,hole,utility'
        terms: '<translate with synonyms or related terms for ''Gas Utility Manhole'', separated by commas>'
      man_made/manhole/power:
        # manhole=power
        name: Power Utility Manhole
        # 'terms: cover,hole,electric,hole,power,utility'
        terms: '<translate with synonyms or related terms for ''Power Utility Manhole'', separated by commas>'
      man_made/manhole/sewer:
        # manhole=sewer
        name: Sewer Utility Manhole
        # 'terms: cover,drain,hole,sewer,sewage,utility'
        terms: '<translate with synonyms or related terms for ''Sewer Utility Manhole'', separated by commas>'
      man_made/manhole/telecom:
        # manhole=telecom
        name: Telecom Utility Manhole
        # 'terms: bt,cable,cover,phone,hole,telecom,telephone,utility'
        terms: '<translate with synonyms or related terms for ''Telecom Utility Manhole'', separated by commas>'
      man_made/manhole/water:
        # manhole=water
        name: Water Utility Manhole
        # 'terms: cover,drinking,hole,utility,water'
        terms: '<translate with synonyms or related terms for ''Water Utility Manhole'', separated by commas>'
      man_made/mast:
        # man_made=mast
        name: Mast
        # 'terms: antenna,broadcast tower,cell phone tower,cell tower,communication mast,communication tower,guyed tower,mobile phone tower,radio mast,radio tower,television tower,transmission mast,transmission tower,tv tower'
        terms: '<translate with synonyms or related terms for ''Mast'', separated by commas>'
      man_made/mast/communication:
        # 'man_made=mast, tower:type=communication'
        name: Communication Mast
        # 'terms: antenna,broadcast tower,cell phone tower,cell tower,communication mast,communication tower,guyed tower,mobile phone tower,radio mast,radio tower,television tower,transmission mast,transmission tower,tv tower'
        terms: '<translate with synonyms or related terms for ''Communication Mast'', separated by commas>'
      man_made/mast/communication/mobile_phone:
        # 'man_made=mast, tower:type=communication, communication:mobile_phone=yes'
        name: Mobile Phone Mast
        # 'terms: antenna,cell mast,cell phone mast,cell phone tower,cell tower,communication mast,communication tower,guyed tower,mobile phone tower,transmission mast,transmission tower'
        terms: '<translate with synonyms or related terms for ''Mobile Phone Mast'', separated by commas>'
      man_made/mast/communication/radio:
        # 'man_made=mast, tower:type=communication, communication:radio=yes'
        name: Radio Broadcast Mast
        # 'terms: antenna,broadcast tower,communication mast,communication tower,guyed tower,radio mast,radio tower,transmission mast,transmission tower'
        terms: '<translate with synonyms or related terms for ''Radio Broadcast Mast'', separated by commas>'
      man_made/mast/communication/television:
        # 'man_made=mast, tower:type=communication, communication:television=yes'
        name: Television Broadcast Mast
        # 'terms: antenna,broadcast tower,communication mast,communication tower,guyed tower,television mast,television tower,transmission mast,transmission tower,tv mast,tv tower'
        terms: '<translate with synonyms or related terms for ''Television Broadcast Mast'', separated by commas>'
      man_made/mineshaft:
        # man_made=mineshaft
        name: Mineshaft
        # 'terms: cave,mine shaft,tunnel,underground,vertical mine entrance'
        terms: '<translate with synonyms or related terms for ''Mineshaft'', separated by commas>'
      man_made/monitoring_station:
        # man_made=monitoring_station
        name: Monitoring Station
        # 'terms: weather,earthquake,seismology,air,gps'
        terms: '<translate with synonyms or related terms for ''Monitoring Station'', separated by commas>'
      man_made/obelisk:
        # man_made=obelisk
        name: Obelisk
        terms: '<translate with synonyms or related terms for ''Obelisk'', separated by commas>'
      man_made/observatory:
        # man_made=observatory
        name: Observatory
        # 'terms: astronomical,meteorological'
        terms: '<translate with synonyms or related terms for ''Observatory'', separated by commas>'
      man_made/petroleum_well:
        # man_made=petroleum_well
        name: Oil Well
        # 'terms: drilling rig,oil derrick,oil drill,oil horse,oil rig,oil pump,petroleum well,pumpjack'
        terms: '<translate with synonyms or related terms for ''Oil Well'', separated by commas>'
      man_made/pier:
        # man_made=pier
        name: Pier
        # 'terms: berth,dock,jetty,landing,promenade,wharf'
        terms: '<translate with synonyms or related terms for ''Pier'', separated by commas>'
      man_made/pier/floating:
        # 'man_made=pier, floating=yes'
        name: Floating Pier
        # 'terms: berth,dock,jetty,landing,promenade,wharf'
        terms: '<translate with synonyms or related terms for ''Floating Pier'', separated by commas>'
      man_made/pipeline:
        # man_made=pipeline
        name: Pipeline
        # 'terms: oil,natural gas,water,sewer,sewage'
        terms: '<translate with synonyms or related terms for ''Pipeline'', separated by commas>'
      man_made/pipeline/underground:
        # 'man_made=pipeline, location=underground'
        name: Underground Pipeline
        # 'terms: oil,natural gas,water,sewer,sewage'
        terms: '<translate with synonyms or related terms for ''Underground Pipeline'', separated by commas>'
      man_made/pipeline/valve:
        # pipeline=valve
        name: Pipeline Valve
        # 'terms: oil,natural gas,water,sewer,sewage'
        terms: '<translate with synonyms or related terms for ''Pipeline Valve'', separated by commas>'
      man_made/pumping_station:
        # man_made=pumping_station
        name: Pumping Station
        terms: '<translate with synonyms or related terms for ''Pumping Station'', separated by commas>'
      man_made/silo:
        # man_made=silo
        name: Silo
        # 'terms: grain,corn,wheat'
        terms: '<translate with synonyms or related terms for ''Silo'', separated by commas>'
      man_made/storage_tank:
        # man_made=storage_tank
        name: Storage Tank
        # 'terms: water,oil,gas,petrol'
        terms: '<translate with synonyms or related terms for ''Storage Tank'', separated by commas>'
      man_made/storage_tank/water:
        # 'man_made=storage_tank, content=water'
        name: Water Tank
        # 'terms: cistern,water tower'
        terms: '<translate with synonyms or related terms for ''Water Tank'', separated by commas>'
      man_made/street_cabinet:
        # man_made=street_cabinet
        name: Street Cabinet
        # 'terms: cable tv,monitoring box,technical box,telecommunications,traffic signal controls'
        terms: '<translate with synonyms or related terms for ''Street Cabinet'', separated by commas>'
      man_made/surveillance:
        # man_made=surveillance
        name: Surveillance
        # 'terms: anpr,alpr,camera,car plate recognition,cctv,guard,license plate recognition,monitoring,number plate recognition,security,video,webcam'
        terms: '<translate with synonyms or related terms for ''Surveillance'', separated by commas>'
      man_made/surveillance/camera:
        # 'man_made=surveillance, surveillance:type=camera'
        name: Surveillance Camera
        # 'terms: anpr,alpr,camera,car plate recognition,cctv,guard,license plate recognition,monitoring,number plate recognition,security,video,webcam'
        terms: '<translate with synonyms or related terms for ''Surveillance Camera'', separated by commas>'
      man_made/survey_point:
        # man_made=survey_point
        name: Survey Point
        # 'terms: trig point,triangulation pillar,trigonometrical station'
        terms: '<translate with synonyms or related terms for ''Survey Point'', separated by commas>'
      man_made/torii:
        # man_made=torii
        name: Torii
        # 'terms: Japanese gate,Shinto shrine'
        terms: '<translate with synonyms or related terms for ''Torii'', separated by commas>'
      man_made/tower:
        # man_made=tower
        name: Tower
        terms: '<translate with synonyms or related terms for ''Tower'', separated by commas>'
      man_made/tower/bell_tower:
        # 'man_made=tower, tower:type=bell_tower'
        name: Bell Tower
        # 'terms: belfry,bell gable,campanile,church tower,klockstapel'
        terms: '<translate with synonyms or related terms for ''Bell Tower'', separated by commas>'
      man_made/tower/communication:
        # 'man_made=tower, tower:type=communication'
        name: Communication Tower
        # 'terms: antenna,broadcast tower,cell phone tower,cell tower,communication mast,communication tower,guyed tower,mobile phone tower,radio mast,radio tower,television tower,transmission mast,transmission tower,tv tower'
        terms: '<translate with synonyms or related terms for ''Communication Tower'', separated by commas>'
      man_made/tower/defensive:
        # 'man_made=tower, tower:type=defensive'
        name: Fortified Tower
        # 'terms: Defensive Tower,Castle Tower'
        terms: '<translate with synonyms or related terms for ''Fortified Tower'', separated by commas>'
      man_made/tower/minaret:
        # 'man_made=tower, tower:type=minaret'
        name: Minaret
        # 'terms: Islam,mosque,Muezzin,Muslim'
        terms: '<translate with synonyms or related terms for ''Minaret'', separated by commas>'
      man_made/tower/observation:
        # 'man_made=tower, tower:type=observation'
        name: Observation Tower
        # 'terms: lookout tower,fire tower'
        terms: '<translate with synonyms or related terms for ''Observation Tower'', separated by commas>'
      man_made/tunnel:
        # man_made=tunnel
        name: Tunnel Area
        # 'terms: bore,dig,shaft,underground passage,underpass'
        terms: '<translate with synonyms or related terms for ''Tunnel Area'', separated by commas>'
      man_made/utility_pole:
        # man_made=utility_pole
        name: Utility Pole
        terms: '<translate with synonyms or related terms for ''Utility Pole'', separated by commas>'
      man_made/wastewater_plant:
        # man_made=wastewater_plant
        name: Wastewater Plant
        # 'terms: sewage*,water treatment plant,reclamation plant'
        terms: '<translate with synonyms or related terms for ''Wastewater Plant'', separated by commas>'
      man_made/water_tower:
        # man_made=water_tower
        name: Water Tower
        terms: '<translate with synonyms or related terms for ''Water Tower'', separated by commas>'
      man_made/water_well:
        # man_made=water_well
        name: Water Well
        terms: '<translate with synonyms or related terms for ''Water Well'', separated by commas>'
      man_made/water_works:
        # man_made=water_works
        name: Water Works
        terms: '<translate with synonyms or related terms for ''Water Works'', separated by commas>'
      man_made/watermill:
        # man_made=watermill
        name: Watermill
        # 'terms: water,wheel,mill'
        terms: '<translate with synonyms or related terms for ''Watermill'', separated by commas>'
      man_made/windmill:
        # man_made=windmill
        name: Windmill
        # 'terms: wind,wheel,mill'
        terms: '<translate with synonyms or related terms for ''Windmill'', separated by commas>'
      man_made/works:
        # man_made=works
        name: Factory
        # 'terms: assembly,build,brewery,car,plant,plastic,processing,manufacture,refinery'
        terms: '<translate with synonyms or related terms for ''Factory'', separated by commas>'
      military/bunker:
        # military=bunker
        name: Military Bunker
        # 'terms: air force,army,base,fight,force,guard,marine,navy,troop,war'
        terms: '<translate with synonyms or related terms for ''Military Bunker'', separated by commas>'
      military/checkpoint:
        # military=checkpoint
        name: Checkpoint
        # 'terms: air force,army,base,force,guard,marine,navy,troop,war'
        terms: '<translate with synonyms or related terms for ''Checkpoint'', separated by commas>'
      military/nuclear_explosion_site:
        # military=nuclear_explosion_site
        name: Nuclear Explosion Site
        # 'terms: atom,blast,bomb,detonat*,nuke,site,test'
        terms: '<translate with synonyms or related terms for ''Nuclear Explosion Site'', separated by commas>'
      military/office:
        # military=office
        name: Military Office
        # 'terms: air force,army,base,enlist,fight,force,guard,marine,navy,recruit,troop,war'
        terms: '<translate with synonyms or related terms for ''Military Office'', separated by commas>'
      military/trench:
        # military=trench
        name: Military Trench
        # 'terms: dugout,firestep,fox hole,infantry trench,war trench'
        terms: '<translate with synonyms or related terms for ''Military Trench'', separated by commas>'
      natural:
        # natural=*
        name: Natural
      natural/bare_rock:
        # natural=bare_rock
        name: Bare Rock
        # 'terms: rock'
        terms: '<translate with synonyms or related terms for ''Bare Rock'', separated by commas>'
      natural/bay:
        # natural=bay
        name: Bay
        terms: '<translate with synonyms or related terms for ''Bay'', separated by commas>'
      natural/beach:
        # natural=beach
        name: Beach
        # 'terms: shore'
        terms: '<translate with synonyms or related terms for ''Beach'', separated by commas>'
      natural/cape:
        # natural=cape
        name: Cape
        # 'terms: bay,coastline,erosion,headland,promontory'
        terms: '<translate with synonyms or related terms for ''Cape'', separated by commas>'
      natural/cave_entrance:
        # natural=cave_entrance
        name: Cave Entrance
        # 'terms: cavern,hollow,grotto,shelter,cavity'
        terms: '<translate with synonyms or related terms for ''Cave Entrance'', separated by commas>'
      natural/cliff:
        # natural=cliff
        name: Cliff
        # 'terms: crag,escarpment,rock face,scarp'
        terms: '<translate with synonyms or related terms for ''Cliff'', separated by commas>'
      natural/coastline:
        # natural=coastline
        name: Coastline
        # 'terms: shore'
        terms: '<translate with synonyms or related terms for ''Coastline'', separated by commas>'
      natural/fell:
        # natural=fell
        name: Fell
        terms: '<translate with synonyms or related terms for ''Fell'', separated by commas>'
      natural/glacier:
        # natural=glacier
        name: Glacier
        # 'terms: ice,snow'
        terms: '<translate with synonyms or related terms for ''Glacier'', separated by commas>'
      natural/grassland:
        # natural=grassland
        name: Grassland
        # 'terms: prairie,savanna'
        terms: '<translate with synonyms or related terms for ''Grassland'', separated by commas>'
      natural/heath:
        # natural=heath
        name: Heath
        terms: '<translate with synonyms or related terms for ''Heath'', separated by commas>'
      natural/mud:
        # natural=mud
        name: Mud
        # 'terms: wetland'
        terms: '<translate with synonyms or related terms for ''Mud'', separated by commas>'
      natural/peak:
        # natural=peak
        name: Peak
        # 'terms: acme,aiguille,alp,climax,crest,crown,hill,mount,mountain,pinnacle,summit,tip,top'
        terms: '<translate with synonyms or related terms for ''Peak'', separated by commas>'
      natural/reef:
        # natural=reef
        name: Reef
        # 'terms: barrier,coral,ocean,sand,shoal'
        terms: '<translate with synonyms or related terms for ''Reef'', separated by commas>'
      natural/ridge:
        # natural=ridge
        name: Ridge
        # 'terms: crest'
        terms: '<translate with synonyms or related terms for ''Ridge'', separated by commas>'
      natural/rock:
        # natural=rock
        name: Attached Rock / Boulder
        # 'terms: boulder,stone,rock'
        terms: '<translate with synonyms or related terms for ''Attached Rock / Boulder'', separated by commas>'
      natural/saddle:
        # natural=saddle
        name: Saddle
        # 'terms: pass,mountain pass,top'
        terms: '<translate with synonyms or related terms for ''Saddle'', separated by commas>'
      natural/sand:
        # natural=sand
        name: Sand
        # 'terms: desert'
        terms: '<translate with synonyms or related terms for ''Sand'', separated by commas>'
      natural/scree:
        # natural=scree
        name: Scree
        # 'terms: loose rocks'
        terms: '<translate with synonyms or related terms for ''Scree'', separated by commas>'
      natural/scrub:
        # natural=scrub
        name: Scrub
        # 'terms: bush,shrubs'
        terms: '<translate with synonyms or related terms for ''Scrub'', separated by commas>'
      natural/shingle:
        # natural=shingle
        name: Shingle
        # 'terms: beach,gravel,pebbles,riverbed,rounded rock fragments'
        terms: '<translate with synonyms or related terms for ''Shingle'', separated by commas>'
      natural/spring:
        # natural=spring
        name: Spring
        terms: '<translate with synonyms or related terms for ''Spring'', separated by commas>'
      natural/stone:
        # natural=stone
        name: Unattached Stone / Boulder
        # 'terms: boulder,stone,rock'
        terms: '<translate with synonyms or related terms for ''Unattached Stone / Boulder'', separated by commas>'
      natural/tree:
        # natural=tree
        name: Tree
        terms: '<translate with synonyms or related terms for ''Tree'', separated by commas>'
      natural/tree_row:
        # natural=tree_row
        name: Tree Row
        terms: '<translate with synonyms or related terms for ''Tree Row'', separated by commas>'
      natural/valley:
        # natural=valley
        name: Valley
        # 'terms: canyon,dale,dell,dene,depression,glen,gorge,gully,gulley,gultch,hollow,ravine,rift,vale'
        terms: '<translate with synonyms or related terms for ''Valley'', separated by commas>'
      natural/volcano:
        # natural=volcano
        name: Volcano
        # 'terms: mountain,crater'
        terms: '<translate with synonyms or related terms for ''Volcano'', separated by commas>'
      natural/water:
        # natural=water
        name: Water
        terms: '<translate with synonyms or related terms for ''Water'', separated by commas>'
      natural/water/basin:
        # 'natural=water, water=basin'
        name: Basin
        # 'terms: detention,drain,overflow,rain,retention'
        terms: '<translate with synonyms or related terms for ''Basin'', separated by commas>'
      natural/water/canal:
        # 'natural=water, water=canal'
        name: Canal Area
        terms: '<translate with synonyms or related terms for ''Canal Area'', separated by commas>'
      natural/water/lake:
        # 'natural=water, water=lake'
        name: Lake
        # 'terms: lakelet,loch,mere'
        terms: '<translate with synonyms or related terms for ''Lake'', separated by commas>'
      natural/water/moat:
        # 'natural=water, water=moat'
        name: Moat
        terms: '<translate with synonyms or related terms for ''Moat'', separated by commas>'
      natural/water/pond:
        # 'natural=water, water=pond'
        name: Pond
        # 'terms: lakelet,millpond,tarn,pool,mere'
        terms: '<translate with synonyms or related terms for ''Pond'', separated by commas>'
      natural/water/reservoir:
        # 'natural=water, water=reservoir'
        name: Reservoir
        terms: '<translate with synonyms or related terms for ''Reservoir'', separated by commas>'
      natural/water/river:
        # 'natural=water, water=river'
        name: River Area
        # 'terms: beck,branch,brook,course,creek,estuary,rill,riverbank,rivulet,run,runnel,stream,tributary,watercourse'
        terms: '<translate with synonyms or related terms for ''River Area'', separated by commas>'
      natural/water/stream:
        # 'natural=water, water=stream'
        name: Stream Area
        # 'terms: beck,branch,brook,burn,course,creek,current,drift,flood,flow,freshet,race,rill,rindle,rivulet,run,runnel,rush,spate,spritz,surge,tide,torrent,tributary,watercourse'
        terms: '<translate with synonyms or related terms for ''Stream Area'', separated by commas>'
      natural/water/wastewater:
        # 'natural=water, water=wastewater'
        name: Wastewater Basin
        # 'terms: excrement,shit,sewage,wastewater,Settling Basin,Clarifier Basin'
        terms: '<translate with synonyms or related terms for ''Wastewater Basin'', separated by commas>'
      natural/wetland:
        # natural=wetland
        name: Wetland
        # 'terms: bog,fen,marsh,mire,moor,muskeg,peatland,quagmire,reedbed,saltmarsh,swamp,tidalflat,wet meadow'
        terms: '<translate with synonyms or related terms for ''Wetland'', separated by commas>'
      natural/wood:
        # natural=wood
        name: Wood
        # 'terms: tree'
        terms: '<translate with synonyms or related terms for ''Wood'', separated by commas>'
      network/type/node_network:
        # 'network:type=node_network'
        name: Recreational Network Node
        # 'terms: node network,rcn,rwn'
        terms: '<translate with synonyms or related terms for ''Recreational Network Node'', separated by commas>'
      noexit/yes:
        # noexit=yes
        name: No Exit
        # 'terms: no exit,road end,dead end'
        terms: '<translate with synonyms or related terms for ''No Exit'', separated by commas>'
      office:
        # office=*
        name: Office
        terms: '<translate with synonyms or related terms for ''Office'', separated by commas>'
      office/accountant:
        # office=accountant
        name: Accountant Office
        terms: '<translate with synonyms or related terms for ''Accountant Office'', separated by commas>'
      office/administrative:
        # office=administrative
        name: Administrative Office
      office/adoption_agency:
        # office=adoption_agency
        name: Adoption Agency
        terms: '<translate with synonyms or related terms for ''Adoption Agency'', separated by commas>'
      office/advertising_agency:
        # office=advertising_agency
        name: Advertising Agency
        # 'terms: ad,ad agency,advert agency,advertising,marketing'
        terms: '<translate with synonyms or related terms for ''Advertising Agency'', separated by commas>'
      office/architect:
        # office=architect
        name: Architect Office
        terms: '<translate with synonyms or related terms for ''Architect Office'', separated by commas>'
      office/association:
        # office=association
        name: Nonprofit Organization Office
        # 'terms: association,non-profit,nonprofit,organization,society'
        terms: '<translate with synonyms or related terms for ''Nonprofit Organization Office'', separated by commas>'
      office/bail_bond_agent:
        # office=bail_bond_agent
        name: Bail Bond Agent
        # 'terms: bail bond dealer,bail bond man,bail bondsman,bail bondsperson'
        terms: '<translate with synonyms or related terms for ''Bail Bond Agent'', separated by commas>'
      office/charity:
        # office=charity
        name: Charity Office
        # 'terms: charitable organization'
        terms: '<translate with synonyms or related terms for ''Charity Office'', separated by commas>'
      office/company:
        # office=company
        name: Corporate Office
        terms: '<translate with synonyms or related terms for ''Corporate Office'', separated by commas>'
      office/consulting:
        # office=consulting
        name: Consultancy Office
        # 'terms: consulting firm office'
        terms: '<translate with synonyms or related terms for ''Consultancy Office'', separated by commas>'
      office/coworking:
        # office=coworking
        name: Coworking Space
        # 'terms: coworking,office'
        terms: '<translate with synonyms or related terms for ''Coworking Space'', separated by commas>'
      office/diplomatic:
        # office=diplomatic
        name: Diplomatic Office
        terms: '<translate with synonyms or related terms for ''Diplomatic Office'', separated by commas>'
      office/diplomatic/consulate:
        # 'office=diplomatic, diplomatic=consulate'
        name: Consulate
        terms: '<translate with synonyms or related terms for ''Consulate'', separated by commas>'
      office/diplomatic/embassy:
        # 'office=diplomatic, diplomatic=embassy'
        name: Embassy
        terms: '<translate with synonyms or related terms for ''Embassy'', separated by commas>'
      office/diplomatic/liaison:
        # 'office=diplomatic, diplomatic=liaison'
        name: Liaison Office
        terms: '<translate with synonyms or related terms for ''Liaison Office'', separated by commas>'
      office/educational_institution:
        # office=educational_institution
        name: Educational Institution
        terms: '<translate with synonyms or related terms for ''Educational Institution'', separated by commas>'
      office/employment_agency:
        # office=employment_agency
        name: Employment Agency
        # 'terms: job'
        terms: '<translate with synonyms or related terms for ''Employment Agency'', separated by commas>'
      office/energy_supplier:
        # office=energy_supplier
        name: Energy Supplier Office
        # 'terms: electricity,energy company,energy utility,gas utility'
        terms: '<translate with synonyms or related terms for ''Energy Supplier Office'', separated by commas>'
      office/estate_agent:
        # office=estate_agent
        name: Real Estate Office
        # 'terms: real estate'
        terms: '<translate with synonyms or related terms for ''Real Estate Office'', separated by commas>'
      office/financial:
        # office=financial
        name: Financial Office
        terms: '<translate with synonyms or related terms for ''Financial Office'', separated by commas>'
      office/financial_advisor:
        # office=financial_advisor
        name: Financial Advisor
        # 'terms: 401k,inheritance,savings,stocks,retirement,wealth management'
        terms: '<translate with synonyms or related terms for ''Financial Advisor'', separated by commas>'
      office/forestry:
        # office=forestry
        name: Forestry Office
        # 'terms: forest,ranger'
        terms: '<translate with synonyms or related terms for ''Forestry Office'', separated by commas>'
      office/foundation:
        # office=foundation
        name: Foundation Office
        terms: '<translate with synonyms or related terms for ''Foundation Office'', separated by commas>'
      office/government:
        # office=government
        name: Government Office
        terms: '<translate with synonyms or related terms for ''Government Office'', separated by commas>'
      office/government/register_office:
        # 'office=government, government=register_office'
        name: Register Office
        # 'terms: clerk,marriage,death,birth,certificate'
        terms: '<translate with synonyms or related terms for ''Register Office'', separated by commas>'
      office/government/tax:
        # 'office=government, government=tax'
        name: Tax and Revenue Office
        # 'terms: fiscal authorities,revenue office,tax office'
        terms: '<translate with synonyms or related terms for ''Tax and Revenue Office'', separated by commas>'
      office/guide:
        # office=guide
        name: Tour Guide Office
        # 'terms: dive guide,mountain guide,tour guide'
        terms: '<translate with synonyms or related terms for ''Tour Guide Office'', separated by commas>'
      office/insurance:
        # office=insurance
        name: Insurance Office
        terms: '<translate with synonyms or related terms for ''Insurance Office'', separated by commas>'
      office/it:
        # office=it
        name: Information Technology Office
        # 'terms: computer,information,software,technology'
        terms: '<translate with synonyms or related terms for ''Information Technology Office'', separated by commas>'
      office/lawyer:
        # office=lawyer
        name: Law Office
        terms: '<translate with synonyms or related terms for ''Law Office'', separated by commas>'
      office/lawyer/notary:
        # 'office=lawyer, lawyer=notary'
        name: Notary Office
      office/moving_company:
        # office=moving_company
        name: Moving Company Office
        # 'terms: relocation'
        terms: '<translate with synonyms or related terms for ''Moving Company Office'', separated by commas>'
      office/newspaper:
        # office=newspaper
        name: Newspaper Office
        terms: '<translate with synonyms or related terms for ''Newspaper Office'', separated by commas>'
      office/ngo:
        # office=ngo
        name: NGO Office
        # 'terms: ngo,non government,non-government,organization,organisation'
        terms: '<translate with synonyms or related terms for ''NGO Office'', separated by commas>'
      office/notary:
        # office=notary
        name: Notary Office
        # 'terms: clerk,deeds,estate,signature,wills'
        terms: '<translate with synonyms or related terms for ''Notary Office'', separated by commas>'
      office/physician:
        # office=physician
        name: Physician
      office/political_party:
        # office=political_party
        name: Political Party Office
        terms: '<translate with synonyms or related terms for ''Political Party Office'', separated by commas>'
      office/private_investigator:
        # office=private_investigator
        name: Private Investigator Office
        # 'terms: PI,private eye,private detective'
        terms: '<translate with synonyms or related terms for ''Private Investigator Office'', separated by commas>'
      office/quango:
        # office=quango
        name: Quasi-NGO Office
        # 'terms: ngo,non government,non-government,organization,organisation,quasi autonomous,quasi-autonomous'
        terms: '<translate with synonyms or related terms for ''Quasi-NGO Office'', separated by commas>'
      office/religion:
        # office=religion
        name: Religious Office
        terms: '<translate with synonyms or related terms for ''Religious Office'', separated by commas>'
      office/research:
        # office=research
        name: Research Office
        # 'terms: R and D,research and development,research lab'
        terms: '<translate with synonyms or related terms for ''Research Office'', separated by commas>'
      office/surveyor:
        # office=surveyor
        name: Surveyor Office
        terms: '<translate with synonyms or related terms for ''Surveyor Office'', separated by commas>'
      office/tax_advisor:
        # office=tax_advisor
        name: Tax Advisor Office
        # 'terms: tax,tax consultant'
        terms: '<translate with synonyms or related terms for ''Tax Advisor Office'', separated by commas>'
      office/telecommunication:
        # office=telecommunication
        name: Telecom Office
        # 'terms: communication,internet service provider,isp,network,telephone,voice'
        terms: '<translate with synonyms or related terms for ''Telecom Office'', separated by commas>'
      office/therapist:
        # office=therapist
        name: Therapist Office
        # 'terms: therapy'
        terms: '<translate with synonyms or related terms for ''Therapist Office'', separated by commas>'
      office/travel_agent:
        # office=travel_agent
        name: Travel Agency
      office/water_utility:
        # office=water_utility
        name: Water Utility Office
        # 'terms: water board,utility'
        terms: '<translate with synonyms or related terms for ''Water Utility Office'', separated by commas>'
      piste/downhill:
        # 'piste:type=downhill'
        name: Downhill Piste/Ski Run
        # 'terms: ski,alpine,snowboard,downhill,piste'
        terms: '<translate with synonyms or related terms for ''Downhill Piste/Ski Run'', separated by commas>'
      piste/downhill/halfpipe:
        # 'piste:type=downhill, man_made=piste:halfpipe'
        name: Halfpipe
        # 'terms: ski,alpine,halfpipe,half pipe,snowboard,downhill,piste'
        terms: '<translate with synonyms or related terms for ''Halfpipe'', separated by commas>'
      piste/hike:
        # 'piste:type=hike'
        name: Snowshoeing or Winter Hiking Trail
        # 'terms: hike,winter hiking,snowshoe,snowshoeing,piste,ski'
        terms: '<translate with synonyms or related terms for ''Snowshoeing or Winter Hiking Trail'', separated by commas>'
      piste/ice_skate:
        # 'piste:type=ice_skate'
        name: Ice Skating Piste
        # 'terms: ice,skating,ski,piste'
        terms: '<translate with synonyms or related terms for ''Ice Skating Piste'', separated by commas>'
      piste/nordic:
        # 'piste:type=nordic'
        name: Nordic or Crosscountry Piste/Ski Trail
        # 'terms: ski,nordic,crosscountry,skating,piste'
        terms: '<translate with synonyms or related terms for ''Nordic or Crosscountry Piste/Ski Trail'', separated by commas>'
      piste/piste:
        # 'piste:type=*'
        name: Winter Sport Trails
        # 'terms: ski,nordic,crosscountry,downhill,alpine,snowboard,skitour,ski touring,sled,luge,sleigh,sledge,ski-joring,husky,horse,winter hiking,snowshoe,snowshoeing,ice,skating'
        terms: '<translate with synonyms or related terms for ''Winter Sport Trails'', separated by commas>'
      piste/skitour:
        # 'piste:type=skitour'
        name: Ski Touring Trail
        # 'terms: ski,skitour,crosscountry,ski touring,piste'
        terms: '<translate with synonyms or related terms for ''Ski Touring Trail'', separated by commas>'
      piste/sled:
        # 'piste:type=sled'
        name: Sled Piste
        # 'terms: ski,sled,luge,sleigh,sledge,piste'
        terms: '<translate with synonyms or related terms for ''Sled Piste'', separated by commas>'
      piste/sleigh:
        # 'piste:type=sleigh'
        name: Sleigh Piste
        # 'terms: ski,piste,sled,luge,sleigh,sledge,ski-joring,husky,horse'
        terms: '<translate with synonyms or related terms for ''Sleigh Piste'', separated by commas>'
      place:
        # place=*
        name: Place
      place/city:
        # place=city
        name: City
        terms: '<translate with synonyms or related terms for ''City'', separated by commas>'
      place/city_block:
        # place=city_block
        name: City Block
        terms: '<translate with synonyms or related terms for ''City Block'', separated by commas>'
      place/farm:
        # place=farm
        name: Farm
      place/hamlet:
        # place=hamlet
        name: Hamlet
        terms: '<translate with synonyms or related terms for ''Hamlet'', separated by commas>'
      place/island:
        # place=island
        name: Island
        # 'terms: archipelago,atoll,bar,cay,isle,islet,key,reef'
        terms: '<translate with synonyms or related terms for ''Island'', separated by commas>'
      place/islet:
        # place=islet
        name: Islet
        # 'terms: archipelago,atoll,bar,cay,isle,islet,key,reef'
        terms: '<translate with synonyms or related terms for ''Islet'', separated by commas>'
      place/isolated_dwelling:
        # place=isolated_dwelling
        name: Isolated Dwelling
        terms: '<translate with synonyms or related terms for ''Isolated Dwelling'', separated by commas>'
      place/locality:
        # place=locality
        name: Locality
        terms: '<translate with synonyms or related terms for ''Locality'', separated by commas>'
      place/neighbourhood:
        # place=neighbourhood
        name: Neighborhood
        # 'terms: neighbourhood'
        terms: '<translate with synonyms or related terms for ''Neighborhood'', separated by commas>'
      place/plot:
        # place=plot
        name: Plot
        # 'terms: tract,land,lot,parcel'
        terms: '<translate with synonyms or related terms for ''Plot'', separated by commas>'
      place/quarter:
        # place=quarter
        name: Sub-Borough / Quarter
        # 'terms: boro,borough,quarter'
        terms: '<translate with synonyms or related terms for ''Sub-Borough / Quarter'', separated by commas>'
      place/square:
        # place=square
        name: Square
        terms: '<translate with synonyms or related terms for ''Square'', separated by commas>'
      place/suburb:
        # place=suburb
        name: Borough / Suburb
        # 'terms: boro,borough,quarter'
        terms: '<translate with synonyms or related terms for ''Borough / Suburb'', separated by commas>'
      place/town:
        # place=town
        name: Town
        terms: '<translate with synonyms or related terms for ''Town'', separated by commas>'
      place/village:
        # place=village
        name: Village
        terms: '<translate with synonyms or related terms for ''Village'', separated by commas>'
      playground:
        # playground=*
        name: Playground Equipment
      playground/balance_beam:
        # playground=balancebeam
        name: Play Balance Beam
        terms: '<translate with synonyms or related terms for ''Play Balance Beam'', separated by commas>'
      playground/basket_spinner:
        # playground=basketrotator
        name: Basket Spinner
        # 'terms: basket rotator'
        terms: '<translate with synonyms or related terms for ''Basket Spinner'', separated by commas>'
      playground/basket_swing:
        # playground=basketswing
        name: Basket Swing
        terms: '<translate with synonyms or related terms for ''Basket Swing'', separated by commas>'
      playground/climbing_frame:
        # playground=climbingframe
        name: Climbing Frame
        terms: '<translate with synonyms or related terms for ''Climbing Frame'', separated by commas>'
      playground/cushion:
        # playground=cushion
        name: Bouncy Cushion
        terms: '<translate with synonyms or related terms for ''Bouncy Cushion'', separated by commas>'
      playground/horizontal_bar:
        # playground=horizontal_bar
        name: Play Horizontal Bar
        # 'terms: high bar'
        terms: '<translate with synonyms or related terms for ''Play Horizontal Bar'', separated by commas>'
      playground/rocker:
        # playground=springy
        name: Spring Rider
        # 'terms: spring rocker,springy rocker'
        terms: '<translate with synonyms or related terms for ''Spring Rider'', separated by commas>'
      playground/roundabout:
        # playground=roundabout
        name: Play Roundabout
        # 'terms: merry-go-round'
        terms: '<translate with synonyms or related terms for ''Play Roundabout'', separated by commas>'
      playground/sandpit:
        # playground=sandpit
        name: Sandpit
        terms: '<translate with synonyms or related terms for ''Sandpit'', separated by commas>'
      playground/seesaw:
        # playground=seesaw
        name: Seesaw
        terms: '<translate with synonyms or related terms for ''Seesaw'', separated by commas>'
      playground/slide:
        # playground=slide
        name: Slide
        terms: '<translate with synonyms or related terms for ''Slide'', separated by commas>'
      playground/structure:
        # playground=structure
        name: Play Structure
        terms: '<translate with synonyms or related terms for ''Play Structure'', separated by commas>'
      playground/swing:
        # playground=swing
        name: Swing
        terms: '<translate with synonyms or related terms for ''Swing'', separated by commas>'
      playground/zipwire:
        # playground=zipwire
        name: Zip Wire
        terms: '<translate with synonyms or related terms for ''Zip Wire'', separated by commas>'
      point:
        name: Point
        # 'terms: node,other,vertex,vertices'
        terms: '<translate with synonyms or related terms for ''Point'', separated by commas>'
      polling_station:
        # polling_station=*
        name: Temporary Polling Place
        # 'terms: ballot box,ballot drop,democracy,elections,polling place,vote,voting booth,voting machine'
        terms: '<translate with synonyms or related terms for ''Temporary Polling Place'', separated by commas>'
      power:
        # power=*
        name: Power
      power/cable/underground:
        # 'power=cable, location=underground'
        name: Underground Power Cable
        terms: '<translate with synonyms or related terms for ''Underground Power Cable'', separated by commas>'
      power/generator:
        # power=generator
        name: Power Generator
        # 'terms: hydro,solar,turbine,wind'
        terms: '<translate with synonyms or related terms for ''Power Generator'', separated by commas>'
      power/generator/method/photovoltaic:
        # 'power=generator, generator:method=photovoltaic'
        name: Solar Panel
        # 'terms: photovoltaic module,PV module,sunlight'
        terms: '<translate with synonyms or related terms for ''Solar Panel'', separated by commas>'
      power/generator/source/hydro:
        # 'power=generator, generator:source=hydro'
        name: Water Turbine
        # 'terms: dam,generator,francis turbine,hydroelectricity,kaplan turbine,pelton turbine'
        terms: '<translate with synonyms or related terms for ''Water Turbine'', separated by commas>'
      power/generator/source/nuclear:
        # 'power=generator, generator:source=nuclear, generator:method=fission'
        name: Nuclear Reactor
        # 'terms: fission,generator,nuclear,nuke,reactor'
        terms: '<translate with synonyms or related terms for ''Nuclear Reactor'', separated by commas>'
      power/generator/source/wind:
        # 'power=generator, generator:source=wind, generator:method=wind_turbine'
        name: Wind Turbine
        # 'terms: generator,turbine,windmill,wind'
        terms: '<translate with synonyms or related terms for ''Wind Turbine'', separated by commas>'
      power/line:
        # power=line
        name: Power Line
        # 'terms: electric power transmission line,high voltage line,high tension line'
        terms: '<translate with synonyms or related terms for ''Power Line'', separated by commas>'
      power/minor_line:
        # power=minor_line
        name: Minor Power Line
        terms: '<translate with synonyms or related terms for ''Minor Power Line'', separated by commas>'
      power/plant:
        # power=plant
        name: Power Station Grounds
        # 'terms: coal,gas,generat*,hydro,nuclear,power,station'
        terms: '<translate with synonyms or related terms for ''Power Station Grounds'', separated by commas>'
      power/pole:
        # power=pole
        name: Power Pole
        terms: '<translate with synonyms or related terms for ''Power Pole'', separated by commas>'
      power/sub_station:
        # power=sub_station
        name: Substation
      power/substation:
        # power=substation
        name: Substation
        terms: '<translate with synonyms or related terms for ''Substation'', separated by commas>'
      power/switch:
        # power=switch
        name: Power Switch
        terms: '<translate with synonyms or related terms for ''Power Switch'', separated by commas>'
      power/tower:
        # power=tower
        name: High-Voltage Tower
        # 'terms: power'
        terms: '<translate with synonyms or related terms for ''High-Voltage Tower'', separated by commas>'
      power/transformer:
        # power=transformer
        name: Transformer
        terms: '<translate with synonyms or related terms for ''Transformer'', separated by commas>'
      public_transport/platform:
        # public_transport=platform
        name: Transit Platform
        # 'terms: platform,public transit,public transportation,transit,transportation'
        terms: '<translate with synonyms or related terms for ''Transit Platform'', separated by commas>'
      public_transport/platform/aerialway:
        # 'public_transport=platform, aerialway=yes'
        name: Aerialway Platform
        # 'terms: aerialway,cable car,platform,public transit,public transportation,transit,transportation'
        terms: '<translate with synonyms or related terms for ''Aerialway Platform'', separated by commas>'
      public_transport/platform/aerialway_point:
        # 'public_transport=platform, aerialway=yes'
        name: Aerialway Stop / Platform
      public_transport/platform/bus:
        # 'public_transport=platform, bus=yes'
        name: Bus Platform
        # 'terms: bus,platform,public transit,public transportation,transit,transportation'
        terms: '<translate with synonyms or related terms for ''Bus Platform'', separated by commas>'
      public_transport/platform/bus_point:
        # 'public_transport=platform, bus=yes'
        name: Bus Stop
        # 'terms: bus,platform,public transit,public transportation,transit,transportation'
        terms: '<translate with synonyms or related terms for ''Bus Stop'', separated by commas>'
      public_transport/platform/ferry:
        # 'public_transport=platform, ferry=yes'
        name: Ferry Platform
        # 'terms: boat,dock,ferry,pier,platform,public transit,public transportation,transit,transportation'
        terms: '<translate with synonyms or related terms for ''Ferry Platform'', separated by commas>'
      public_transport/platform/ferry_point:
        # 'public_transport=platform, ferry=yes'
        name: Ferry Stop / Platform
      public_transport/platform/light_rail:
        # 'public_transport=platform, light_rail=yes'
        name: Light Rail Platform
        # 'terms: electric,light rail,platform,public transit,public transportation,rail,track,tram,trolley,transit,transportation'
        terms: '<translate with synonyms or related terms for ''Light Rail Platform'', separated by commas>'
      public_transport/platform/light_rail_point:
        # 'public_transport=platform, light_rail=yes'
        name: Light Rail Stop / Platform
      public_transport/platform/monorail:
        # 'public_transport=platform, monorail=yes'
        name: Monorail Platform
        # 'terms: monorail,platform,public transit,public transportation,rail,transit,transportation'
        terms: '<translate with synonyms or related terms for ''Monorail Platform'', separated by commas>'
      public_transport/platform/monorail_point:
        # 'public_transport=platform, monorail=yes'
        name: Monorail Stop / Platform
      public_transport/platform/subway:
        # 'public_transport=platform, subway=yes'
        name: Subway Platform
        # 'terms: metro,platform,public transit,public transportation,rail,subway,track,transit,transportation,underground'
        terms: '<translate with synonyms or related terms for ''Subway Platform'', separated by commas>'
      public_transport/platform/subway_point:
        # 'public_transport=platform, subway=yes'
        name: Subway Stop / Platform
      public_transport/platform/train:
        # 'public_transport=platform, train=yes'
        name: Train Platform
        # 'terms: platform,public transit,public transportation,rail,track,train,transit,transportation'
        terms: '<translate with synonyms or related terms for ''Train Platform'', separated by commas>'
      public_transport/platform/train_point:
        # 'public_transport=platform, train=yes'
        name: Train Stop / Platform
      public_transport/platform/tram:
        # 'public_transport=platform, tram=yes'
        name: Tram Platform
        # 'terms: electric,light rail,platform,public transit,public transportation,rail,streetcar,track,tram,trolley,transit,transportation'
        terms: '<translate with synonyms or related terms for ''Tram Platform'', separated by commas>'
      public_transport/platform/tram_point:
        # 'public_transport=platform, tram=yes'
        name: Tram Stop / Platform
        # 'terms: electric,light rail,platform,public transit,public transportation,rail,streetcar,track,tram,trolley,transit,transportation'
        terms: '<translate with synonyms or related terms for ''Tram Stop / Platform'', separated by commas>'
      public_transport/platform/trolleybus:
        # 'public_transport=platform, trolleybus=yes'
        name: Trolleybus Platform
        # 'terms: bus,electric,platform,public transit,public transportation,streetcar,trackless,tram,trolley,transit,transportation'
        terms: '<translate with synonyms or related terms for ''Trolleybus Platform'', separated by commas>'
      public_transport/platform/trolleybus_point:
        # 'public_transport=platform, trolleybus=yes'
        name: Trolleybus Stop
        # 'terms: bus,electric,platform,public transit,public transportation,streetcar,trackless,tram,trolley,transit,transportation'
        terms: '<translate with synonyms or related terms for ''Trolleybus Stop'', separated by commas>'
      public_transport/platform_point:
        # public_transport=platform
        name: Transit Stop / Platform
        # 'terms: platform,public transit,public transportation,transit,transportation'
        terms: '<translate with synonyms or related terms for ''Transit Stop / Platform'', separated by commas>'
      public_transport/station:
        # public_transport=station
        name: Transit Station
        # 'terms: public transit,public transportation,station,terminal,transit,transportation'
        terms: '<translate with synonyms or related terms for ''Transit Station'', separated by commas>'
      public_transport/station_aerialway:
        # aerialway=station
        name: Aerialway Station
        # 'terms: aerialway,cable car,public transit,public transportation,station,terminal,transit,transportation'
        terms: '<translate with synonyms or related terms for ''Aerialway Station'', separated by commas>'
      public_transport/station_bus:
        # 'public_transport=station, bus=yes'
        name: Bus Station / Terminal
        # 'terms: bus,public transit,public transportation,station,terminal,transit,transportation'
        terms: '<translate with synonyms or related terms for ''Bus Station / Terminal'', separated by commas>'
      public_transport/station_ferry:
        # 'public_transport=station, ferry=yes'
        name: Ferry Station / Terminal
        # 'terms: boat,dock,ferry,pier,public transit,public transportation,station,terminal,transit,transportation'
        terms: '<translate with synonyms or related terms for ''Ferry Station / Terminal'', separated by commas>'
      public_transport/station_light_rail:
        # 'public_transport=station, light_rail=yes'
        name: Light Rail Station
        # 'terms: electric,light rail,public transit,public transportation,rail,station,terminal,track,tram,trolley,transit,transportation'
        terms: '<translate with synonyms or related terms for ''Light Rail Station'', separated by commas>'
      public_transport/station_monorail:
        # 'public_transport=station, monorail=yes'
        name: Monorail Station
        # 'terms: monorail,public transit,public transportation,rail,station,terminal,transit,transportation'
        terms: '<translate with synonyms or related terms for ''Monorail Station'', separated by commas>'
      public_transport/station_subway:
        # 'public_transport=station, subway=yes'
        name: Subway Station
        # 'terms: metro,public transit,public transportation,rail,station,subway,terminal,track,transit,transportation,underground'
        terms: '<translate with synonyms or related terms for ''Subway Station'', separated by commas>'
      public_transport/station_train:
        # 'public_transport=station, train=yes'
        name: Train Station
        # 'terms: public transit,public transportation,rail,station,terminal,track,train,transit,transportation'
        terms: '<translate with synonyms or related terms for ''Train Station'', separated by commas>'
      public_transport/station_train_halt:
        # 'public_transport=station, train=yes, railway=halt'
        name: Train Station (Halt / Request)
        # 'terms: halt,public transit,public transportation,rail,station,track,train,transit,transportation,whistle stop'
        terms: '<translate with synonyms or related terms for ''Train Station (Halt / Request)'', separated by commas>'
      public_transport/station_tram:
        # 'public_transport=station, tram=yes'
        name: Tram Station
        # 'terms: electric,light rail,public transit,public transportation,rail,station,streetcar,terminal,track,tram,trolley,transit,transportation'
        terms: '<translate with synonyms or related terms for ''Tram Station'', separated by commas>'
      public_transport/station_trolleybus:
        # 'public_transport=station, trolleybus=yes'
        name: Trolleybus Station / Terminal
        # 'terms: bus,electric,public transit,public transportation,station,streetcar,terminal,trackless,tram,trolley,transit,transportation'
        terms: '<translate with synonyms or related terms for ''Trolleybus Station / Terminal'', separated by commas>'
      public_transport/stop_area:
        # 'type=public_transport, public_transport=stop_area'
        name: Transit Stop Area
        terms: '<translate with synonyms or related terms for ''Transit Stop Area'', separated by commas>'
      public_transport/stop_position:
        # public_transport=stop_position
        name: Transit Stopping Location
        # 'terms: public transit,public transportation,transit,transportation'
        terms: '<translate with synonyms or related terms for ''Transit Stopping Location'', separated by commas>'
      public_transport/stop_position_aerialway:
        # 'public_transport=stop_position, aerialway=yes'
        name: Aerialway Stopping Location
        # 'terms: aerialway,cable car,public transit,public transportation,transit,transportation'
        terms: '<translate with synonyms or related terms for ''Aerialway Stopping Location'', separated by commas>'
      public_transport/stop_position_bus:
        # 'public_transport=stop_position, bus=yes'
        name: Bus Stopping Location
        # 'terms: bus,public transit,public transportation,transit,transportation'
        terms: '<translate with synonyms or related terms for ''Bus Stopping Location'', separated by commas>'
      public_transport/stop_position_ferry:
        # 'public_transport=stop_position, ferry=yes'
        name: Ferry Stopping Location
        # 'terms: boat,dock,ferry,pier,public transit,public transportation,transit,transportation'
        terms: '<translate with synonyms or related terms for ''Ferry Stopping Location'', separated by commas>'
      public_transport/stop_position_light_rail:
        # 'public_transport=stop_position, light_rail=yes'
        name: Light Rail Stopping Location
        # 'terms: electric,light rail,public transit,public transportation,rail,track,tram,trolley,transit,transportation'
        terms: '<translate with synonyms or related terms for ''Light Rail Stopping Location'', separated by commas>'
      public_transport/stop_position_monorail:
        # 'public_transport=stop_position, monorail=yes'
        name: Monorail Stopping Location
        # 'terms: monorail,public transit,public transportation,rail,transit,transportation'
        terms: '<translate with synonyms or related terms for ''Monorail Stopping Location'', separated by commas>'
      public_transport/stop_position_subway:
        # 'public_transport=stop_position, subway=yes'
        name: Subway Stopping Location
        # 'terms: metro,public transit,public transportation,rail,subway,track,transit,transportation,underground'
        terms: '<translate with synonyms or related terms for ''Subway Stopping Location'', separated by commas>'
      public_transport/stop_position_train:
        # 'public_transport=stop_position, train=yes'
        name: Train Stopping Location
        # 'terms: public transit,public transportation,rail,track,train,transit,transportation'
        terms: '<translate with synonyms or related terms for ''Train Stopping Location'', separated by commas>'
      public_transport/stop_position_tram:
        # 'public_transport=stop_position, tram=yes'
        name: Tram Stopping Location
        # 'terms: electric,light rail,public transit,public transportation,rail,streetcar,track,tram,trolley,transit,transportation'
        terms: '<translate with synonyms or related terms for ''Tram Stopping Location'', separated by commas>'
      public_transport/stop_position_trolleybus:
        # 'public_transport=stop_position, trolleybus=yes'
        name: Trolleybus Stopping Location
        # 'terms: bus,electric,public transit,public transportation,streetcar,trackless,tram,trolley,transit,transportation'
        terms: '<translate with synonyms or related terms for ''Trolleybus Stopping Location'', separated by commas>'
      railway:
        # railway=*
        name: Railway
      railway/abandoned:
        # railway=abandoned
        name: Abandoned Railway
        terms: '<translate with synonyms or related terms for ''Abandoned Railway'', separated by commas>'
      railway/buffer_stop:
        # railway=buffer_stop
        name: Buffer Stop
        # 'terms: stop,halt,buffer'
        terms: '<translate with synonyms or related terms for ''Buffer Stop'', separated by commas>'
      railway/construction:
        # railway=construction
        name: Railway Under Construction
        terms: '<translate with synonyms or related terms for ''Railway Under Construction'', separated by commas>'
      railway/crossing:
        # railway=crossing
        name: Railway Crossing (Path)
        # 'terms: crossing,pedestrian crossing,railroad crossing,level crossing,grade crossing,path through railroad,train crossing'
        terms: '<translate with synonyms or related terms for ''Railway Crossing (Path)'', separated by commas>'
      railway/derail:
        # railway=derail
        name: Railway Derailer
        # 'terms: derailer'
        terms: '<translate with synonyms or related terms for ''Railway Derailer'', separated by commas>'
      railway/disused:
        # railway=disused
        name: Disused Railway
        terms: '<translate with synonyms or related terms for ''Disused Railway'', separated by commas>'
      railway/funicular:
        # railway=funicular
        name: Funicular
        # 'terms: venicular,cliff railway,cable car,cable railway,funicular railway'
        terms: '<translate with synonyms or related terms for ''Funicular'', separated by commas>'
      railway/halt:
        # railway=halt
        name: Train Station (Halt / Request)
      railway/level_crossing:
        # railway=level_crossing
        name: Railway Crossing (Road)
        # 'terms: crossing,railroad crossing,level crossing,grade crossing,road through railroad,train crossing'
        terms: '<translate with synonyms or related terms for ''Railway Crossing (Road)'', separated by commas>'
      railway/light_rail:
        # railway=light_rail
        name: Light Rail
        # 'terms: light rail,streetcar,trolley'
        terms: '<translate with synonyms or related terms for ''Light Rail'', separated by commas>'
      railway/milestone:
        # railway=milestone
        name: Railway Milestone
        # 'terms: milestone,marker'
        terms: '<translate with synonyms or related terms for ''Railway Milestone'', separated by commas>'
      railway/miniature:
        # railway=miniature
        name: Miniature Railway
        # 'terms: rideable miniature railway,narrow gauge railway,minimum gauge railway'
        terms: '<translate with synonyms or related terms for ''Miniature Railway'', separated by commas>'
      railway/monorail:
        # railway=monorail
        name: Monorail
        terms: '<translate with synonyms or related terms for ''Monorail'', separated by commas>'
      railway/narrow_gauge:
        # railway=narrow_gauge
        name: Narrow Gauge Rail
        # 'terms: narrow gauge railway,narrow gauge railroad'
        terms: '<translate with synonyms or related terms for ''Narrow Gauge Rail'', separated by commas>'
      railway/platform:
        # railway=platform
        name: Train Platform
      railway/rail:
        # railway=rail
        name: Rail
        # 'terms: rail line,railroad track,train track'
        terms: '<translate with synonyms or related terms for ''Rail'', separated by commas>'
      railway/rail/highspeed:
        # 'railway=rail, highspeed=yes'
        name: High-Speed Rail
        # 'terms: bullet train,fast rail,high speed rail,highspeed rail,HSR'
        terms: '<translate with synonyms or related terms for ''High-Speed Rail'', separated by commas>'
      railway/signal:
        # railway=signal
        name: Railway Signal
        # 'terms: signal,lights'
        terms: '<translate with synonyms or related terms for ''Railway Signal'', separated by commas>'
      railway/station:
        # railway=station
        name: Train Station
      railway/subway:
        # railway=subway
        name: Subway
        # 'terms: metro,transit'
        terms: '<translate with synonyms or related terms for ''Subway'', separated by commas>'
      railway/subway_entrance:
        # railway=subway_entrance
        name: Subway Entrance
        # 'terms: metro,transit'
        terms: '<translate with synonyms or related terms for ''Subway Entrance'', separated by commas>'
      railway/switch:
        # railway=switch
        name: Railway Switch
        # 'terms: switch,points'
        terms: '<translate with synonyms or related terms for ''Railway Switch'', separated by commas>'
      railway/train_wash:
        # railway=wash
        name: Train Wash
        # 'terms: wash,clean'
        terms: '<translate with synonyms or related terms for ''Train Wash'', separated by commas>'
      railway/tram:
        # railway=tram
        name: Tram
        # 'terms: light rail,streetcar,tram,trolley'
        terms: '<translate with synonyms or related terms for ''Tram'', separated by commas>'
      railway/tram_stop:
        # railway=tram_stop
        name: Tram Stopping Position
      relation:
        name: Relation
        terms: '<translate with synonyms or related terms for ''Relation'', separated by commas>'
      route/ferry:
        # route=ferry
        name: Ferry Route
        # 'terms: boat,merchant vessel,ship,water bus,water shuttle,water taxi'
        terms: '<translate with synonyms or related terms for ''Ferry Route'', separated by commas>'
      seamark:
        # 'seamark:type=*'
        name: Seamark
      seamark/beacon_isolated_danger:
        # 'seamark:type=beacon_isolated_danger'
        name: Danger Beacon
        # 'terms: beacon isolated danger,isolated danger beacon,iala'
        terms: '<translate with synonyms or related terms for ''Danger Beacon'', separated by commas>'
      seamark/beacon_lateral:
        # 'seamark:type=beacon_lateral'
        name: Channel Beacon
        # 'terms: lateral beacon,beacon lateral,cevni,channel marker,iala,lateral mark'
        terms: '<translate with synonyms or related terms for ''Channel Beacon'', separated by commas>'
      seamark/buoy_lateral:
        # 'seamark:type=buoy_lateral'
        name: Channel Buoy
        # 'terms: lateral buoy,buoy lateral,cevni,channel marker,iala,lateral mark'
        terms: '<translate with synonyms or related terms for ''Channel Buoy'', separated by commas>'
      seamark/buoy_lateral/green:
        # 'seamark:type=buoy_lateral, seamark:buoy_lateral:colour=green'
        name: Green Buoy
        # 'terms: lateral buoy,buoy lateral,cevni,channel marker,iala,lateral mark'
        terms: '<translate with synonyms or related terms for ''Green Buoy'', separated by commas>'
      seamark/buoy_lateral/red:
        # 'seamark:type=buoy_lateral, seamark:buoy_lateral:colour=red'
        name: Red Buoy
        # 'terms: lateral buoy,buoy lateral,cevni,channel marker,iala,lateral mark'
        terms: '<translate with synonyms or related terms for ''Red Buoy'', separated by commas>'
      seamark/mooring:
        # 'seamark:type=mooring'
        name: Mooring
        # 'terms: dolphin,pile,bollard,buoy,post'
        terms: '<translate with synonyms or related terms for ''Mooring'', separated by commas>'
      shop:
        # shop=*
        name: Shop
        terms: '<translate with synonyms or related terms for ''Shop'', separated by commas>'
      shop/agrarian:
        # shop=agrarian
        name: Farm Supply Shop
        # 'terms: agricultural inputs,agricultural machines,seeds,pesticides,fertilizer,agricultural tools'
        terms: '<translate with synonyms or related terms for ''Farm Supply Shop'', separated by commas>'
      shop/alcohol:
        # shop=alcohol
        name: Liquor Store
        # 'terms: alcohol,beer,booze,wine'
        terms: '<translate with synonyms or related terms for ''Liquor Store'', separated by commas>'
      shop/anime:
        # shop=anime
        name: Anime Shop
        # 'terms: manga,japan,cosplay,figurine,dakimakura'
        terms: '<translate with synonyms or related terms for ''Anime Shop'', separated by commas>'
      shop/antiques:
        # shop=antiques
        name: Antiques Shop
        terms: '<translate with synonyms or related terms for ''Antiques Shop'', separated by commas>'
      shop/appliance:
        # shop=appliance
        name: Appliance Store
        # 'terms: air conditioner,appliance,dishwasher,dryer,freezer,fridge,grill,kitchen,oven,refrigerator,stove,washer,washing machine'
        terms: '<translate with synonyms or related terms for ''Appliance Store'', separated by commas>'
      shop/art:
        # shop=art
        name: Art Store
        # 'terms: art*,exhibit*,gallery'
        terms: '<translate with synonyms or related terms for ''Art Store'', separated by commas>'
      shop/baby_goods:
        # shop=baby_goods
        name: Baby Goods Store
        terms: '<translate with synonyms or related terms for ''Baby Goods Store'', separated by commas>'
      shop/bag:
        # shop=bag
        name: Bag/Luggage Store
        # 'terms: handbag,purse'
        terms: '<translate with synonyms or related terms for ''Bag/Luggage Store'', separated by commas>'
      shop/bakery:
        # shop=bakery
        name: Bakery
        # 'terms: bread,cakes,rolls'
        terms: '<translate with synonyms or related terms for ''Bakery'', separated by commas>'
      shop/bathroom_furnishing:
        # shop=bathroom_furnishing
        name: Bathroom Furnishing Store
        terms: '<translate with synonyms or related terms for ''Bathroom Furnishing Store'', separated by commas>'
      shop/beauty:
        # shop=beauty
        name: Beauty Shop
        # 'terms: spa,salon,tanning'
        terms: '<translate with synonyms or related terms for ''Beauty Shop'', separated by commas>'
      shop/beauty/nails:
        # 'shop=beauty, beauty=nails'
        name: Nail Salon
        # 'terms: manicure,pedicure'
        terms: '<translate with synonyms or related terms for ''Nail Salon'', separated by commas>'
      shop/beauty/tanning:
        # 'shop=beauty, beauty=tanning'
        name: Tanning Salon
        terms: '<translate with synonyms or related terms for ''Tanning Salon'', separated by commas>'
      shop/bed:
        # shop=bed
        name: Bedding/Mattress Store
        terms: '<translate with synonyms or related terms for ''Bedding/Mattress Store'', separated by commas>'
      shop/beverages:
        # shop=beverages
        name: Beverage Store
        # 'terms: drinks'
        terms: '<translate with synonyms or related terms for ''Beverage Store'', separated by commas>'
      shop/bicycle:
        # shop=bicycle
        name: Bicycle Shop
        # 'terms: bike,repair,tricycle,unicycle'
        terms: '<translate with synonyms or related terms for ''Bicycle Shop'', separated by commas>'
      shop/boat:
        # shop=boat
        name: Boat Store
        # 'terms: fishing boat,jetski,motorboat,rowboat,sailboat,vessel,watercraft'
        terms: '<translate with synonyms or related terms for ''Boat Store'', separated by commas>'
      shop/bookmaker:
        # shop=bookmaker
        name: Bookmaker
        # 'terms: betting,bookie'
        terms: '<translate with synonyms or related terms for ''Bookmaker'', separated by commas>'
      shop/books:
        # shop=books
        name: Book Store
        terms: '<translate with synonyms or related terms for ''Book Store'', separated by commas>'
      shop/boutique:
        # shop=boutique
        name: Boutique
      shop/brewing_supplies:
        # shop=brewing_supplies
        name: Brewing Supply Store
        # 'terms: brew shop,homebrew supply store'
        terms: '<translate with synonyms or related terms for ''Brewing Supply Store'', separated by commas>'
      shop/butcher:
        # shop=butcher
        name: Butcher
        # 'terms: chicken,beef,lamb,meat,pork'
        terms: '<translate with synonyms or related terms for ''Butcher'', separated by commas>'
      shop/candles:
        # shop=candles
        name: Candle Shop
        # 'terms: wax'
        terms: '<translate with synonyms or related terms for ''Candle Shop'', separated by commas>'
      shop/cannabis:
        # shop=cannabis
        name: Cannabis Shop
        # 'terms: 420,marijuana,pot,reefer,weed'
        terms: '<translate with synonyms or related terms for ''Cannabis Shop'', separated by commas>'
      shop/car:
        # shop=car
        name: Car Dealership
        # 'terms: automobile,automotive'
        terms: '<translate with synonyms or related terms for ''Car Dealership'', separated by commas>'
      shop/car_parts:
        # shop=car_parts
        name: Car Parts Store
        # 'terms: automobile,automotive'
        terms: '<translate with synonyms or related terms for ''Car Parts Store'', separated by commas>'
      shop/car_repair:
        # shop=car_repair
        name: Car Repair Shop
        # 'terms: automobile,automotive,garage,service'
        terms: '<translate with synonyms or related terms for ''Car Repair Shop'', separated by commas>'
      shop/caravan:
        # shop=caravan
        name: RV Dealership
        # 'terms: auto,camper,recreational vehicle'
        terms: '<translate with synonyms or related terms for ''RV Dealership'', separated by commas>'
      shop/carpet:
        # shop=carpet
        name: Carpet Store
        # 'terms: rug'
        terms: '<translate with synonyms or related terms for ''Carpet Store'', separated by commas>'
      shop/catalogue:
        # shop=catalogue
        name: Catalog Shop
        terms: '<translate with synonyms or related terms for ''Catalog Shop'', separated by commas>'
      shop/charity:
        # shop=charity
        name: Charity Store
        # 'terms: thrift,op shop,nonprofit'
        terms: '<translate with synonyms or related terms for ''Charity Store'', separated by commas>'
      shop/cheese:
        # shop=cheese
        name: Cheese Store
        terms: '<translate with synonyms or related terms for ''Cheese Store'', separated by commas>'
      shop/chemist:
        # shop=chemist
        name: Drugstore
        # 'terms: apothecary,beauty,drug store,drugstore,gift,hair,med*,pharmacy,prescription,tooth'
        terms: '<translate with synonyms or related terms for ''Drugstore'', separated by commas>'
      shop/chocolate:
        # shop=chocolate
        name: Chocolate Store
        # 'terms: cocoa'
        terms: '<translate with synonyms or related terms for ''Chocolate Store'', separated by commas>'
      shop/clothes:
        # shop=clothes
        name: Clothing Store
        # 'terms: blouses,boutique,bras,clothes,dresses,fashion,pants,shirts,shorts,skirts,slacks,socks,suits,underwear'
        terms: '<translate with synonyms or related terms for ''Clothing Store'', separated by commas>'
      shop/clothes/underwear:
        # 'shop=clothes, clothes=underwear'
        name: Underwear Store
        # 'terms: boutique,bras,brassieres,briefs,boxers,fashion,lingerie,panties,slips,socks,stockings,underclothes,undergarments,underpants,undies'
        terms: '<translate with synonyms or related terms for ''Underwear Store'', separated by commas>'
      shop/coffee:
        # shop=coffee
        name: Coffee Store
        terms: '<translate with synonyms or related terms for ''Coffee Store'', separated by commas>'
      shop/computer:
        # shop=computer
        name: Computer Store
        # 'terms: desktop,laptop,hardware,operating system,software'
        terms: '<translate with synonyms or related terms for ''Computer Store'', separated by commas>'
      shop/confectionery:
        # shop=confectionery
        name: Candy Store
        # 'terms: sweet'
        terms: '<translate with synonyms or related terms for ''Candy Store'', separated by commas>'
      shop/convenience:
        # shop=convenience
        name: Convenience Store
        terms: '<translate with synonyms or related terms for ''Convenience Store'', separated by commas>'
      shop/copyshop:
        # shop=copyshop
        name: Copy Store
        # 'terms: print,scan'
        terms: '<translate with synonyms or related terms for ''Copy Store'', separated by commas>'
      shop/cosmetics:
        # shop=cosmetics
        name: Cosmetics Store
        # 'terms: make-up,makeup'
        terms: '<translate with synonyms or related terms for ''Cosmetics Store'', separated by commas>'
      shop/country_store:
        # shop=country_store
        name: Country Store
        terms: '<translate with synonyms or related terms for ''Country Store'', separated by commas>'
      shop/craft:
        # shop=craft
        name: Arts and Crafts Store
        # 'terms: art*,paint*,frame'
        terms: '<translate with synonyms or related terms for ''Arts and Crafts Store'', separated by commas>'
      shop/curtain:
        # shop=curtain
        name: Curtain Store
        # 'terms: drape*,window'
        terms: '<translate with synonyms or related terms for ''Curtain Store'', separated by commas>'
      shop/dairy:
        # shop=dairy
        name: Dairy Store
        # 'terms: milk,egg,cheese'
        terms: '<translate with synonyms or related terms for ''Dairy Store'', separated by commas>'
      shop/deli:
        # shop=deli
        name: Deli
        # 'terms: lunch,meat,sandwich'
        terms: '<translate with synonyms or related terms for ''Deli'', separated by commas>'
      shop/department_store:
        # shop=department_store
        name: Department Store
        terms: '<translate with synonyms or related terms for ''Department Store'', separated by commas>'
      shop/doityourself:
        # shop=doityourself
        name: DIY Store
        terms: '<translate with synonyms or related terms for ''DIY Store'', separated by commas>'
      shop/dry_cleaning:
        # shop=dry_cleaning
        name: Dry Cleaner
        terms: '<translate with synonyms or related terms for ''Dry Cleaner'', separated by commas>'
      shop/e-cigarette:
        # shop=e-cigarette
        name: E-Cigarette Shop
        # 'terms: electronic,vape,vaping,vapor'
        terms: '<translate with synonyms or related terms for ''E-Cigarette Shop'', separated by commas>'
      shop/electrical:
        # shop=electrical
        name: Electrical Equipment Store
        # 'terms: cable,electric,fan,LED,lighting,power,wire'
        terms: '<translate with synonyms or related terms for ''Electrical Equipment Store'', separated by commas>'
      shop/electronics:
        # shop=electronics
        name: Electronics Store
        # 'terms: appliance,audio,blueray,camera,computer,dvd,home theater,radio,speaker,tv,video'
        terms: '<translate with synonyms or related terms for ''Electronics Store'', separated by commas>'
      shop/erotic:
        # shop=erotic
        name: Erotic Store
        # 'terms: sex,porn'
        terms: '<translate with synonyms or related terms for ''Erotic Store'', separated by commas>'
      shop/erotic/lgbtq:
        # 'shop=erotic, lgbtq=primary'
        name: LGBTQ+ Erotic Store
        # 'terms: sex,porn'
        terms: '<translate with synonyms or related terms for ''LGBTQ+ Erotic Store'', separated by commas>'
      shop/fabric:
        # shop=fabric
        name: Fabric Store
        # 'terms: sew'
        terms: '<translate with synonyms or related terms for ''Fabric Store'', separated by commas>'
      shop/farm:
        # shop=farm
        name: Produce Stand
        # 'terms: baked goods,farm shop,farm stand,fresh food,fruits,greengrocer,organics,vegetables'
        terms: '<translate with synonyms or related terms for ''Produce Stand'', separated by commas>'
      shop/fashion:
        # shop=fashion
        name: Fashion Store
      shop/fashion_accessories:
        # shop=fashion_accessories
        name: Fashion Accessories Store
        # 'terms: bag,cologne,fragrance,hat,jewellery,purfume,purse,scarf,sunglasses,umbrella,wallet,watch'
        terms: '<translate with synonyms or related terms for ''Fashion Accessories Store'', separated by commas>'
      shop/fireplace:
        # shop=fireplace
        name: Fireplace Store
        # 'terms: fireplace,stove,masonry heater'
        terms: '<translate with synonyms or related terms for ''Fireplace Store'', separated by commas>'
      shop/fishing:
        # shop=fishing
        name: Fishing Shop
        # 'terms: bait,fishing line,flies,fly,lure,reel,rod,tackle'
        terms: '<translate with synonyms or related terms for ''Fishing Shop'', separated by commas>'
      shop/fishmonger:
        # shop=fishmonger
        name: Fishmonger
      shop/florist:
        # shop=florist
        name: Florist
        # 'terms: flower'
        terms: '<translate with synonyms or related terms for ''Florist'', separated by commas>'
      shop/frame:
        # shop=frame
        name: Framing Shop
        # 'terms: art*,paint*,photo*,frame'
        terms: '<translate with synonyms or related terms for ''Framing Shop'', separated by commas>'
      shop/frozen_food:
        # shop=frozen_food
        name: Frozen Food
        terms: '<translate with synonyms or related terms for ''Frozen Food'', separated by commas>'
      shop/fuel:
        # shop=fuel
        name: Fuel Shop
        terms: '<translate with synonyms or related terms for ''Fuel Shop'', separated by commas>'
      shop/funeral_directors:
        # shop=funeral_directors
        name: Funeral Home
        # 'terms: undertaker,memorial home'
        terms: '<translate with synonyms or related terms for ''Funeral Home'', separated by commas>'
      shop/furnace:
        # shop=furnace
        name: Furnace Store
      shop/furniture:
        # shop=furniture
        name: Furniture Store
        # 'terms: chair,sofa,table'
        terms: '<translate with synonyms or related terms for ''Furniture Store'', separated by commas>'
      shop/games:
        # shop=games
        name: Tabletop Game Store
        # 'terms: board game,card game,dice game,game shop,live action role-playing game,miniatures wargame,strategy game'
        terms: '<translate with synonyms or related terms for ''Tabletop Game Store'', separated by commas>'
      shop/garden_centre:
        # shop=garden_centre
        name: Garden Center
        # 'terms: landscape,mulch,shrub,tree'
        terms: '<translate with synonyms or related terms for ''Garden Center'', separated by commas>'
      shop/gas:
        # shop=gas
        name: Bottled Gas Shop
        # 'terms: cng,lpg,natural gas,propane,refill,tank'
        terms: '<translate with synonyms or related terms for ''Bottled Gas Shop'', separated by commas>'
      shop/general:
        # shop=general
        name: General Store
        # 'terms: village shop'
        terms: '<translate with synonyms or related terms for ''General Store'', separated by commas>'
      shop/gift:
        # shop=gift
        name: Gift Shop
        # 'terms: souvenir'
        terms: '<translate with synonyms or related terms for ''Gift Shop'', separated by commas>'
      shop/greengrocer:
        # shop=greengrocer
        name: Greengrocer
        # 'terms: fruit,produce,vegetable'
        terms: '<translate with synonyms or related terms for ''Greengrocer'', separated by commas>'
      shop/hairdresser:
        # shop=hairdresser
        name: Hairdresser
        # 'terms: barber'
        terms: '<translate with synonyms or related terms for ''Hairdresser'', separated by commas>'
      shop/hairdresser_supply:
        # shop=hairdresser_supply
        name: Hairdresser Supply Store
        # 'terms: barber,shampoo,conditioner'
        terms: '<translate with synonyms or related terms for ''Hairdresser Supply Store'', separated by commas>'
      shop/hardware:
        # shop=hardware
        name: Hardware Store
        terms: '<translate with synonyms or related terms for ''Hardware Store'', separated by commas>'
      shop/health_food:
        # shop=health_food
        name: Health Food Shop
        # 'terms: wholefood,vitamins,vegetarian,vegan'
        terms: '<translate with synonyms or related terms for ''Health Food Shop'', separated by commas>'
      shop/hearing_aids:
        # shop=hearing_aids
        name: Hearing Aids Store
        terms: '<translate with synonyms or related terms for ''Hearing Aids Store'', separated by commas>'
      shop/herbalist:
        # shop=herbalist
        name: Herbalist
        terms: '<translate with synonyms or related terms for ''Herbalist'', separated by commas>'
      shop/hifi:
        # shop=hifi
        name: Hifi Store
        # 'terms: audio,hi-fi,high fidelity,stereo,video'
        terms: '<translate with synonyms or related terms for ''Hifi Store'', separated by commas>'
      shop/hobby:
        # shop=hobby
        name: Hobby Shop
        # 'terms: manga,figurine,model'
        terms: '<translate with synonyms or related terms for ''Hobby Shop'', separated by commas>'
      shop/houseware:
        # shop=houseware
        name: Houseware Store
        # 'terms: home,household,kitchenware'
        terms: '<translate with synonyms or related terms for ''Houseware Store'', separated by commas>'
      shop/hunting:
        # shop=hunting
        name: Hunting Shop
        # 'terms: arrows,bows,bullets,crossbows,rifles,traps'
        terms: '<translate with synonyms or related terms for ''Hunting Shop'', separated by commas>'
      shop/interior_decoration:
        # shop=interior_decoration
        name: Interior Decoration Store
        terms: '<translate with synonyms or related terms for ''Interior Decoration Store'', separated by commas>'
      shop/jewelry:
        # shop=jewelry
        name: Jewelry Store
        # 'terms: bracelet,diamond,earrings,gem,gold,jeweler,jewellery,jeweller,necklace,pins,ring,silver'
        terms: '<translate with synonyms or related terms for ''Jewelry Store'', separated by commas>'
      shop/kiosk:
        # shop=kiosk
        name: Kiosk
        terms: '<translate with synonyms or related terms for ''Kiosk'', separated by commas>'
      shop/kitchen:
        # shop=kitchen
        name: Kitchen Design Store
        # 'terms: cabinets,countertops,sinks'
        terms: '<translate with synonyms or related terms for ''Kitchen Design Store'', separated by commas>'
      shop/laundry:
        # shop=laundry
        name: Laundry
        terms: '<translate with synonyms or related terms for ''Laundry'', separated by commas>'
      shop/laundry/self_service:
        # 'shop=laundry, self_service=yes'
        name: Self-Service Laundry
        # 'terms: Coin Laundry,Laundromat,Coin Wash,Launderette,Washateria'
        terms: '<translate with synonyms or related terms for ''Self-Service Laundry'', separated by commas>'
      shop/leather:
        # shop=leather
        name: Leather Store
        terms: '<translate with synonyms or related terms for ''Leather Store'', separated by commas>'
      shop/lighting:
        # shop=lighting
        name: Lighting Store
        # 'terms: fluorescent lighting,lamps,LEDs,light fixtures,lightbulbs'
        terms: '<translate with synonyms or related terms for ''Lighting Store'', separated by commas>'
      shop/locksmith:
        # shop=locksmith
        name: Locksmith
        # 'terms: key,lockpick'
        terms: '<translate with synonyms or related terms for ''Locksmith'', separated by commas>'
      shop/lottery:
        # shop=lottery
        name: Lottery Shop
        terms: '<translate with synonyms or related terms for ''Lottery Shop'', separated by commas>'
      shop/mall:
        # shop=mall
        name: Mall
        # 'terms: shopping'
        terms: '<translate with synonyms or related terms for ''Mall'', separated by commas>'
      shop/massage:
        # shop=massage
        name: Massage Shop
        terms: '<translate with synonyms or related terms for ''Massage Shop'', separated by commas>'
      shop/medical_supply:
        # shop=medical_supply
        name: Medical Supply Store
        terms: '<translate with synonyms or related terms for ''Medical Supply Store'', separated by commas>'
      shop/military_surplus:
        # shop=military_surplus
        name: Military Surplus Store
        # 'terms: armor,army-navy store,army surplus,navy surplus,tactical gear,war surplus shop,weapons'
        terms: '<translate with synonyms or related terms for ''Military Surplus Store'', separated by commas>'
      shop/mobile_phone:
        # shop=mobile_phone
        name: Mobile Phone Store
        terms: '<translate with synonyms or related terms for ''Mobile Phone Store'', separated by commas>'
      shop/money_lender:
        # shop=money_lender
        name: Money Lender
        terms: '<translate with synonyms or related terms for ''Money Lender'', separated by commas>'
      shop/motorcycle:
        # shop=motorcycle
        name: Motorcycle Dealership
        # 'terms: bike'
        terms: '<translate with synonyms or related terms for ''Motorcycle Dealership'', separated by commas>'
      shop/motorcycle_repair:
        # shop=motorcycle_repair
        name: Motorcycle Repair Shop
        # 'terms: auto,bike,garage,motorcycle,repair,service'
        terms: '<translate with synonyms or related terms for ''Motorcycle Repair Shop'', separated by commas>'
      shop/music:
        # shop=music
        name: Music Store
        # 'terms: tape casettes,CDs,compact discs,vinyl records'
        terms: '<translate with synonyms or related terms for ''Music Store'', separated by commas>'
      shop/musical_instrument:
        # shop=musical_instrument
        name: Musical Instrument Store
        # 'terms: guitar'
        terms: '<translate with synonyms or related terms for ''Musical Instrument Store'', separated by commas>'
      shop/newsagent:
        # shop=newsagent
        name: Newspaper/Magazine Shop
        terms: '<translate with synonyms or related terms for ''Newspaper/Magazine Shop'', separated by commas>'
      shop/nutrition_supplements:
        # shop=nutrition_supplements
        name: Nutrition Supplements Store
        # 'terms: health,supplement,vitamin'
        terms: '<translate with synonyms or related terms for ''Nutrition Supplements Store'', separated by commas>'
      shop/optician:
        # shop=optician
        name: Optician
        # 'terms: eye,glasses'
        terms: '<translate with synonyms or related terms for ''Optician'', separated by commas>'
      shop/organic:
        # 'shop=supermarket, organic=only'
        name: Organic Goods Store
        terms: '<translate with synonyms or related terms for ''Organic Goods Store'', separated by commas>'
      shop/outdoor:
        # shop=outdoor
        name: Outdoors Store
        # 'terms: camping,climbing,hiking,outfitter,outdoor equipment,outdoor supplies'
        terms: '<translate with synonyms or related terms for ''Outdoors Store'', separated by commas>'
      shop/outpost:
        # shop=outpost
        name: Online Retailer Outpost
        # 'terms: online,pick up,pickup'
        terms: '<translate with synonyms or related terms for ''Online Retailer Outpost'', separated by commas>'
      shop/paint:
        # shop=paint
        name: Paint Store
        terms: '<translate with synonyms or related terms for ''Paint Store'', separated by commas>'
      shop/party:
        # shop=party
        name: Party Supply Store
        # 'terms: balloons,costumes,decorations,invitations'
        terms: '<translate with synonyms or related terms for ''Party Supply Store'', separated by commas>'
      shop/pastry:
        # shop=pastry
        name: Pastry Shop
        # 'terms: patisserie,cake shop,cakery'
        terms: '<translate with synonyms or related terms for ''Pastry Shop'', separated by commas>'
      shop/pawnbroker:
        # shop=pawnbroker
        name: Pawn Shop
        terms: '<translate with synonyms or related terms for ''Pawn Shop'', separated by commas>'
      shop/perfumery:
        # shop=perfumery
        name: Perfume Store
        # 'terms: cologne,fragrance,purfume'
        terms: '<translate with synonyms or related terms for ''Perfume Store'', separated by commas>'
      shop/pet:
        # shop=pet
        name: Pet Store
        # 'terms: animal,cat,dog,fish,kitten,puppy,reptile'
        terms: '<translate with synonyms or related terms for ''Pet Store'', separated by commas>'
      shop/pet_grooming:
        # shop=pet_grooming
        name: Pet Grooming Store
        # 'terms: cat,dog'
        terms: '<translate with synonyms or related terms for ''Pet Grooming Store'', separated by commas>'
      shop/photo:
        # shop=photo
        name: Photography Store
        # 'terms: camera,film'
        terms: '<translate with synonyms or related terms for ''Photography Store'', separated by commas>'
      shop/printer_ink:
        # shop=printer_ink
        name: Printer Ink Store
        # 'terms: copier ink,fax ink,ink cartridges,toner'
        terms: '<translate with synonyms or related terms for ''Printer Ink Store'', separated by commas>'
      shop/psychic:
        # shop=psychic
        name: Psychic
        # 'terms: astrology,crystal ball,divination,fortune teller,seer,spirit'
        terms: '<translate with synonyms or related terms for ''Psychic'', separated by commas>'
      shop/pyrotechnics:
        # shop=pyrotechnics
        name: Fireworks Store
        # 'terms: fireworks'
        terms: '<translate with synonyms or related terms for ''Fireworks Store'', separated by commas>'
      shop/radiotechnics:
        # shop=radiotechnics
        name: Radio/Electronic Component Store
        # 'terms: antenna,transistor'
        terms: '<translate with synonyms or related terms for ''Radio/Electronic Component Store'', separated by commas>'
      shop/religion:
        # shop=religion
        name: Religious Store
        terms: '<translate with synonyms or related terms for ''Religious Store'', separated by commas>'
      shop/rental:
        # shop=rental
        name: Rental Shop
        terms: '<translate with synonyms or related terms for ''Rental Shop'', separated by commas>'
      shop/scuba_diving:
        # shop=scuba_diving
        name: Scuba Diving Shop
        # 'terms: diving,scuba'
        terms: '<translate with synonyms or related terms for ''Scuba Diving Shop'', separated by commas>'
      shop/seafood:
        # shop=seafood
        name: Seafood Shop
        # 'terms: fishmonger'
        terms: '<translate with synonyms or related terms for ''Seafood Shop'', separated by commas>'
      shop/second_hand:
        # shop=second_hand
        name: Consignment/Thrift Store
        # 'terms: secondhand,second hand,resale,thrift,used'
        terms: '<translate with synonyms or related terms for ''Consignment/Thrift Store'', separated by commas>'
      shop/sewing:
        # shop=sewing
        name: Sewing Supply Shop
        # 'terms: haberdashery'
        terms: '<translate with synonyms or related terms for ''Sewing Supply Shop'', separated by commas>'
      shop/shoes:
        # shop=shoes
        name: Shoe Store
        # 'terms: boots,cleats,clogs,heels,loafers,oxfords,sneakers'
        terms: '<translate with synonyms or related terms for ''Shoe Store'', separated by commas>'
      shop/spices:
        # shop=spices
        name: Spice Shop
        # 'terms: chili,cinnamon,curry,ginger,herbs,pepper,saffron,salt,spice store,spices,turmeric,wasabi'
        terms: '<translate with synonyms or related terms for ''Spice Shop'', separated by commas>'
      shop/sports:
        # shop=sports
        name: Sporting Goods Store
        # 'terms: athletics'
        terms: '<translate with synonyms or related terms for ''Sporting Goods Store'', separated by commas>'
      shop/stationery:
        # shop=stationery
        name: Stationery Store
        # 'terms: card,paper'
        terms: '<translate with synonyms or related terms for ''Stationery Store'', separated by commas>'
      shop/storage_rental:
        # shop=storage_rental
        name: Storage Rental
        # 'terms: garages'
        terms: '<translate with synonyms or related terms for ''Storage Rental'', separated by commas>'
      shop/supermarket:
        # shop=supermarket
        name: Supermarket
        # 'terms: grocery,store,shop'
        terms: '<translate with synonyms or related terms for ''Supermarket'', separated by commas>'
      shop/swimming_pool:
        # shop=swimming_pool
        name: Pool Supply Store
        # 'terms: hot tub equipment store,hot tub maintenance store,hot tub supply store,pool shop,pool store,swimming pool equipment store,swimming pool installation store,swimming pool maintenance store,swimming pool supply shop'
        terms: '<translate with synonyms or related terms for ''Pool Supply Store'', separated by commas>'
      shop/tailor:
        # shop=tailor
        name: Tailor
        # 'terms: clothes,suit'
        terms: '<translate with synonyms or related terms for ''Tailor'', separated by commas>'
      shop/tattoo:
        # shop=tattoo
        name: Tattoo Parlor
        # 'terms: ink'
        terms: '<translate with synonyms or related terms for ''Tattoo Parlor'', separated by commas>'
      shop/tea:
        # shop=tea
        name: Tea Store
        terms: '<translate with synonyms or related terms for ''Tea Store'', separated by commas>'
      shop/telecommunication:
        # shop=telecommunication
        name: Telecom Retail Store
        # 'terms: communication,internet service provider,isp,network,telephone,voice'
        terms: '<translate with synonyms or related terms for ''Telecom Retail Store'', separated by commas>'
      shop/ticket:
        # shop=ticket
        name: Ticket Seller
        # 'terms: box office'
        terms: '<translate with synonyms or related terms for ''Ticket Seller'', separated by commas>'
      shop/tiles:
        # shop=tiles
        name: Tile Shop
        terms: '<translate with synonyms or related terms for ''Tile Shop'', separated by commas>'
      shop/tobacco:
        # shop=tobacco
        name: Tobacco Shop
        # 'terms: cigarettes,cigars'
        terms: '<translate with synonyms or related terms for ''Tobacco Shop'', separated by commas>'
      shop/toys:
        # shop=toys
        name: Toy Store
        # 'terms: games'
        terms: '<translate with synonyms or related terms for ''Toy Store'', separated by commas>'
      shop/trade:
        # shop=trade
        name: Trade Shop
        terms: '<translate with synonyms or related terms for ''Trade Shop'', separated by commas>'
      shop/travel_agency:
        # shop=travel_agency
        name: Travel Agency
        # 'terms: cruises,flights,hotels,tickets,travel packages'
        terms: '<translate with synonyms or related terms for ''Travel Agency'', separated by commas>'
      shop/tyres:
        # shop=tyres
        name: Tire Store
        terms: '<translate with synonyms or related terms for ''Tire Store'', separated by commas>'
      shop/vacant:
        # shop=vacant
        name: Vacant Shop
      shop/vacuum_cleaner:
        # shop=vacuum_cleaner
        name: Vacuum Cleaner Store
        terms: '<translate with synonyms or related terms for ''Vacuum Cleaner Store'', separated by commas>'
      shop/variety_store:
        # shop=variety_store
        name: Variety Store
        terms: '<translate with synonyms or related terms for ''Variety Store'', separated by commas>'
      shop/video:
        # shop=video
        name: Video Store
        # 'terms: DVD,VHS,video casette'
        terms: '<translate with synonyms or related terms for ''Video Store'', separated by commas>'
      shop/video_games:
        # shop=video_games
        name: Video Game Store
        terms: '<translate with synonyms or related terms for ''Video Game Store'', separated by commas>'
      shop/watches:
        # shop=watches
        name: Watches Shop
        terms: '<translate with synonyms or related terms for ''Watches Shop'', separated by commas>'
      shop/water:
        # shop=water
        name: Drinking Water Shop
        terms: '<translate with synonyms or related terms for ''Drinking Water Shop'', separated by commas>'
      shop/water_sports:
        # shop=water_sports
        name: Watersport/Swim Shop
        terms: '<translate with synonyms or related terms for ''Watersport/Swim Shop'', separated by commas>'
      shop/weapons:
        # shop=weapons
        name: Weapon Shop
        # 'terms: ammo,gun,knife,knives'
        terms: '<translate with synonyms or related terms for ''Weapon Shop'', separated by commas>'
      shop/wholesale:
        # shop=wholesale
        name: Wholesale Store
        # 'terms: warehouse club,cash and carry'
        terms: '<translate with synonyms or related terms for ''Wholesale Store'', separated by commas>'
      shop/window_blind:
        # shop=window_blind
        name: Window Blind Store
        terms: '<translate with synonyms or related terms for ''Window Blind Store'', separated by commas>'
      shop/wine:
        # shop=wine
        name: Wine Shop
        terms: '<translate with synonyms or related terms for ''Wine Shop'', separated by commas>'
      telecom/data_center:
        # telecom=data_center
        name: Data Center
        # 'terms: computer systems storage,information technology,server farm,the cloud,telecommunications'
        terms: '<translate with synonyms or related terms for ''Data Center'', separated by commas>'
      tourism:
        # tourism=*
        name: Tourism
      tourism/alpine_hut:
        # tourism=alpine_hut
        name: Alpine Hut
        # 'terms: climbing hut'
        terms: '<translate with synonyms or related terms for ''Alpine Hut'', separated by commas>'
      tourism/apartment:
        # tourism=apartment
        name: Guest Apartment / Condo
        terms: '<translate with synonyms or related terms for ''Guest Apartment / Condo'', separated by commas>'
      tourism/aquarium:
        # tourism=aquarium
        name: Aquarium
        # 'terms: fish,sea,water'
        terms: '<translate with synonyms or related terms for ''Aquarium'', separated by commas>'
      tourism/artwork:
        # tourism=artwork
        name: Artwork
        # 'terms: mural,sculpture,statue'
        terms: '<translate with synonyms or related terms for ''Artwork'', separated by commas>'
      tourism/artwork/bust:
        # 'tourism=artwork, artwork_type=bust'
        name: Bust
        # 'terms: figure'
        terms: '<translate with synonyms or related terms for ''Bust'', separated by commas>'
      tourism/artwork/graffiti:
        # 'tourism=artwork, artwork_type=graffiti'
        name: Graffiti
        # 'terms: Street Artwork,Guerilla Artwork,Graffiti Artwork'
        terms: '<translate with synonyms or related terms for ''Graffiti'', separated by commas>'
      tourism/artwork/installation:
        # 'tourism=artwork, artwork_type=installation'
        name: Art Installation
        # 'terms: interactive art,intervention art,modern art'
        terms: '<translate with synonyms or related terms for ''Art Installation'', separated by commas>'
      tourism/artwork/mural:
        # 'tourism=artwork, artwork_type=mural'
        name: Mural
        # 'terms: fresco,wall painting'
        terms: '<translate with synonyms or related terms for ''Mural'', separated by commas>'
      tourism/artwork/sculpture:
        # 'tourism=artwork, artwork_type=sculpture'
        name: Sculpture
        # 'terms: statue,figure,carving'
        terms: '<translate with synonyms or related terms for ''Sculpture'', separated by commas>'
      tourism/artwork/statue:
        # 'tourism=artwork, artwork_type=statue'
        name: Statue
        # 'terms: sculpture,figure,carving'
        terms: '<translate with synonyms or related terms for ''Statue'', separated by commas>'
      tourism/attraction:
        # tourism=attraction
        name: Tourist Attraction
        terms: '<translate with synonyms or related terms for ''Tourist Attraction'', separated by commas>'
      tourism/camp_pitch:
        # tourism=camp_pitch
        name: Camp Pitch
        # 'terms: tent,rv'
        terms: '<translate with synonyms or related terms for ''Camp Pitch'', separated by commas>'
      tourism/camp_site:
        # tourism=camp_site
        name: Campground
        # 'terms: tent,rv'
        terms: '<translate with synonyms or related terms for ''Campground'', separated by commas>'
      tourism/caravan_site:
        # tourism=caravan_site
        name: RV Park
        # 'terms: Motor Home,Camper'
        terms: '<translate with synonyms or related terms for ''RV Park'', separated by commas>'
      tourism/chalet:
        # tourism=chalet
        name: Holiday Cottage
        # 'terms: holiday,holiday cottage,holiday home,vacation,vacation home'
        terms: '<translate with synonyms or related terms for ''Holiday Cottage'', separated by commas>'
      tourism/gallery:
        # tourism=gallery
        name: Art Gallery
        # 'terms: art*,exhibit*,paint*,photo*,sculpt*'
        terms: '<translate with synonyms or related terms for ''Art Gallery'', separated by commas>'
      tourism/guest_house:
        # tourism=guest_house
        name: Guest House
        # 'terms: B&B,Bed and Breakfast'
        terms: '<translate with synonyms or related terms for ''Guest House'', separated by commas>'
      tourism/hostel:
        # tourism=hostel
        name: Hostel
        terms: '<translate with synonyms or related terms for ''Hostel'', separated by commas>'
      tourism/hotel:
        # tourism=hotel
        name: Hotel
        terms: '<translate with synonyms or related terms for ''Hotel'', separated by commas>'
      tourism/information:
        # tourism=information
        name: Information
        terms: '<translate with synonyms or related terms for ''Information'', separated by commas>'
      tourism/information/board:
        # 'tourism=information, information=board'
        name: Information Board
        terms: '<translate with synonyms or related terms for ''Information Board'', separated by commas>'
      tourism/information/guidepost:
        # 'tourism=information, information=guidepost'
        name: Guidepost
        # 'terms: signpost'
        terms: '<translate with synonyms or related terms for ''Guidepost'', separated by commas>'
      tourism/information/map:
        # 'tourism=information, information=map'
        name: Map
        terms: '<translate with synonyms or related terms for ''Map'', separated by commas>'
      tourism/information/office:
        # 'tourism=information, information=office'
        name: Tourist Information Office
        terms: '<translate with synonyms or related terms for ''Tourist Information Office'', separated by commas>'
      tourism/information/route_marker:
        # 'tourism=information, information=route_marker'
        name: Trail Marker
        # 'terms: cairn,painted blaze,route flag,route marker,stone pile,trail blaze,trail post,way marker'
        terms: '<translate with synonyms or related terms for ''Trail Marker'', separated by commas>'
      tourism/information/terminal:
        # 'tourism=information, information=terminal'
        name: Information Terminal
        terms: '<translate with synonyms or related terms for ''Information Terminal'', separated by commas>'
      tourism/motel:
        # tourism=motel
        name: Motel
        terms: '<translate with synonyms or related terms for ''Motel'', separated by commas>'
      tourism/museum:
        # tourism=museum
        name: Museum
        # 'terms: art*,exhibit*,gallery,foundation,hall,institution,paint*,photo*,sculpt*'
        terms: '<translate with synonyms or related terms for ''Museum'', separated by commas>'
      tourism/picnic_site:
        # tourism=picnic_site
        name: Picnic Site
        # 'terms: camp'
        terms: '<translate with synonyms or related terms for ''Picnic Site'', separated by commas>'
      tourism/theme_park:
        # tourism=theme_park
        name: Theme Park
        terms: '<translate with synonyms or related terms for ''Theme Park'', separated by commas>'
      tourism/trail_riding_station:
        # tourism=trail_riding_station
        name: Trail Riding Station
        terms: '<translate with synonyms or related terms for ''Trail Riding Station'', separated by commas>'
      tourism/viewpoint:
        # tourism=viewpoint
        name: Viewpoint
        terms: '<translate with synonyms or related terms for ''Viewpoint'', separated by commas>'
      tourism/wilderness_hut:
        # tourism=wilderness_hut
        name: Wilderness Hut
        # 'terms: wilderness hut,backcountry hut,bothy'
        terms: '<translate with synonyms or related terms for ''Wilderness Hut'', separated by commas>'
      tourism/zoo:
        # tourism=zoo
        name: Zoo
        # 'terms: animal'
        terms: '<translate with synonyms or related terms for ''Zoo'', separated by commas>'
      tourism/zoo/petting:
        # 'tourism=zoo, zoo=petting_zoo'
        name: Petting Zoo
        # 'terms: Children''s Zoo,Children''s Farm,Petting Farm,farm animals'
        terms: '<translate with synonyms or related terms for ''Petting Zoo'', separated by commas>'
      tourism/zoo/safari:
        # 'tourism=zoo, zoo=safari_park'
        name: Safari Park
        # 'terms: Drive-Through Zoo,Drive-In Zoo'
        terms: '<translate with synonyms or related terms for ''Safari Park'', separated by commas>'
      tourism/zoo/wildlife:
        # 'tourism=zoo, zoo=wildlife_park'
        name: Wildlife Park
        # 'terms: indigenous animals'
        terms: '<translate with synonyms or related terms for ''Wildlife Park'', separated by commas>'
      traffic_calming:
        # traffic_calming=*
        name: Traffic Calming
        # 'terms: bump,hump,slow,speed'
        terms: '<translate with synonyms or related terms for ''Traffic Calming'', separated by commas>'
      traffic_calming/bump:
        # traffic_calming=bump
        name: Speed Bump
        # 'terms: hump,speed,slow'
        terms: '<translate with synonyms or related terms for ''Speed Bump'', separated by commas>'
      traffic_calming/chicane:
        # traffic_calming=chicane
        name: Traffic Chicane
        # 'terms: driveway link,speed,slow'
        terms: '<translate with synonyms or related terms for ''Traffic Chicane'', separated by commas>'
      traffic_calming/choker:
        # traffic_calming=choker
        name: Traffic Choker
        # 'terms: speed,slow'
        terms: '<translate with synonyms or related terms for ''Traffic Choker'', separated by commas>'
      traffic_calming/cushion:
        # traffic_calming=cushion
        name: Speed Cushion
        # 'terms: bump,hump,speed,slow'
        terms: '<translate with synonyms or related terms for ''Speed Cushion'', separated by commas>'
      traffic_calming/dip:
        # traffic_calming=dip
        name: Dip
        # 'terms: speed,slow'
        terms: '<translate with synonyms or related terms for ''Dip'', separated by commas>'
      traffic_calming/hump:
        # traffic_calming=hump
        name: Speed Hump
        # 'terms: bump,speed,slow'
        terms: '<translate with synonyms or related terms for ''Speed Hump'', separated by commas>'
      traffic_calming/island:
        # traffic_calming=island
        name: Traffic Island
        # 'terms: circle,roundabout,slow'
        terms: '<translate with synonyms or related terms for ''Traffic Island'', separated by commas>'
      traffic_calming/rumble_strip:
        # traffic_calming=rumble_strip
        name: Rumble Strip
        # 'terms: audible lines,sleeper lines,growlers'
        terms: '<translate with synonyms or related terms for ''Rumble Strip'', separated by commas>'
      traffic_calming/table:
        # traffic_calming=table
        name: Speed Table
        # 'terms: flat top,hump,speed,slow'
        terms: '<translate with synonyms or related terms for ''Speed Table'', separated by commas>'
      traffic_sign:
        # traffic_sign=*
        name: Traffic Sign
        # 'terms: road,highway'
        terms: '<translate with synonyms or related terms for ''Traffic Sign'', separated by commas>'
      traffic_sign/city_limit:
        # traffic_sign=city_limit
        name: City Limit Sign
        # 'terms: town,village,hamlet,boundary,edge,border,road,highway'
        terms: '<translate with synonyms or related terms for ''City Limit Sign'', separated by commas>'
      traffic_sign/city_limit_vertex:
        # traffic_sign=city_limit
        name: City Limit Sign
        # 'terms: town,village,hamlet,boundary,edge,border,road,highway'
        terms: '<translate with synonyms or related terms for ''City Limit Sign'', separated by commas>'
      traffic_sign/maxspeed:
        # traffic_sign=maxspeed
        name: Speed Limit Sign
        # 'terms: max speed,maximum speed,road,highway'
        terms: '<translate with synonyms or related terms for ''Speed Limit Sign'', separated by commas>'
      traffic_sign/maxspeed_vertex:
        # traffic_sign=maxspeed
        name: Speed Limit Sign
        # 'terms: max speed,maximum speed,road,highway'
        terms: '<translate with synonyms or related terms for ''Speed Limit Sign'', separated by commas>'
      traffic_sign_vertex:
        # traffic_sign=*
        name: Traffic Sign
        # 'terms: road,highway'
        terms: '<translate with synonyms or related terms for ''Traffic Sign'', separated by commas>'
      type/boundary:
        # type=boundary
        name: Boundary
        terms: '<translate with synonyms or related terms for ''Boundary'', separated by commas>'
      type/boundary/administrative:
        # 'type=boundary, boundary=administrative'
        name: Administrative Boundary
        terms: '<translate with synonyms or related terms for ''Administrative Boundary'', separated by commas>'
      type/enforcement:
        # type=enforcement
        name: Enforcement
        terms: '<translate with synonyms or related terms for ''Enforcement'', separated by commas>'
      type/multipolygon:
        # type=multipolygon
        name: Multipolygon
      type/public_transport/stop_area_group:
        # 'type=public_transport, public_transport=stop_area_group'
        name: Transit Stop Area Group
        terms: '<translate with synonyms or related terms for ''Transit Stop Area Group'', separated by commas>'
      type/restriction:
        # type=restriction
        name: Restriction
        terms: '<translate with synonyms or related terms for ''Restriction'', separated by commas>'
      type/restriction/no_left_turn:
        # 'type=restriction, restriction=no_left_turn'
        name: No Left Turn
        terms: '<translate with synonyms or related terms for ''No Left Turn'', separated by commas>'
      type/restriction/no_right_turn:
        # 'type=restriction, restriction=no_right_turn'
        name: No Right Turn
        terms: '<translate with synonyms or related terms for ''No Right Turn'', separated by commas>'
      type/restriction/no_straight_on:
        # 'type=restriction, restriction=no_straight_on'
        name: No Straight On
        terms: '<translate with synonyms or related terms for ''No Straight On'', separated by commas>'
      type/restriction/no_u_turn:
        # 'type=restriction, restriction=no_u_turn'
        name: No U-turn
        terms: '<translate with synonyms or related terms for ''No U-turn'', separated by commas>'
      type/restriction/only_left_turn:
        # 'type=restriction, restriction=only_left_turn'
        name: Only Left Turn
        terms: '<translate with synonyms or related terms for ''Only Left Turn'', separated by commas>'
      type/restriction/only_right_turn:
        # 'type=restriction, restriction=only_right_turn'
        name: Only Right Turn
        terms: '<translate with synonyms or related terms for ''Only Right Turn'', separated by commas>'
      type/restriction/only_straight_on:
        # 'type=restriction, restriction=only_straight_on'
        name: Only Straight On
        terms: '<translate with synonyms or related terms for ''Only Straight On'', separated by commas>'
      type/restriction/only_u_turn:
        # 'type=restriction, restriction=only_u_turn'
        name: Only U-turn
        terms: '<translate with synonyms or related terms for ''Only U-turn'', separated by commas>'
      type/route:
        # type=route
        name: Route
        terms: '<translate with synonyms or related terms for ''Route'', separated by commas>'
      type/route/bicycle:
        # 'type=route, route=bicycle'
        name: Cycle Route
        terms: '<translate with synonyms or related terms for ''Cycle Route'', separated by commas>'
      type/route/bus:
        # 'type=route, route=bus'
        name: Bus Route
        terms: '<translate with synonyms or related terms for ''Bus Route'', separated by commas>'
      type/route/detour:
        # 'type=route, route=detour'
        name: Detour Route
        terms: '<translate with synonyms or related terms for ''Detour Route'', separated by commas>'
      type/route/ferry:
        # 'type=route, route=ferry'
        name: Ferry Route
        terms: '<translate with synonyms or related terms for ''Ferry Route'', separated by commas>'
      type/route/foot:
        # 'type=route, route=foot'
        name: Foot Route
        terms: '<translate with synonyms or related terms for ''Foot Route'', separated by commas>'
      type/route/hiking:
        # 'type=route, route=hiking'
        name: Hiking Route
        terms: '<translate with synonyms or related terms for ''Hiking Route'', separated by commas>'
      type/route/horse:
        # 'type=route, route=horse'
        name: Riding Route
        terms: '<translate with synonyms or related terms for ''Riding Route'', separated by commas>'
      type/route/light_rail:
        # 'type=route, route=light_rail'
        name: Light Rail Route
        terms: '<translate with synonyms or related terms for ''Light Rail Route'', separated by commas>'
      type/route/monorail:
        # 'type=route, route=monorail'
        name: Monorail Route
        terms: '<translate with synonyms or related terms for ''Monorail Route'', separated by commas>'
      type/route/pipeline:
        # 'type=route, route=pipeline'
        name: Pipeline Route
        terms: '<translate with synonyms or related terms for ''Pipeline Route'', separated by commas>'
      type/route/piste:
        # 'type=route, route=piste'
        name: Piste/Ski Route
        terms: '<translate with synonyms or related terms for ''Piste/Ski Route'', separated by commas>'
      type/route/power:
        # 'type=route, route=power'
        name: Power Route
        terms: '<translate with synonyms or related terms for ''Power Route'', separated by commas>'
      type/route/road:
        # 'type=route, route=road'
        name: Road Route
        terms: '<translate with synonyms or related terms for ''Road Route'', separated by commas>'
      type/route/subway:
        # 'type=route, route=subway'
        name: Subway Route
        terms: '<translate with synonyms or related terms for ''Subway Route'', separated by commas>'
      type/route/train:
        # 'type=route, route=train'
        name: Train Route
        terms: '<translate with synonyms or related terms for ''Train Route'', separated by commas>'
      type/route/tram:
        # 'type=route, route=tram'
        name: Tram Route
        terms: '<translate with synonyms or related terms for ''Tram Route'', separated by commas>'
      type/route_master:
        # type=route_master
        name: Route Master
        terms: '<translate with synonyms or related terms for ''Route Master'', separated by commas>'
      type/site:
        # type=site
        name: Site
        terms: '<translate with synonyms or related terms for ''Site'', separated by commas>'
      type/waterway:
        # type=waterway
        name: Waterway
        terms: '<translate with synonyms or related terms for ''Waterway'', separated by commas>'
      waterway:
        # waterway=*
        name: Waterway
      waterway/boatyard:
        # waterway=boatyard
        name: Boatyard
        terms: '<translate with synonyms or related terms for ''Boatyard'', separated by commas>'
      waterway/canal:
        # waterway=canal
        name: Canal
        terms: '<translate with synonyms or related terms for ''Canal'', separated by commas>'
      waterway/canal/lock:
        # 'waterway=canal, lock=yes'
        name: Canal Lock
        terms: '<translate with synonyms or related terms for ''Canal Lock'', separated by commas>'
      waterway/dam:
        # waterway=dam
        name: Dam
        terms: '<translate with synonyms or related terms for ''Dam'', separated by commas>'
      waterway/ditch:
        # waterway=ditch
        name: Ditch
        terms: '<translate with synonyms or related terms for ''Ditch'', separated by commas>'
      waterway/dock:
        # waterway=dock
        name: Wet Dock / Dry Dock
        # 'terms: boat,ship,vessel,marine'
        terms: '<translate with synonyms or related terms for ''Wet Dock / Dry Dock'', separated by commas>'
      waterway/drain:
        # waterway=drain
        name: Drain
        terms: '<translate with synonyms or related terms for ''Drain'', separated by commas>'
      waterway/fuel:
        # waterway=fuel
        name: Marine Fuel Station
        # 'terms: petrol,gas,diesel,boat'
        terms: '<translate with synonyms or related terms for ''Marine Fuel Station'', separated by commas>'
      waterway/lock_gate:
        # waterway=lock_gate
        name: Lock Gate
        # 'terms: canal'
        terms: '<translate with synonyms or related terms for ''Lock Gate'', separated by commas>'
      waterway/milestone:
        # waterway=milestone
        name: Waterway Milestone
        # 'terms: milestone,marker'
        terms: '<translate with synonyms or related terms for ''Waterway Milestone'', separated by commas>'
      waterway/river:
        # waterway=river
        name: River
        # 'terms: beck,branch,brook,course,creek,estuary,rill,rivulet,run,runnel,stream,tributary,watercourse'
        terms: '<translate with synonyms or related terms for ''River'', separated by commas>'
      waterway/riverbank:
        # waterway=riverbank
        name: Riverbank
      waterway/sanitary_dump_station:
        # waterway=sanitary_dump_station
        name: Marine Toilet Disposal
        # 'terms: Boat,Watercraft,Sanitary,Dump Station,Pumpout,Pump out,Elsan,CDP,CTDP,Chemical Toilet'
        terms: '<translate with synonyms or related terms for ''Marine Toilet Disposal'', separated by commas>'
      waterway/stream:
        # waterway=stream
        name: Stream
        # 'terms: beck,branch,brook,burn,course,creek,current,drift,flood,flow,freshet,race,rill,rindle,rivulet,run,runnel,rush,spate,spritz,surge,tide,torrent,tributary,watercourse'
        terms: '<translate with synonyms or related terms for ''Stream'', separated by commas>'
      waterway/stream_intermittent:
        # 'waterway=stream, intermittent=yes'
        name: Intermittent Stream
        # 'terms: arroyo,beck,branch,brook,burn,course,creek,drift,flood,flow,gully,run,runnel,rush,spate,spritz,tributary,wadi,wash,watercourse'
        terms: '<translate with synonyms or related terms for ''Intermittent Stream'', separated by commas>'
      waterway/water_point:
        # waterway=water_point
        name: Marine Drinking Water
        terms: '<translate with synonyms or related terms for ''Marine Drinking Water'', separated by commas>'
      waterway/waterfall:
        # waterway=waterfall
        name: Waterfall
        # 'terms: fall'
        terms: '<translate with synonyms or related terms for ''Waterfall'', separated by commas>'
      waterway/weir:
        # waterway=weir
        name: Weir
        # 'terms: low-head dam,low-rise dam,wier'
        terms: '<translate with synonyms or related terms for ''Weir'', separated by commas>'<|MERGE_RESOLUTION|>--- conflicted
+++ resolved
@@ -5705,17 +5705,10 @@
         name: Bowling Green
         terms: '<translate with synonyms or related terms for ''Bowling Green'', separated by commas>'
       leisure/pitch/chess:
-<<<<<<< HEAD
-        # 'leisure=picnic_table, sport=chess'
-        name: Big open air chess board
-        # 'terms: chess board'
-        terms: '<translate with synonyms or related terms for ''Big open air chess board'', separated by commas>'
-=======
         # 'leisure=pitch, sport=chess'
         name: Giant Chess Board
         # 'terms: chessboard,checkerboard,checkers,chequerboard,garden chess,large chess,oversize chess'
         terms: '<translate with synonyms or related terms for ''Giant Chess Board'', separated by commas>'
->>>>>>> 0ce99bc8
       leisure/pitch/cricket:
         # 'leisure=pitch, sport=cricket'
         name: Cricket Field
