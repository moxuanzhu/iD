en:
  presets:
    categories:
      category-barrier:
        name: Barrier Features
      category-building:
        name: Building Features
      category-golf:
        name: Golf Features
      category-landuse:
        name: Land Use Features
      category-natural:
        name: Natural Features
      category-path:
        name: Paths
      category-rail:
        name: Rails
      category-restriction:
        name: Restriction Features
      category-road_major:
        name: Major Roads
      category-road_minor:
        name: Minor Roads
      category-road_service:
        name: Service Roads
      category-route:
        name: Route Features
      category-utility:
        name: Utility Features
      category-water:
        name: Water Bodies
      category-waterway:
        name: Waterways
    fields:
      access:
        # 'access=*, foot=*, motor_vehicle=*, bicycle=*, horse=*'
        label: Allowed Access
        options:
          designated:
            # access=designated
            description: Access allowed according to signs or specific local laws
            # access=designated
            title: Designated
          destination:
            # access=destination
            description: Access allowed only to reach a destination
            # access=destination
            title: Destination
          dismount:
            # access=dismount
            description: Access allowed but rider must dismount
            # access=dismount
            title: Dismount
          'no':
            # access=no
            description: Access not allowed to the general public
            # access=no
            title: Prohibited
          permissive:
            # access=permissive
            description: Access allowed until such time as the owner revokes the permission
            # access=permissive
            title: Permissive
          permit:
            # access=permit
            description: Access allowed only with a valid permit or license
            # access=permit
            title: Permit
          private:
            # access=private
            description: Access allowed only with permission of the owner on an individual basis
            # access=private
            title: Private
          'yes':
            # access=yes
            description: Access allowed by law; a right of way
            # access=yes
            title: Allowed
        # access field placeholder
        placeholder: Not Specified
        types:
          access: All
          bicycle: Bicycles
          foot: Foot
          horse: Horses
          motor_vehicle: Motor Vehicles
      access_simple:
        # access=*
        label: Allowed Access
      address:
        # 'addr:block_number=*, addr:city=*, addr:block_number=*, addr:conscriptionnumber=*, addr:county=*, addr:country=*, addr:county=*, addr:district=*, addr:floor=*, addr:hamlet=*, addr:housename=*, addr:housenumber=*, addr:neighbourhood=*, addr:place=*, addr:postcode=*, addr:province=*, addr:quarter=*, addr:state=*, addr:street=*, addr:subdistrict=*, addr:suburb=*, addr:unit=*'
        label: Address
        placeholders:
          block_number: Block Number
          block_number!jp: Block No.
          city: City
          city!jp: City/Town/Village/Tokyo Special Ward
          city!vn: City/Town
          conscriptionnumber: '123'
          country: Country
          county: County
          county!jp: District
          district: District
          district!vn: Arrondissement/Town/District
          floor: Floor
          hamlet: Hamlet
          housename: Housename
          housenumber: '123'
          housenumber!jp: Building No./Lot No.
          neighbourhood: Neighbourhood
          neighbourhood!jp: Chōme/Aza/Koaza
          place: Place
          postcode: Postcode
          province: Province
          province!jp: Prefecture
          quarter: Quarter
          quarter!jp: Ōaza/Machi
          state: State
          street: Street
          subdistrict: Subdistrict
          subdistrict!vn: Ward/Commune/Townlet
          suburb: Suburb
          suburb!jp: Ward
          unit: Unit
      admin_level:
        # admin_level=*
        label: Admin Level
      aerialway:
        # aerialway=*
        label: Type
      aerialway/access:
        # 'aerialway:access=*'
        label: Access
        options:
          # 'aerialway:access=both'
          both: Both
          # 'aerialway:access=entry'
          entry: Entry
          # 'aerialway:access=exit'
          exit: Exit
      aerialway/bubble:
        # 'aerialway:bubble=*'
        label: Bubble
      aerialway/capacity:
        # 'aerialway:capacity=*'
        label: Capacity (per hour)
        # aerialway/capacity field placeholder
        placeholder: '500, 2500, 5000...'
      aerialway/duration:
        # 'aerialway:duration=*'
        label: Duration (minutes)
        # aerialway/duration field placeholder
        placeholder: '1, 2, 3...'
      aerialway/heating:
        # 'aerialway:heating=*'
        label: Heated
      aerialway/occupancy:
        # 'aerialway:occupancy=*'
        label: Occupancy
        # aerialway/occupancy field placeholder
        placeholder: '2, 4, 8...'
      aerialway/summer/access:
        # 'aerialway:summer:access=*'
        label: Access (summer)
        options:
          # 'aerialway:summer:access=both'
          both: Both
          # 'aerialway:summer:access=entry'
          entry: Entry
          # 'aerialway:summer:access=exit'
          exit: Exit
      aeroway:
        # aeroway=*
        label: Type
      agrarian:
        # agrarian=*
        label: Products
      air_conditioning:
        # air_conditioning=*
        label: Air Conditioning
      amenity:
        # amenity=*
        label: Type
      animal_boarding:
        # animal_boarding=*
        label: For Animals
      animal_breeding:
        # animal_breeding=*
        label: For Animals
      animal_shelter:
        # animal_shelter=*
        label: For Animals
      architect:
        # architect=*
        label: Architect
      area/highway:
        # 'area:highway=*'
        label: Type
      artist:
        # artist_name=*
        label: Artist
      artwork_type:
        # artwork_type=*
        label: Type
      atm:
        # atm=*
        label: ATM
      attraction:
        # attraction=*
        label: Type
      backrest:
        # backrest=*
        label: Backrest
      bar:
        # bar=*
        label: Bar
      barrier:
        # barrier=*
        label: Type
      basin:
        # basin=*
        label: Type
      bath/open_air:
        # 'bath:open_air=*'
        label: Open Air
      bath/sand_bath:
        # 'bath:sand_bath=*'
        label: Sand Bath
      bath/type:
        # 'bath:type=*'
        label: Specialty
        options:
          # 'bath:type=foot_bath'
          foot_bath: Foot Bath
          # 'bath:type=hot_spring'
          hot_spring: Hot Spring
          # 'bath:type=onsen'
          onsen: Japanese Onsen
      beauty:
        # beauty=*
        label: Beauty Specialty
      bench:
        # bench=*
        label: Bench
      bicycle_parking:
        # bicycle_parking=*
        label: Type
      bin:
        # bin=*
        label: Waste Bin
      blood_components:
        # 'blood:=*'
        label: Blood Components
        options:
          # 'blood:=plasma'
          plasma: plasma
          # 'blood:=platelets'
          platelets: platelets
          # 'blood:=stemcells'
          stemcells: stem cell samples
          # 'blood:=whole'
          whole: whole blood
      board_type:
        # board_type=*
        label: Type
      booth:
        # booth=*
        label: Booth
      boules:
        # boules=*
        label: Type
      boundary:
        # boundary=*
        label: Type
      brand:
        # brand=*
        label: Brand
      brewery:
        # brewery=*
        label: Draft Beers
      bridge:
        # bridge=*
        label: Type
        # bridge field placeholder
        placeholder: Default
      bridge/support:
        # 'bridge:support=*'
        label: Type
      building:
        # building=*
        label: Building
      building/material:
        # 'building:material=*'
        label: Material
      building_area:
        # building=*
        label: Building
      bunker_type:
        # bunker_type=*
        label: Type
      cables:
        # cables=*
        label: Cables
        # cables field placeholder
        placeholder: '1, 2, 3...'
      camera/direction:
        # 'camera:direction=*'
        label: Direction (Degrees Clockwise)
        # camera/direction field placeholder
        placeholder: '45, 90, 180, 270'
      camera/mount:
        # 'camera:mount=*'
        label: Camera Mount
      camera/type:
        # 'camera:type=*'
        label: Camera Type
        options:
          # 'camera:type=dome'
          dome: Dome
          # 'camera:type=fixed'
          fixed: Fixed
          # 'camera:type=panning'
          panning: Panning
      capacity:
        # capacity=*
        label: Capacity
        # capacity field placeholder
        placeholder: '50, 100, 200...'
      cash_in:
        # cash_in=*
        label: Cash In
      castle_type:
        # castle_type=*
        label: Type
      check_date:
        # check_date=*
        label: Last Checked Date
      clothes:
        # clothes=*
        label: Clothes
      club:
        # club=*
        label: Type
      collection_times:
        # collection_times=*
        label: Collection Times
      colour:
        # colour=*
        label: Color
      comment:
        # comment=*
        label: Changeset Comment
        # comment field placeholder
        placeholder: Brief description of your contributions (required)
      communication_multi:
        # 'communication:=*'
        label: Communication Types
      construction:
        # construction=*
        label: Type
      consulate:
        # consulate=*
        label: Type
      contact/webcam:
        # 'contact:webcam=*'
        label: Webcam URL
        # contact/webcam field placeholder
        placeholder: 'http://example.com/'
      content:
        # content=*
        label: Content
      conveying:
        # conveying=*
        label: Movement Direction
        options:
          # conveying=backward
          backward: Backward
          # conveying=forward
          forward: Forward
          # conveying=reversible
          reversible: Reversible
      country:
        # country=*
        label: Country
      couplings:
        # couplings=*
        label: Couplings
        # couplings field placeholder
        placeholder: '1, 2, 3...'
      covered:
        # covered=*
        label: Covered
      craft:
        # craft=*
        label: Type
      crane/type:
        # 'crane:type=*'
        label: Crane Type
        options:
          # 'crane:type=floor-mounted_crane'
          floor-mounted_crane: Floor-mounted Crane
          # 'crane:type=portal_crane'
          portal_crane: Portal Crane
          # 'crane:type=travel_lift'
          travel_lift: Travel Lift
      crop:
        # crop=*
        label: Crops
      crossing:
        # crossing=*
        label: Type
      cuisine:
        # cuisine=*
        label: Cuisines
      currency_multi:
        # 'currency:=*'
        label: Currency Types
      cutting:
        # cutting=*
        label: Type
        # cutting field placeholder
        placeholder: Default
      cycle_network:
        # cycle_network=*
        label: Network
      cycleway:
        # 'cycleway=*, cycleway:left=*, cycleway:right=*'
        label: Bike Lanes
        options:
          # lane=yes
          lane:
            description: A bike lane separated from auto traffic by a painted line
            title: Standard bike lane
          # none=yes
          none:
            description: No bike lane
            title: None
          # opposite=yes
          opposite:
            description: A bike lane that travels in both directions on a one-way street
            title: Contraflow bike lane
          # opposite_lane=yes
          opposite_lane:
            description: A bike lane that travels in the opposite direction of traffic
            title: Opposite bike lane
          # share_busway=yes
          share_busway:
            description: A bike lane shared with a bus lane
            title: Bike lane shared with bus
          # shared_lane=yes
          shared_lane:
            description: A bike lane with no separation from auto traffic
            title: Shared bike lane
          # track=yes
          track:
            description: A bike lane separated from traffic by a physical barrier
            title: Bike track
        # cycleway field placeholder
        placeholder: none
        types:
          'cycleway:left': Left side
          'cycleway:right': Right side
      dance/style:
        # 'dance:style=*'
        label: Dance Styles
      date:
        # date=*
        label: Date
      delivery:
        # delivery=*
        label: Delivery
      denomination:
        # denomination=*
        label: Denomination
      denotation:
        # denotation=*
        label: Denotation
      departures_board:
        # departures_board=*
        label: Departures Board
        options:
          # departures_board=no
          'no': None
          # departures_board=realtime
          realtime: Realtime
          # departures_board=timetable
          timetable: Timetable
          # departures_board=yes
          'yes': 'Yes'
      description:
        # description=*
        label: Description
      design:
        # design=*
        label: Design
      destination/ref_oneway:
        # 'destination:ref=*'
        label: Destination Road Numbers
      destination/symbol_oneway:
        # 'destination:symbol=*'
        label: Destination Symbols
      destination_oneway:
        # destination=*
        label: Destinations
      devices:
        # devices=*
        label: Devices
        # devices field placeholder
        placeholder: '1, 2, 3...'
      diaper:
        # diaper=*
        label: Diaper Changing Available
      diet_multi:
        # 'diet:=*'
        label: Diet Types
      diplomatic:
        # diplomatic=*
        label: Type
      diplomatic/services:
        # 'diplomatic:services:=*'
        label: Services
      direction:
        # direction=*
        label: Direction (Degrees Clockwise)
        # direction field placeholder
        placeholder: '45, 90, 180, 270'
      direction_cardinal:
        # direction=*
        label: Direction
        options:
          # direction=E
          E: East
          # direction=ENE
          ENE: East-northeast
          # direction=ESE
          ESE: East-southeast
          # direction=N
          'N': North
          # direction=NE
          NE: Northeast
          # direction=NNE
          NNE: North-northeast
          # direction=NNW
          NNW: North-northwest
          # direction=NW
          NW: Northwest
          # direction=S
          S: South
          # direction=SE
          SE: Southeast
          # direction=SSE
          SSE: South-southeast
          # direction=SSW
          SSW: South-southwest
          # direction=SW
          SW: Southwest
          # direction=W
          W: West
          # direction=WNW
          WNW: West-northwest
          # direction=WSW
          WSW: West-southwest
      direction_clock:
        # direction=*
        label: Direction
        options:
          # direction=anticlockwise
          anticlockwise: Counterclockwise
          # direction=clockwise
          clockwise: Clockwise
      direction_vertex:
        # direction=*
        label: Direction
        options:
          # direction=backward
          backward: Backward
          # direction=both
          both: Both / All
          # direction=forward
          forward: Forward
      dispensing:
        # dispensing=*
        label: Dispenses Prescriptions
      display:
        # display=*
        label: Display
      distance:
        # distance=*
        label: Distance
      dock:
        # dock=*
        label: Type
      dog:
        # dog=*
        label: Dogs
        options:
          # dog=leashed
          leashed: Leashed Only
          # dog=no
          'no': Not Allowed
          # dog=yes
          'yes': Allowed
      door:
        # door=*
        label: Door
      door_type:
        # door=*
        label: Type
      drive_through:
        # drive_through=*
        label: Drive-Through
      duration:
        # duration=*
        label: Duration
        # duration field placeholder
        placeholder: '00:00'
      electrified:
        # electrified=*
        label: Electrification
        options:
          # electrified=contact_line
          contact_line: Contact Line
          # electrified=no
          'no': 'No'
          # electrified=rail
          rail: Electrified Rail
          # electrified=yes
          'yes': Yes (unspecified)
        # electrified field placeholder
        placeholder: 'Contact Line, Electrified Rail...'
      elevation:
        # ele=*
        label: Elevation
      email:
        # email=*
        label: Email
        # email field placeholder
        placeholder: example@example.com
      embankment:
        # embankment=*
        label: Type
        # embankment field placeholder
        placeholder: Default
      embassy:
        # embassy=*
        label: Type
      emergency:
        # emergency=*
        label: Emergency
      enforcement:
        # enforcement=*
        label: Type
      entrance:
        # entrance=*
        label: Type
      except:
        # except=*
        label: Exceptions
      faces:
        # faces=*
        label: Faces
      fax:
        # fax=*
        label: Fax
        # fax field placeholder
        placeholder: +31 42 123 4567
      fee:
        # fee=*
        label: Fee
      fence_type:
        # fence_type=*
        label: Type
      fire_hydrant/diameter:
        # 'fire_hydrant:diameter=*'
        label: 'Diameter (mm, in, or letters)'
      fire_hydrant/pressure:
        # 'fire_hydrant:pressure=*'
        label: Pressure (bar)
      fire_hydrant/type:
        # 'fire_hydrant:type=*'
        label: Shape
        options:
          # 'fire_hydrant:type=pillar'
          pillar: Pillar/Aboveground
          # 'fire_hydrant:type=pipe'
          pipe: Capped Pipe
          # 'fire_hydrant:type=underground'
          underground: Underground
          # 'fire_hydrant:type=wall'
          wall: Wall
      fireplace:
        # fireplace=*
        label: Fireplace
      fitness_station:
        # fitness_station=*
        label: Equipment Type
      fixme:
        # fixme=*
        label: Fix Me
      flag/type:
        # 'flag:type=*'
        label: Flag Type
      floating:
        # floating=*
        label: Floating
      flood_prone:
        # flood_prone=*
        label: Flood Prone
      ford:
        # ford=*
        label: Type
        # ford field placeholder
        placeholder: Default
      frequency:
        # frequency=*
        label: Operating Frequency
      frequency_electrified:
        # frequency=*
        label: Operating Frequency
      from:
        # from=*
        label: From
      fuel:
        # fuel=*
        label: Fuel
      fuel_multi:
        # 'fuel:=*'
        label: Fuel Types
      gauge:
        # gauge=*
        label: Gauge
      gender:
        # 'male=*, female=*, unisex=*'
        label: Gender
        options:
          # female=yes
          female: Female
          # male=yes
          male: Male
          # unisex=yes
          unisex: Unisex
        # gender field placeholder
        placeholder: Unknown
      generator/method:
        # 'generator:method=*'
        label: Method
      generator/output/electricity:
        # 'generator:output:electricity=*'
        label: Power Output
        # generator/output/electricity field placeholder
        placeholder: '50 MW, 100 MW, 200 MW...'
      generator/source:
        # 'generator:source=*'
        label: Source
      generator/type:
        # 'generator:type=*'
        label: Type
      government:
        # government=*
        label: Type
      grape_variety:
        # grape_variety=*
        label: Grape Varieties
      handicap:
        # handicap=*
        label: Handicap
        # handicap field placeholder
        placeholder: 1-18
      handrail:
        # handrail=*
        label: Handrail
      hashtags:
        # hashtags=*
        label: Suggested Hashtags
        # hashtags field placeholder
        placeholder: '#example'
      healthcare:
        # healthcare=*
        label: Type
      healthcare/speciality:
        # 'healthcare:speciality=*'
        label: Specialties
      height:
        # height=*
        label: Height (Meters)
      highspeed:
        # highspeed=*
        label: High-Speed
      highway:
        # highway=*
        label: Type
      historic:
        # historic=*
        label: Type
      historic/civilization:
        # 'historic:civilization=*'
        label: Historic Civilization
      historic/wreck/date_sunk:
        # 'wreck:date_sunk=*'
        label: Date Sunk
      historic/wreck/visible_at_high_tide:
        # 'wreck:visible_at_high_tide=*'
        label: Visible At High Tide
      historic/wreck/visible_at_low_tide:
        # 'wreck:visible_at_low_tide=*'
        label: Visible At Low Tide
      hoops:
        # hoops=*
        label: Hoops
        # hoops field placeholder
        placeholder: '1, 2, 4...'
      horse_dressage:
        # sport=*
        label: Dressage Riding
        options:
          # sport=equestrian
          equestrian: 'Yes'
          # sport=undefined
          undefined: 'No'
      horse_riding:
        # leisure=*
        label: Horseback Riding
        options:
          # leisure=horse_riding
          horse_riding: 'Yes'
          # leisure=undefined
          undefined: 'No'
      horse_scale:
        # horse_scale=*
        label: Horseback Riding Difficulty
        options:
          # horse_scale=common
          common: 'Easy: No problems or difficulties. (default)'
          # horse_scale=critical
          critical: 'Borderline: Passable only for experienced riders and horses. Major obstacles. Bridges should be examined carefully.'
          # horse_scale=dangerous
          dangerous: 'Dangerous: Passable only for very experienced riders and horses and only in good weather. Dismount.'
          # horse_scale=demanding
          demanding: 'Use with caution: Uneven way, occasional difficult passages.'
          # horse_scale=difficult
          difficult: 'Difficult: Way narrow and exposed. May contain obstacles to step over and narrow passages.'
          # horse_scale=impossible
          impossible: 'Impassable: Way or bridge not passable for horses. Too narrow, insuffient support, obstacles like ladders. Danger of life.'
        # horse_scale field placeholder
        placeholder: 'Difficult, Dangerous...'
      horse_stables:
        # amenity=*
        label: Riding Stable
        options:
          # amenity=stables
          stables: 'Yes'
          # amenity=undefined
          undefined: 'No'
      iata:
        # iata=*
        label: IATA
      icao:
        # icao=*
        label: ICAO
      incline:
        # incline=*
        label: Incline
      incline_steps:
        # incline=*
        label: Incline
        options:
          # incline=down
          down: Down
          # incline=up
          up: Up
      indoor:
        # indoor=*
        label: Indoor
      indoor_type:
        # indoor=*
        label: Type
      industrial:
        # industrial=*
        label: Type
      information:
        # information=*
        label: Type
      inscription:
        # inscription=*
        label: Inscription
      intermittent:
        # intermittent=*
        label: Intermittent
      intermittent_yes:
        # intermittent=*
        label: Intermittent
      internet_access:
        # internet_access=*
        label: Internet Access
        options:
          # internet_access=no
          'no': 'No'
          # internet_access=terminal
          terminal: Terminal
          # internet_access=wired
          wired: Wired
          # internet_access=wlan
          wlan: Wifi
          # internet_access=yes
          'yes': 'Yes'
      internet_access/fee:
        # 'internet_access:fee=*'
        label: Internet Access Fee
      internet_access/ssid:
        # 'internet_access:ssid=*'
        label: SSID (Network Name)
      interval:
        # interval=*
        label: Interval
      junction/ref_oneway:
        # 'junction:ref=*'
        label: Junction Number
      junction_line:
        # junction=*
        label: Junction
        options:
          # junction=circular
          circular: Traffic Circle
          # junction=jughandle
          jughandle: Jughandle
          # junction=roundabout
          roundabout: Roundabout
      kerb:
        # kerb=*
        label: Curb
      kerb/height:
        # 'kerb:height=*'
        label: Height
      label:
        # label=*
        label: Label
      lamp_type:
        # lamp_type=*
        label: Type
      landuse:
        # landuse=*
        label: Type
      lanes:
        # lanes=*
        label: Lanes
        # lanes field placeholder
        placeholder: '1, 2, 3...'
      language_multi:
        # 'language:=*'
        label: Languages
      layer:
        # layer=*
        label: Layer
        # layer field placeholder
        placeholder: '0'
      leaf_cycle:
        # leaf_cycle=*
        label: Leaf Cycle
        options:
          # leaf_cycle=deciduous
          deciduous: Deciduous
          # leaf_cycle=evergreen
          evergreen: Evergreen
          # leaf_cycle=mixed
          mixed: Mixed
          # leaf_cycle=semi_deciduous
          semi_deciduous: Semi-Deciduous
          # leaf_cycle=semi_evergreen
          semi_evergreen: Semi-Evergreen
      leaf_cycle_singular:
        # leaf_cycle=*
        label: Leaf Cycle
        options:
          # leaf_cycle=deciduous
          deciduous: Deciduous
          # leaf_cycle=evergreen
          evergreen: Evergreen
          # leaf_cycle=semi_deciduous
          semi_deciduous: Semi-Deciduous
          # leaf_cycle=semi_evergreen
          semi_evergreen: Semi-Evergreen
      leaf_type:
        # leaf_type=*
        label: Leaf Type
        options:
          # leaf_type=broadleaved
          broadleaved: Broadleaved
          # leaf_type=leafless
          leafless: Leafless
          # leaf_type=mixed
          mixed: Mixed
          # leaf_type=needleleaved
          needleleaved: Needleleaved
      leaf_type_singular:
        # leaf_type=*
        label: Leaf Type
        options:
          # leaf_type=broadleaved
          broadleaved: Broadleaved
          # leaf_type=leafless
          leafless: Leafless
          # leaf_type=needleleaved
          needleleaved: Needleleaved
      leisure:
        # leisure=*
        label: Type
      length:
        # length=*
        label: Length (Meters)
      level:
        # level=*
        label: Level
      levels:
        # 'building:levels=*'
        label: Levels
        # levels field placeholder
        placeholder: '2, 4, 6...'
      liaison:
        # liaison=*
        label: Type
      lit:
        # lit=*
        label: Lit
      location:
        # location=*
        label: Location
      location_pool:
        # location=*
        label: Location
        options:
          # location=indoor
          indoor: Indoor
          # location=outdoor
          outdoor: Outdoor
          # location=roof
          roof: Rooftop
      lock:
        # lock=*
        label: Lock
      man_made:
        # man_made=*
        label: Type
      manhole:
        # manhole=*
        label: Type
      map_size:
        # map_size=*
        label: Coverage
      map_type:
        # map_type=*
        label: Type
      material:
        # material=*
        label: Material
      maxheight:
        # maxheight=*
        label: Max Height
        # maxheight field placeholder
        placeholder: '4, 4.5, 5, 14''0", 14''6", 15''0"'
      maxspeed:
        # maxspeed=*
        label: Speed Limit
        # maxspeed field placeholder
        placeholder: '40, 50, 60...'
      maxspeed/advisory:
        # 'maxspeed:advisory=*'
        label: Advisory Speed Limit
        # maxspeed/advisory field placeholder
        placeholder: '40, 50, 60...'
      maxstay:
        # maxstay=*
        label: Max Stay
      maxweight:
        # maxweight=*
        label: Max Weight
      maxweight_bridge:
        # maxweight=*
        label: Max Weight
      memorial:
        # memorial=*
        label: Type
      microbrewery:
        # microbrewery=*
        label: Microbrewery
      minspeed:
        # minspeed=*
        label: Minimum Speed Limit
        # minspeed field placeholder
        placeholder: '20, 30, 40...'
      monitoring_multi:
        # 'monitoring:=*'
        label: Monitoring
      mtb/scale:
        # 'mtb:scale=*'
        label: Mountain Biking Difficulty
        options:
          # 'mtb:scale=0'
          '0': '0: Solid gravel/packed earth, no obstacles, wide curves'
          # 'mtb:scale=1'
          '1': '1: Some loose surface, small obstacles, wide curves'
          # 'mtb:scale=2'
          '2': '2: Much loose surface, large obstacles, easy hairpins'
          # 'mtb:scale=3'
          '3': '3: Slippery surface, large obstacles, tight hairpins'
          # 'mtb:scale=4'
          '4': '4: Loose surface or boulders, dangerous hairpins'
          # 'mtb:scale=5'
          '5': '5: Maximum difficulty, boulder fields, landslides'
          # 'mtb:scale=6'
          '6': '6: Not rideable except by the very best mountain bikers'
        # mtb/scale field placeholder
        placeholder: '0, 1, 2, 3...'
      mtb/scale/imba:
        # 'mtb:scale:imba=*'
        label: IMBA Trail Difficulty
        options:
          # 'mtb:scale:imba=0'
          '0': Easiest (white circle)
          # 'mtb:scale:imba=1'
          '1': Easy (green circle)
          # 'mtb:scale:imba=2'
          '2': Medium (blue square)
          # 'mtb:scale:imba=3'
          '3': Difficult (black diamond)
          # 'mtb:scale:imba=4'
          '4': Extremely Difficult (double black diamond)
        # mtb/scale/imba field placeholder
        placeholder: 'Easy, Medium, Difficult...'
      mtb/scale/uphill:
        # 'mtb:scale:uphill=*'
        label: Mountain Biking Uphill Difficulty
        options:
          # 'mtb:scale:uphill=0'
          '0': '0: Avg. incline <10%, gravel/packed earth, no obstacles'
          # 'mtb:scale:uphill=1'
          '1': '1: Avg. incline <15%, gravel/packed earth, few small objects'
          # 'mtb:scale:uphill=2'
          '2': '2: Avg. incline <20%, stable surface, fistsize rocks/roots'
          # 'mtb:scale:uphill=3'
          '3': '3: Avg. incline <25%, variable surface, fistsize rocks/branches'
          # 'mtb:scale:uphill=4'
          '4': '4: Avg. incline <30%, poor condition, big rocks/branches'
          # 'mtb:scale:uphill=5'
          '5': '5: Very steep, bike generally needs to be pushed or carried'
        # mtb/scale/uphill field placeholder
        placeholder: '0, 1, 2, 3...'
      name:
        # name=*
        label: Name
        # name field placeholder
        placeholder: Common name (if any)
      natural:
        # natural=*
        label: Natural
      network:
        # network=*
        label: Network
      network_bicycle:
        # network=*
        label: Network Type
        options:
          # network=icn
          icn: International
          # network=lcn
          lcn: Local
          # network=ncn
          ncn: National
          # network=rcn
          rcn: Regional
        # network_bicycle field placeholder
        placeholder: 'Local, Regional, National, International'
      network_foot:
        # network=*
        label: Network Type
        options:
          # network=iwn
          iwn: International
          # network=lwn
          lwn: Local
          # network=nwn
          nwn: National
          # network=rwn
          rwn: Regional
        # network_foot field placeholder
        placeholder: 'Local, Regional, National, International'
      network_horse:
        # network=*
        label: Network Type
        options:
          # network=ihn
          ihn: International
          # network=lhn
          lhn: Local
          # network=nhn
          nhn: National
          # network=rhn
          rhn: Regional
        # network_horse field placeholder
        placeholder: 'Local, Regional, National, International'
      network_road:
        # network=*
        label: Network
      note:
        # note=*
        label: Note
      office:
        # office=*
        label: Type
      oneway:
        # oneway=*
        label: One Way
        options:
          # oneway=alternating
          alternating: Alternating
          # oneway=no
          'no': 'No'
          # oneway=reversible
          reversible: Reversible
          # oneway=undefined
          undefined: Assumed to be No
          # oneway=yes
          'yes': 'Yes'
      oneway/bicycle:
        # 'oneway:bicycle=*'
        label: One Way (Bicycles)
      oneway_yes:
        # oneway=*
        label: One Way
        options:
          # oneway=alternating
          alternating: Alternating
          # oneway=no
          'no': 'No'
          # oneway=reversible
          reversible: Reversible
          # oneway=undefined
          undefined: Assumed to be Yes
          # oneway=yes
          'yes': 'Yes'
      opening_date:
        # opening_date=*
        label: Expected Opening Date
      opening_hours:
        # opening_hours=*
        label: Hours
      operator:
        # operator=*
        label: Operator
      outdoor_seating:
        # outdoor_seating=*
        label: Outdoor Seating
      par:
        # par=*
        label: Par
        # par field placeholder
        placeholder: '3, 4, 5...'
      park_ride:
        # park_ride=*
        label: Park and Ride
      parking:
        # parking=*
        label: Type
        options:
          # parking=carports
          carports: Carports
          # parking=garage_boxes
          garage_boxes: Garage Boxes
          # parking=lane
          lane: Roadside Lane
          # parking=multi-storey
          multi-storey: Multilevel
          # parking=sheds
          sheds: Sheds
          # parking=surface
          surface: Surface
          # parking=underground
          underground: Underground
      payment_multi:
        # 'payment:=*'
        label: Payment Types
      phases:
        # phases=*
        label: Phases
        # phases field placeholder
        placeholder: '1, 2, 3...'
      phone:
        # phone=*
        label: Telephone
        # phone field placeholder
        placeholder: +31 42 123 4567
      piste/difficulty:
        # 'piste:difficulty=*'
        label: Difficulty
        options:
          # 'piste:difficulty=advanced'
          advanced: Advanced
          # 'piste:difficulty=easy'
          easy: Easy
          # 'piste:difficulty=expert'
          expert: Expert
          # 'piste:difficulty=extreme'
          extreme: Extreme
          # 'piste:difficulty=freeride'
          freeride: Freeride
          # 'piste:difficulty=intermediate'
          intermediate: Intermediate
          # 'piste:difficulty=novice'
          novice: Novice
        # piste/difficulty field placeholder
        placeholder: 'Easy, Intermediate, Advanced...'
      piste/difficulty_downhill:
        # 'piste:difficulty=*'
        label: Difficulty
        options:
          # 'piste:difficulty=advanced'
          advanced: Advanced (black diamond)
          # 'piste:difficulty=easy'
          easy: Easy (green circle)
          # 'piste:difficulty=expert'
          expert: Expert (double black diamond)
          # 'piste:difficulty=extreme'
          extreme: Extreme (climbing equipment required)
          # 'piste:difficulty=freeride'
          freeride: Freeride (off-piste)
          # 'piste:difficulty=intermediate'
          intermediate: Intermediate (blue square)
          # 'piste:difficulty=novice'
          novice: Novice (instructional)
        # piste/difficulty_downhill field placeholder
        placeholder: 'Easy, Intermediate, Advanced...'
      piste/difficulty_nordic:
        # 'piste:difficulty=*'
        label: Difficulty
        options:
          # 'piste:difficulty=advanced'
          advanced: 'Advanced - Narrow, steep or icy section, sharp turn'
          # 'piste:difficulty=easy'
          easy: 'Easy - Soft hills, short steep section'
          # 'piste:difficulty=expert'
          expert: Expert - Dangerous terrain around
          # 'piste:difficulty=intermediate'
          intermediate: Intermediate - Steep section
          # 'piste:difficulty=novice'
          novice: 'Novice - Flat, no effort needed'
        # piste/difficulty_nordic field placeholder
        placeholder: 'Easy, Intermediate, Advanced...'
      piste/difficulty_skitour:
        # 'piste:difficulty=*'
        label: Difficulty
        options:
          # 'piste:difficulty=advanced'
          advanced: 'Advanced - S: 40-45° incline'
          # 'piste:difficulty=easy'
          easy: 'Easy - WS: 30-35° incline'
          # 'piste:difficulty=expert'
          expert: 'Expert - SS: 45–50° incline'
          # 'piste:difficulty=extreme'
          extreme: 'Extreme - EX: >55° incline'
          # 'piste:difficulty=freeride'
          freeride: 'Freeride - AS: 50–55° incline'
          # 'piste:difficulty=intermediate'
          intermediate: 'Intermediate - ZS: 35-40° incline'
          # 'piste:difficulty=novice'
          novice: 'Novice - L: <30° incline'
        # piste/difficulty_skitour field placeholder
        placeholder: 'Easy, Intermediate, Advanced...'
      piste/grooming:
        # 'piste:grooming=*'
        label: Grooming
        options:
          # 'piste:grooming=backcountry'
          backcountry: Backcountry
          # 'piste:grooming=classic'
          classic: Classic
          # 'piste:grooming=classic+skating'
          classic+skating: Classic and Skating
          # 'piste:grooming=mogul'
          mogul: Mogul
          # 'piste:grooming=scooter'
          scooter: Scooter/Snowmobile
          # 'piste:grooming=skating'
          skating: Skating
      piste/grooming_downhill:
        # 'piste:grooming=*'
        label: Grooming
        options:
          # 'piste:grooming=backcountry'
          backcountry: Backcountry - no grooming
          # 'piste:grooming=classic'
          classic: Classic
          # 'piste:grooming=mogul'
          mogul: Mogul
      piste/grooming_hike:
        # 'piste:grooming=*'
        label: Grooming
        options:
          # 'piste:grooming=backcountry'
          backcountry: Backcountry - Snowshoeing
          # 'piste:grooming=classic'
          classic: Classic - Winter Hiking
      piste/grooming_nordic:
        # 'piste:grooming=*'
        label: Grooming
        options:
          # 'piste:grooming=backcountry'
          backcountry: 'Backcountry, no grooming'
          # 'piste:grooming=classic'
          classic: Classic
          # 'piste:grooming=classic+skating'
          classic+skating: Classic and Skating
          # 'piste:grooming=scooter'
          scooter: Scooter/Snowmobile
          # 'piste:grooming=skating'
          skating: Skating
      piste/type:
        # 'piste:type=*'
        label: Type
        options:
          # 'piste:type=connection'
          connection: Connection
          # 'piste:type=downhill'
          downhill: Downhill
          # 'piste:type=hike'
          hike: Hike
          # 'piste:type=ice_skate'
          ice_skate: Ice Skate
          # 'piste:type=nordic'
          nordic: Nordic
          # 'piste:type=playground'
          playground: Playground
          # 'piste:type=skitour'
          skitour: Skitour
          # 'piste:type=sled'
          sled: Sled
          # 'piste:type=sleigh'
          sleigh: Sleigh
          # 'piste:type=snow_park'
          snow_park: Snow Park
      place:
        # place=*
        label: Type
      plant:
        # plant=*
        label: Plant
      plant/output/electricity:
        # 'plant:output:electricity=*'
        label: Power Output
        # plant/output/electricity field placeholder
        placeholder: '500 MW, 1000 MW, 2000 MW...'
      playground/baby:
        # baby=*
        label: Baby Seat
      playground/max_age:
        # max_age=*
        label: Maximum Age
      playground/min_age:
        # min_age=*
        label: Minimum Age
      population:
        # population=*
        label: Population
      power:
        # power=*
        label: Type
      power_supply:
        # power_supply=*
        label: Power Supply
      produce:
        # produce=*
        label: Produce
      product:
        # product=*
        label: Products
      railway:
        # railway=*
        label: Type
      railway/position:
        # 'railway:position=*'
        label: Milestone Position
        # railway/position field placeholder
        placeholder: Distance to one decimal (123.4)
      railway/signal/direction:
        # 'railway:signal:direction=*'
        label: Direction
        options:
          # 'railway:signal:direction=backward'
          backward: Backward
          # 'railway:signal:direction=both'
          both: Both / All
          # 'railway:signal:direction=forward'
          forward: Forward
      rating:
        # rating=*
        label: Power Rating
      recycling_accepts:
        # 'recycling:=*'
        label: Accepts
      recycling_type:
        # recycling_type=*
        label: Type
        options:
          # recycling_type=centre
          centre: Center
          # recycling_type=container
          container: Container
        # recycling_type field placeholder
        placeholder: 'Container, Center'
      ref:
        # ref=*
        label: Reference Code
      ref/isil:
        # 'ref:isil=*'
        label: ISIL Code
      ref_aeroway_gate:
        # ref=*
        label: Gate Number
      ref_golf_hole:
        # ref=*
        label: Hole Number
        # ref_golf_hole field placeholder
        placeholder: 1-18
      ref_highway_junction:
        # ref=*
        label: Junction Number
      ref_platform:
        # ref=*
        label: Platform Number
      ref_road_number:
        # ref=*
        label: Road Number
      ref_room_number:
        # ref=*
        label: Room Number
      ref_route:
        # ref=*
        label: Route Number
      ref_runway:
        # ref=*
        label: Runway Number
        # ref_runway field placeholder
        placeholder: e.g. 01L/19R
      ref_stop_position:
        # ref=*
        label: Stop Number
      ref_taxiway:
        # ref=*
        label: Taxiway Name
        # ref_taxiway field placeholder
        placeholder: e.g. A5
      relation:
        # type=*
        label: Type
      religion:
        # religion=*
        label: Religion
      resource:
        # resource=*
        label: Resources
      restriction:
        # restriction=*
        label: Type
      restrictions:
        label: Turn Restrictions
      roof/colour:
        # 'roof:colour=*'
        label: Roof Color
      room:
        # room=*
        label: Type
      rooms:
        # rooms=*
        label: Rooms
      route:
        # route=*
        label: Type
      route_master:
        # route_master=*
        label: Type
      sac_scale:
        # sac_scale=*
        label: Hiking Difficulty
        options:
          # sac_scale=alpine_hiking
          alpine_hiking: 'T4: Alpine Hiking'
          # sac_scale=demanding_alpine_hiking
          demanding_alpine_hiking: 'T5: Demanding Alpine Hiking'
          # sac_scale=demanding_mountain_hiking
          demanding_mountain_hiking: 'T3: Demanding Mountain Hiking'
          # sac_scale=difficult_alpine_hiking
          difficult_alpine_hiking: 'T6: Difficult Alpine Hiking'
          # sac_scale=hiking
          hiking: 'T1: Hiking'
          # sac_scale=mountain_hiking
          mountain_hiking: 'T2: Mountain Hiking'
        # sac_scale field placeholder
        placeholder: 'Mountain Hiking, Alpine Hiking...'
      salt:
        # salt=*
        label: Salt
      sanitary_dump_station:
        # sanitary_dump_station=*
        label: Toilet Disposal
      screen:
        # screen=*
        label: Screens
        # screen field placeholder
        placeholder: '1, 4, 8…'
      scuba_diving:
        # 'scuba_diving:=*'
        label: Services
      seamark/beacon_isolated_danger/shape:
        # 'seamark:beacon_isolated_danger:shape=*'
        label: Shape
      seamark/beacon_lateral/category:
        # 'seamark:beacon_lateral:category=*'
        label: Category
        options:
          # 'seamark:beacon_lateral:category=danger_left'
          danger_left: Danger Left
          # 'seamark:beacon_lateral:category=danger_right'
          danger_right: Danger Right
          # 'seamark:beacon_lateral:category=port'
          port: Port
          # 'seamark:beacon_lateral:category=starboard'
          starboard: Starboard
          # 'seamark:beacon_lateral:category=waterway_left'
          waterway_left: Waterway Left
          # 'seamark:beacon_lateral:category=waterway_right'
          waterway_right: Waterway Right
      seamark/beacon_lateral/colour:
        # 'seamark:beacon_lateral:colour=*'
        label: Color
        options:
          # 'seamark:beacon_lateral:colour=green'
          green: Green
          # 'seamark:beacon_lateral:colour=grey'
          grey: Grey
          # 'seamark:beacon_lateral:colour=red'
          red: Red
      seamark/beacon_lateral/shape:
        # 'seamark:beacon_lateral:shape=*'
        label: Shape
      seamark/beacon_lateral/system:
        # 'seamark:beacon_lateral:system=*'
        label: System
        options:
          # 'seamark:beacon_lateral:system=cevni'
          cevni: CEVNI
          # 'seamark:beacon_lateral:system=iala-a'
          iala-a: IALA A
          # 'seamark:beacon_lateral:system=iala-b'
          iala-b: IALA B
          # 'seamark:beacon_lateral:system=other'
          other: Other
      seamark/buoy_lateral/category:
        # 'seamark:buoy_lateral:category=*'
        label: Category
        options:
          # 'seamark:buoy_lateral:category=channel_left'
          channel_left: Channel Left
          # 'seamark:buoy_lateral:category=channel_right'
          channel_right: Channel Right
          # 'seamark:buoy_lateral:category=danger_left'
          danger_left: Danger Left
          # 'seamark:buoy_lateral:category=danger_right'
          danger_right: Danger Right
          # 'seamark:buoy_lateral:category=port'
          port: Port
          # 'seamark:buoy_lateral:category=preferred_channel_port'
          preferred_channel_port: Preferred Channel Port
          # 'seamark:buoy_lateral:category=preferred_channel_starboard'
          preferred_channel_starboard: Preferred Channel Starboard
          # 'seamark:buoy_lateral:category=starboard'
          starboard: Starboard
          # 'seamark:buoy_lateral:category=waterway_left'
          waterway_left: Waterway Left
          # 'seamark:buoy_lateral:category=waterway_right'
          waterway_right: Waterway Right
      seamark/buoy_lateral/colour:
        # 'seamark:buoy_lateral:colour=*'
        label: Color
        options:
          # 'seamark:buoy_lateral:colour=green'
          green: Green
          # 'seamark:buoy_lateral:colour=green;red;green'
          green;red;green: Green-Red-Green
          # 'seamark:buoy_lateral:colour=green;white;green;white'
          green;white;green;white: Green-White-Green-White
          # 'seamark:buoy_lateral:colour=red'
          red: Red
          # 'seamark:buoy_lateral:colour=red;green;red'
          red;green;red: Red-Green-Red
          # 'seamark:buoy_lateral:colour=red;white;red;white'
          red;white;red;white: Red-White-Red-White
          # 'seamark:buoy_lateral:colour=white'
          white: White
          # 'seamark:buoy_lateral:colour=yellow'
          yellow: Yellow
      seamark/buoy_lateral/shape:
        # 'seamark:buoy_lateral:shape=*'
        label: Shape
      seamark/buoy_lateral/system:
        # 'seamark:buoy_lateral:system=*'
        label: System
        options:
          # 'seamark:buoy_lateral:system=cevni'
          cevni: CEVNI
          # 'seamark:buoy_lateral:system=iala-a'
          iala-a: IALA A
          # 'seamark:buoy_lateral:system=iala-b'
          iala-b: IALA B
          # 'seamark:buoy_lateral:system=other'
          other: Other
      seamark/mooring/category:
        # 'seamark:mooring:category=*'
        label: Category
      seamark/type:
        # 'seamark:type=*'
        label: Seamark
      seamark/wreck/category:
        # 'seamark:wreck:category=*'
        label: Category
      seasonal:
        # seasonal=*
        label: Seasonal
      seats:
        # seats=*
        label: Seats
        # seats field placeholder
        placeholder: '2, 4, 6...'
      second_hand:
        # second_hand=*
        label: Sells Used
        options:
          # second_hand=no
          'no': 'No'
          # second_hand=only
          only: Only
          # second_hand=yes
          'yes': 'Yes'
        # second_hand field placeholder
        placeholder: 'Yes, No, Only'
      service:
        # service=*
        label: Type
      service/bicycle:
        # 'service:bicycle:=*'
        label: Services
      service/vehicle:
        # 'service:vehicle:=*'
        label: Services
      service_rail:
        # service=*
        label: Service Type
        options:
          # service=crossover
          crossover: Crossover
          # service=siding
          siding: Siding
          # service=spur
          spur: Spur
          # service=yard
          yard: Yard
      service_times:
        # service_times=*
        label: Service Times
      shelter:
        # shelter=*
        label: Shelter
      shelter_type:
        # shelter_type=*
        label: Type
      shop:
        # shop=*
        label: Type
      siren/purpose:
        # 'siren:purpose=*'
        label: Purpose
      siren/type:
        # 'siren:type=*'
        label: Type
        options:
          # 'siren:type=electronic'
          electronic: Electronic
          # 'siren:type=other'
          other: Other
          # 'siren:type=pneumatic'
          pneumatic: Pneumatic
      site:
        # site=*
        label: Type
      site_type:
        # site_type=*
        label: Site Type
      smoking:
        # smoking=*
        label: Smoking
        options:
          # smoking=dedicated
          dedicated: Dedicated to smokers (e.g. smokers' club)
          # smoking=isolated
          isolated: 'In smoking areas, physically isolated'
          # smoking=no
          'no': No smoking anywhere
          # smoking=outside
          outside: Allowed outside
          # smoking=separated
          separated: 'In smoking areas, not physically isolated'
          # smoking=yes
          'yes': Allowed everywhere
        # smoking field placeholder
        placeholder: 'No, Separated, Yes...'
      smoothness:
        # smoothness=*
        label: Smoothness
        options:
          # smoothness=bad
          bad: 'Robust Wheels: trekking bike, car, rickshaw'
          # smoothness=excellent
          excellent: 'Thin Rollers: rollerblade, skateboard'
          # smoothness=good
          good: 'Thin Wheels: racing bike'
          # smoothness=horrible
          horrible: 'Off-Road: heavy duty off-road vehicle'
          # smoothness=impassable
          impassable: Impassable / No wheeled vehicle
          # smoothness=intermediate
          intermediate: 'Wheels: city bike, wheelchair, scooter'
          # smoothness=very_bad
          very_bad: 'High Clearance: light duty off-road vehicle'
          # smoothness=very_horrible
          very_horrible: 'Specialized off-road: tractor, ATV'
        # smoothness field placeholder
        placeholder: 'Thin Rollers, Wheels, Off-Road...'
      social_facility:
        # social_facility=*
        label: Type
      social_facility_for:
        # 'social_facility:for=*'
        label: People Served
      source:
        # source=*
        label: Sources
      sport:
        # sport=*
        label: Sports
      sport_ice:
        # sport=*
        label: Sports
      sport_racing_motor:
        # sport=*
        label: Sports
      sport_racing_nonmotor:
        # sport=*
        label: Sports
      stars:
        # stars=*
        label: Stars
      start_date:
        # start_date=*
        label: Start Date
      step_count:
        # step_count=*
        label: Number of Steps
      stop:
        # stop=*
        label: Stop Type
        options:
          # stop=all
          all: All Ways
          # stop=minor
          minor: Minor Road
      street_cabinet:
        # street_cabinet=*
        label: Type
      structure:
        # 'bridge=*, tunnel=*, embankment=*, cutting=*, ford=*'
        label: Structure
        options:
          # bridge=yes
          bridge: Bridge
          # cutting=yes
          cutting: Cutting
          # embankment=yes
          embankment: Embankment
          # ford=yes
          ford: Ford
          # tunnel=yes
          tunnel: Tunnel
        # structure field placeholder
        placeholder: Unknown
      structure_waterway:
        # tunnel=*
        label: Structure
        options:
          # tunnel=yes
          tunnel: Tunnel
        # structure_waterway field placeholder
        placeholder: Unknown
      studio:
        # studio=*
        label: Type
      substance:
        # substance=*
        label: Substance
      substation:
        # substation=*
        label: Type
      supervised:
        # supervised=*
        label: Supervised
      support:
        # support=*
        label: Support
      surface:
        # surface=*
        label: Surface
      surveillance:
        # surveillance=*
        label: Surveillance Kind
      surveillance/type:
        # 'surveillance:type=*'
        label: Surveillance Type
        options:
          # 'surveillance:type=ALPR'
          ALPR: Automatic License Plate Reader
          # 'surveillance:type=camera'
          camera: Camera
          # 'surveillance:type=guard'
          guard: Guard
      surveillance/zone:
        # 'surveillance:zone=*'
        label: Surveillance Zone
      survey/date:
        # 'survey:date=*'
        label: Last Survey Date
      swimming_pool:
        # swimming_pool=*
        label: Type
      switch:
        # switch=*
        label: Type
        options:
          # switch=circuit_breaker
          circuit_breaker: Circuit Breaker
          # switch=disconnector
          disconnector: Disconnector
          # switch=earthing
          earthing: Earthing
          # switch=mechanical
          mechanical: Mechanical
      tactile_paving:
        # tactile_paving=*
        label: Tactile Paving
      takeaway:
        # takeaway=*
        label: Takeaway
        options:
          # takeaway=no
          'no': 'No'
          # takeaway=only
          only: Takeaway Only
          # takeaway=yes
          'yes': 'Yes'
        # takeaway field placeholder
        placeholder: 'Yes, No, Takeaway Only...'
      target:
        # target=*
        label: Target
      tidal:
        # tidal=*
        label: Tidal
      to:
        # to=*
        label: To
      toilets/disposal:
        # 'toilets:disposal=*'
        label: Disposal
        options:
          # 'toilets:disposal=bucket'
          bucket: Bucket
          # 'toilets:disposal=chemical'
          chemical: Chemical
          # 'toilets:disposal=flush'
          flush: Flush
          # 'toilets:disposal=pitlatrine'
          pitlatrine: Pit/Latrine
      toll:
        # toll=*
        label: Toll
      tomb:
        # tomb=*
        label: Type
      tourism:
        # tourism=*
        label: Type
      tower/construction:
        # 'tower:construction=*'
        label: Construction
        # tower/construction field placeholder
        placeholder: 'Guyed, Lattice, Concealed, ...'
      tower/type:
        # 'tower:type=*'
        label: Type
      tracktype:
        # tracktype=*
        label: Track Type
        options:
          # tracktype=grade1
          grade1: 'Solid: paved or heavily compacted hardcore surface'
          # tracktype=grade2
          grade2: 'Mostly Solid: gravel/rock with some soft material mixed in'
          # tracktype=grade3
          grade3: Even mixture of hard and soft materials
          # tracktype=grade4
          grade4: 'Mostly Soft: soil/sand/grass with some hard material mixed in'
          # tracktype=grade5
          grade5: 'Soft: soil/sand/grass'
        # tracktype field placeholder
        placeholder: 'Solid, Mostly Solid, Soft...'
      trade:
        # trade=*
        label: Type
      traffic_calming:
        # traffic_calming=*
        label: Type
      traffic_sign:
        # traffic_sign=*
        label: Traffic Sign
      traffic_sign/direction:
        # 'traffic_sign:direction=*'
        label: Direction
        options:
          # 'traffic_sign:direction=backward'
          backward: Backward
          # 'traffic_sign:direction=both'
          both: Both / All
          # 'traffic_sign:direction=forward'
          forward: Forward
      traffic_signals:
        # traffic_signals=*
        label: Type
      traffic_signals/direction:
        # 'traffic_signals:direction=*'
        label: Direction
        options:
          # 'traffic_signals:direction=backward'
          backward: Backward
          # 'traffic_signals:direction=both'
          both: Both / All
          # 'traffic_signals:direction=forward'
          forward: Forward
      trail_visibility:
        # trail_visibility=*
        label: Trail Visibility
        options:
          # trail_visibility=bad
          bad: 'Bad: no markers, path sometimes invisible/pathless'
          # trail_visibility=excellent
          excellent: 'Excellent: unambiguous path or markers everywhere'
          # trail_visibility=good
          good: 'Good: markers visible, sometimes require searching'
          # trail_visibility=horrible
          horrible: 'Horrible: often pathless, some orientation skills required'
          # trail_visibility=intermediate
          intermediate: 'Intermediate: few markers, path mostly visible'
          # trail_visibility=no
          'no': 'No: pathless, excellent orientation skills required'
        # trail_visibility field placeholder
        placeholder: 'Excellent, Good, Bad...'
      transformer:
        # transformer=*
        label: Type
        options:
          # transformer=auto
          auto: Autotransformer
          # transformer=auxiliary
          auxiliary: Auxiliary
          # transformer=converter
          converter: Converter
          # transformer=distribution
          distribution: Distribution
          # transformer=generator
          generator: Generator
          # transformer=phase_angle_regulator
          phase_angle_regulator: Phase Angle Regulator
          # transformer=traction
          traction: Traction
          # transformer=yes
          'yes': Unknown
      trees:
        # trees=*
        label: Trees
      tunnel:
        # tunnel=*
        label: Type
        # tunnel field placeholder
        placeholder: Default
      usage_rail:
        # usage=*
        label: Usage Type
        options:
          # usage=branch
          branch: Branch
          # usage=industrial
          industrial: Industrial
          # usage=main
          main: Main
          # usage=military
          military: Military
          # usage=test
          test: Test
          # usage=tourism
          tourism: Tourism
      vending:
        # vending=*
        label: Types of Goods
      visibility:
        # visibility=*
        label: Visibility
        options:
          # visibility=area
          area: Over 20m (65ft)
          # visibility=house
          house: Up to 5m (16ft)
          # visibility=street
          street: 5 to 20m (16 to 65ft)
      volcano/status:
        # 'volcano:status=*'
        label: Volcano Status
        options:
          # 'volcano:status=active'
          active: Active
          # 'volcano:status=dormant'
          dormant: Dormant
          # 'volcano:status=extinct'
          extinct: Extinct
      volcano/type:
        # 'volcano:type=*'
        label: Volcano Type
        options:
          # 'volcano:type=scoria'
          scoria: Scoria
          # 'volcano:type=shield'
          shield: Shield
          # 'volcano:type=stratovolcano'
          stratovolcano: Stratovolcano
      voltage:
        # voltage=*
        label: Voltage
      voltage/primary:
        # 'voltage:primary=*'
        label: Primary Voltage
      voltage/secondary:
        # 'voltage:secondary=*'
        label: Secondary Voltage
      voltage/tertiary:
        # 'voltage:tertiary=*'
        label: Tertiary Voltage
      voltage_electrified:
        # voltage=*
        label: Voltage
      wall:
        # wall=*
        label: Type
      water:
        # water=*
        label: Type
      water_point:
        # water_point=*
        label: Water Point
      water_source:
        # water_source=*
        label: Water Source
      water_volume:
        # water_volume=*
        label: Water Reserve Volume (m³)
      waterway:
        # waterway=*
        label: Type
      website:
        # website=*
        label: Website
        # website field placeholder
        placeholder: 'https://example.com'
      wetland:
        # wetland=*
        label: Type
      wheelchair:
        # wheelchair=*
        label: Wheelchair Access
      wholesale:
        # wholesale=*
        label: Wholesale
      width:
        # width=*
        label: Width (Meters)
      wikidata:
        # 'wikidata=*, wikipedia=*'
        label: Wikidata
      wikipedia:
        # 'wikipedia=*, wikidata=*'
        label: Wikipedia
      windings:
        # windings=*
        label: Windings
        # windings field placeholder
        placeholder: '1, 2, 3...'
      windings/configuration:
        # 'windings:configuration=*'
        label: Windings Configuration
        options:
          # 'windings:configuration=delta'
          delta: Delta
          # 'windings:configuration=leblanc'
          leblanc: Leblanc
          # 'windings:configuration=open'
          open: Open
          # 'windings:configuration=open-delta'
          open-delta: Open Delta
          # 'windings:configuration=scott'
          scott: Scott
          # 'windings:configuration=star'
          star: Star / Wye
          # 'windings:configuration=zigzag'
          zigzag: Zig Zag
    presets:
      address:
        # 'addr:*=*'
        name: Address
        subtitle: '<translate with short summary or explanation of ''Address'', if needed>'
        terms: '<translate with synonyms or related terms for ''Address'', separated by commas>'
      advertising/billboard:
        # advertising=billboard
        name: Billboard
        subtitle: 'Large, flat advertising structure'
        terms: '<translate with synonyms or related terms for ''Billboard'', separated by commas>'
      advertising/column:
        # advertising=column
        name: Advertising Column
        subtitle: '<translate with short summary or explanation of ''Advertising Column'', if needed>'
        terms: '<translate with synonyms or related terms for ''Advertising Column'', separated by commas>'
      aerialway:
        # aerialway=*
        name: Aerialway
        subtitle: '<translate with short summary or explanation of ''Aerialway'', if needed>'
      aerialway/cable_car:
        # aerialway=cable_car
        name: Cable Car
        subtitle: '<translate with short summary or explanation of ''Cable Car'', if needed>'
        # 'terms: tramway,ropeway'
        terms: '<translate with synonyms or related terms for ''Cable Car'', separated by commas>'
      aerialway/chair_lift:
        # aerialway=chair_lift
        name: Chair Lift
        subtitle: '<translate with short summary or explanation of ''Chair Lift'', if needed>'
        terms: '<translate with synonyms or related terms for ''Chair Lift'', separated by commas>'
      aerialway/drag_lift:
        # aerialway=drag_lift
        name: Drag Lift
        subtitle: '<translate with short summary or explanation of ''Drag Lift'', if needed>'
        terms: '<translate with synonyms or related terms for ''Drag Lift'', separated by commas>'
      aerialway/gondola:
        # aerialway=gondola
        name: Gondola
        subtitle: '<translate with short summary or explanation of ''Gondola'', if needed>'
        terms: '<translate with synonyms or related terms for ''Gondola'', separated by commas>'
      aerialway/goods:
        # aerialway=goods
        name: Goods Aerialway
        subtitle: '<translate with short summary or explanation of ''Goods Aerialway'', if needed>'
        terms: '<translate with synonyms or related terms for ''Goods Aerialway'', separated by commas>'
      aerialway/magic_carpet:
        # aerialway=magic_carpet
        name: Magic Carpet Lift
        subtitle: '<translate with short summary or explanation of ''Magic Carpet Lift'', if needed>'
        terms: '<translate with synonyms or related terms for ''Magic Carpet Lift'', separated by commas>'
      aerialway/mixed_lift:
        # aerialway=mixed_lift
        name: Mixed Lift
        subtitle: '<translate with short summary or explanation of ''Mixed Lift'', if needed>'
        terms: '<translate with synonyms or related terms for ''Mixed Lift'', separated by commas>'
      aerialway/platter:
        # aerialway=platter
        name: Platter Lift
        subtitle: '<translate with short summary or explanation of ''Platter Lift'', if needed>'
        # 'terms: button lift,poma lift'
        terms: '<translate with synonyms or related terms for ''Platter Lift'', separated by commas>'
      aerialway/pylon:
        # aerialway=pylon
        name: Aerialway Pylon
        subtitle: '<translate with short summary or explanation of ''Aerialway Pylon'', if needed>'
        terms: '<translate with synonyms or related terms for ''Aerialway Pylon'', separated by commas>'
      aerialway/rope_tow:
        # aerialway=rope_tow
        name: Rope Tow Lift
        subtitle: '<translate with short summary or explanation of ''Rope Tow Lift'', if needed>'
        # 'terms: handle tow,bugel lift'
        terms: '<translate with synonyms or related terms for ''Rope Tow Lift'', separated by commas>'
      aerialway/station:
        # aerialway=station
        name: Aerialway Station
        subtitle: '<translate with short summary or explanation of ''Aerialway Station'', if needed>'
      aerialway/t-bar:
        # aerialway=t-bar
        name: T-bar Lift
        subtitle: '<translate with short summary or explanation of ''T-bar Lift'', if needed>'
        # 'terms: tbar'
        terms: '<translate with synonyms or related terms for ''T-bar Lift'', separated by commas>'
      aerialway/zip_line:
        # aerialway=zip_line
        name: Zip Line
        subtitle: '<translate with short summary or explanation of ''Zip Line'', if needed>'
        # 'terms: aerial runway,canopy,flying fox,foefie slide,gravity propelled aerial ropeslide,Tyrolean traverse,zip wire,zip-line,zipline,zipwire'
        terms: '<translate with synonyms or related terms for ''Zip Line'', separated by commas>'
      aeroway:
        # aeroway=*
        name: Aeroway
        subtitle: '<translate with short summary or explanation of ''Aeroway'', if needed>'
      aeroway/aerodrome:
        # aeroway=aerodrome
        name: Airport
        subtitle: '<translate with short summary or explanation of ''Airport'', if needed>'
        # 'terms: aerodrome,aeroway,airplane,airport,jet,plane'
        terms: '<translate with synonyms or related terms for ''Airport'', separated by commas>'
      aeroway/apron:
        # aeroway=apron
        name: Apron
        subtitle: '<translate with short summary or explanation of ''Apron'', if needed>'
        # 'terms: ramp'
        terms: '<translate with synonyms or related terms for ''Apron'', separated by commas>'
      aeroway/gate:
        # aeroway=gate
        name: Airport Gate
        subtitle: '<translate with short summary or explanation of ''Airport Gate'', if needed>'
        terms: '<translate with synonyms or related terms for ''Airport Gate'', separated by commas>'
      aeroway/hangar:
        # aeroway=hangar
        name: Hangar
        subtitle: '<translate with short summary or explanation of ''Hangar'', if needed>'
        terms: '<translate with synonyms or related terms for ''Hangar'', separated by commas>'
      aeroway/helipad:
        # aeroway=helipad
        name: Helipad
        subtitle: '<translate with short summary or explanation of ''Helipad'', if needed>'
        # 'terms: helicopter,helipad,heliport'
        terms: '<translate with synonyms or related terms for ''Helipad'', separated by commas>'
      aeroway/runway:
        # aeroway=runway
        name: Runway
        subtitle: '<translate with short summary or explanation of ''Runway'', if needed>'
        # 'terms: landing strip'
        terms: '<translate with synonyms or related terms for ''Runway'', separated by commas>'
      aeroway/taxiway:
        # aeroway=taxiway
        name: Taxiway
        subtitle: '<translate with short summary or explanation of ''Taxiway'', if needed>'
        terms: '<translate with synonyms or related terms for ''Taxiway'', separated by commas>'
      aeroway/terminal:
        # aeroway=terminal
        name: Airport Terminal
        subtitle: '<translate with short summary or explanation of ''Airport Terminal'', if needed>'
        # 'terms: airport,aerodrome'
        terms: '<translate with synonyms or related terms for ''Airport Terminal'', separated by commas>'
      allotments/plot:
        # allotments=plot
        name: Community Garden Plot
        subtitle: '<translate with short summary or explanation of ''Community Garden Plot'', if needed>'
        terms: '<translate with synonyms or related terms for ''Community Garden Plot'', separated by commas>'
      amenity:
        # amenity=*
        name: Amenity
        subtitle: '<translate with short summary or explanation of ''Amenity'', if needed>'
      amenity/animal_boarding:
        # amenity=animal_boarding
        name: Animal Boarding Facility
        subtitle: Temporary housing and care for pets
        # 'terms: boarding,cat,cattery,dog,horse,kennel,kitten,pet,pet boarding,pet care,pet hotel,puppy,reptile'
        terms: '<translate with synonyms or related terms for ''Animal Boarding Facility'', separated by commas>'
      amenity/animal_breeding:
        # amenity=animal_breeding
        name: Animal Breeding Facility
        subtitle: '<translate with short summary or explanation of ''Animal Breeding Facility'', if needed>'
        # 'terms: breeding,bull,cat,cow,dog,horse,husbandry,kitten,livestock,pet breeding,puppy,reptile'
        terms: '<translate with synonyms or related terms for ''Animal Breeding Facility'', separated by commas>'
      amenity/animal_shelter:
        # amenity=animal_shelter
        name: Animal Shelter
        subtitle: '<translate with short summary or explanation of ''Animal Shelter'', if needed>'
        # 'terms: adoption,aspca,cat,dog,horse,kitten,pet care,pet rescue,puppy,raptor,reptile,rescue,spca'
        terms: '<translate with synonyms or related terms for ''Animal Shelter'', separated by commas>'
      amenity/arts_centre:
        # amenity=arts_centre
        name: Arts Center
        subtitle: '<translate with short summary or explanation of ''Arts Center'', if needed>'
        terms: '<translate with synonyms or related terms for ''Arts Center'', separated by commas>'
      amenity/atm:
        # amenity=atm
        name: ATM
        subtitle: Machine allowing bank account access
        # 'terms: money,cash,machine'
        terms: '<translate with synonyms or related terms for ''ATM'', separated by commas>'
      amenity/bank:
        # amenity=bank
        name: Bank
        subtitle: '<translate with short summary or explanation of ''Bank'', if needed>'
        # 'terms: credit union,check,deposit,fund,investment,repository,reserve,safe,savings,stock,treasury,trust,vault'
        terms: '<translate with synonyms or related terms for ''Bank'', separated by commas>'
      amenity/bar:
        # amenity=bar
        name: Bar
        subtitle: Establishment serving alcoholic drinks
        # 'terms: dive,beer,bier,booze'
        terms: '<translate with synonyms or related terms for ''Bar'', separated by commas>'
      amenity/bar/lgbtq:
        # 'amenity=bar, lgbtq=primary'
        name: LGBTQ+ Bar
        subtitle: '<translate with short summary or explanation of ''LGBTQ+ Bar'', if needed>'
        # 'terms: gay bar,lesbian bar,lgbtq bar,lgbt bar,lgb bar'
        terms: '<translate with synonyms or related terms for ''LGBTQ+ Bar'', separated by commas>'
      amenity/bbq:
        # amenity=bbq
        name: Barbecue Grill
        subtitle: Device for cooking over flames
        # 'terms: bbq,grill'
        terms: '<translate with synonyms or related terms for ''Barbecue Grill'', separated by commas>'
      amenity/bench:
        # amenity=bench
        name: Bench
        subtitle: '<translate with short summary or explanation of ''Bench'', if needed>'
        # 'terms: seat'
        terms: '<translate with synonyms or related terms for ''Bench'', separated by commas>'
      amenity/bicycle_parking:
        # amenity=bicycle_parking
        name: Bicycle Parking
        subtitle: '<translate with short summary or explanation of ''Bicycle Parking'', if needed>'
        # 'terms: bike'
        terms: '<translate with synonyms or related terms for ''Bicycle Parking'', separated by commas>'
      amenity/bicycle_rental:
        # amenity=bicycle_rental
        name: Bicycle Rental
        subtitle: '<translate with short summary or explanation of ''Bicycle Rental'', if needed>'
        # 'terms: bike'
        terms: '<translate with synonyms or related terms for ''Bicycle Rental'', separated by commas>'
      amenity/bicycle_repair_station:
        # amenity=bicycle_repair_station
        name: Bicycle Repair Tool Stand
        subtitle: '<translate with short summary or explanation of ''Bicycle Repair Tool Stand'', if needed>'
        # 'terms: bike,repair,chain,pump'
        terms: '<translate with synonyms or related terms for ''Bicycle Repair Tool Stand'', separated by commas>'
      amenity/biergarten:
        # amenity=biergarten
        name: Biergarten
        subtitle: Establishment serving beer outside
        # 'terms: beer,bier,booze'
        terms: '<translate with synonyms or related terms for ''Biergarten'', separated by commas>'
      amenity/boat_rental:
        # amenity=boat_rental
        name: Boat Rental
        subtitle: '<translate with short summary or explanation of ''Boat Rental'', if needed>'
        terms: '<translate with synonyms or related terms for ''Boat Rental'', separated by commas>'
      amenity/bureau_de_change:
        # amenity=bureau_de_change
        name: Currency Exchange
        subtitle: '<translate with short summary or explanation of ''Currency Exchange'', if needed>'
        # 'terms: bureau de change,money changer'
        terms: '<translate with synonyms or related terms for ''Currency Exchange'', separated by commas>'
      amenity/bus_station:
        # amenity=bus_station
        name: Bus Station / Terminal
        subtitle: '<translate with short summary or explanation of ''Bus Station / Terminal'', if needed>'
      amenity/cafe:
        # amenity=cafe
        name: Cafe
        subtitle: '<translate with short summary or explanation of ''Cafe'', if needed>'
        # 'terms: bistro,coffee,tea'
        terms: '<translate with synonyms or related terms for ''Cafe'', separated by commas>'
      amenity/car_pooling:
        # amenity=car_pooling
        name: Car Pooling
        subtitle: '<translate with short summary or explanation of ''Car Pooling'', if needed>'
        terms: '<translate with synonyms or related terms for ''Car Pooling'', separated by commas>'
      amenity/car_rental:
        # amenity=car_rental
        name: Car Rental
        subtitle: '<translate with short summary or explanation of ''Car Rental'', if needed>'
        terms: '<translate with synonyms or related terms for ''Car Rental'', separated by commas>'
      amenity/car_sharing:
        # amenity=car_sharing
        name: Car Sharing
        subtitle: '<translate with short summary or explanation of ''Car Sharing'', if needed>'
        terms: '<translate with synonyms or related terms for ''Car Sharing'', separated by commas>'
      amenity/car_wash:
        # amenity=car_wash
        name: Car Wash
        subtitle: '<translate with short summary or explanation of ''Car Wash'', if needed>'
        terms: '<translate with synonyms or related terms for ''Car Wash'', separated by commas>'
      amenity/casino:
        # amenity=casino
        name: Casino
        subtitle: '<translate with short summary or explanation of ''Casino'', if needed>'
        # 'terms: gambling,roulette,craps,poker,blackjack'
        terms: '<translate with synonyms or related terms for ''Casino'', separated by commas>'
      amenity/charging_station:
        # amenity=charging_station
        name: Charging Station
        subtitle: '<translate with short summary or explanation of ''Charging Station'', if needed>'
        # 'terms: EV,Electric Vehicle,Supercharger'
        terms: '<translate with synonyms or related terms for ''Charging Station'', separated by commas>'
      amenity/childcare:
        # amenity=childcare
        name: Nursery/Childcare
        subtitle: '<translate with short summary or explanation of ''Nursery/Childcare'', if needed>'
        # 'terms: daycare,orphanage,playgroup'
        terms: '<translate with synonyms or related terms for ''Nursery/Childcare'', separated by commas>'
      amenity/cinema:
        # amenity=cinema
        name: Cinema
        subtitle: Venue for screening motion pictures
        # 'terms: drive-in,film,flick,movie,theater,picture,show,screen'
        terms: '<translate with synonyms or related terms for ''Cinema'', separated by commas>'
      amenity/clinic:
        # amenity=clinic
        name: Clinic
        subtitle: '<translate with short summary or explanation of ''Clinic'', if needed>'
        # 'terms: medical,urgentcare'
        terms: '<translate with synonyms or related terms for ''Clinic'', separated by commas>'
      amenity/clinic/abortion:
        # 'amenity=clinic, healthcare=clinic, healthcare:speciality=abortion'
        name: Abortion Clinic
        subtitle: '<translate with short summary or explanation of ''Abortion Clinic'', if needed>'
        terms: '<translate with synonyms or related terms for ''Abortion Clinic'', separated by commas>'
      amenity/clinic/fertility:
        # 'amenity=clinic, healthcare=clinic, healthcare:speciality=fertility'
        name: Fertility Clinic
        subtitle: '<translate with short summary or explanation of ''Fertility Clinic'', if needed>'
        # 'terms: egg,fertility,reproductive,sperm,ovulation'
        terms: '<translate with synonyms or related terms for ''Fertility Clinic'', separated by commas>'
      amenity/clock:
        # amenity=clock
        name: Clock
        subtitle: '<translate with short summary or explanation of ''Clock'', if needed>'
        terms: '<translate with synonyms or related terms for ''Clock'', separated by commas>'
      amenity/clock/sundial:
        # 'amenity=clock, display=sundial'
        name: Sundial
        subtitle: Device using the sun to tell time
        # 'terms: gnomon,shadow'
        terms: '<translate with synonyms or related terms for ''Sundial'', separated by commas>'
      amenity/college:
        # amenity=college
        name: College Grounds
        subtitle: '<translate with short summary or explanation of ''College Grounds'', if needed>'
        # 'terms: university,undergraduate school'
        terms: '<translate with synonyms or related terms for ''College Grounds'', separated by commas>'
      amenity/community_centre:
        # amenity=community_centre
        name: Community Center
        subtitle: '<translate with short summary or explanation of ''Community Center'', if needed>'
        # 'terms: event,hall'
        terms: '<translate with synonyms or related terms for ''Community Center'', separated by commas>'
      amenity/community_centre/lgbtq:
        # 'amenity=community_centre, lgbtq=primary'
        name: LGBTQ+ Community Center
        subtitle: '<translate with short summary or explanation of ''LGBTQ+ Community Center'', if needed>'
        # 'terms: lgbtq event,lgbtq hall,lgbt event,lgbt hall,lgb event,lgb hall'
        terms: '<translate with synonyms or related terms for ''LGBTQ+ Community Center'', separated by commas>'
      amenity/compressed_air:
        # amenity=compressed_air
        name: Compressed Air
        subtitle: '<translate with short summary or explanation of ''Compressed Air'', if needed>'
        terms: '<translate with synonyms or related terms for ''Compressed Air'', separated by commas>'
      amenity/conference_centre:
        # amenity=conference_centre
        name: Convention Center
        subtitle: '<translate with short summary or explanation of ''Convention Center'', if needed>'
        # 'terms: auditorium,conference,exhibition,exposition,lecture'
        terms: '<translate with synonyms or related terms for ''Convention Center'', separated by commas>'
      amenity/courthouse:
        # amenity=courthouse
        name: Courthouse
        subtitle: '<translate with short summary or explanation of ''Courthouse'', if needed>'
        terms: '<translate with synonyms or related terms for ''Courthouse'', separated by commas>'
      amenity/coworking_space:
        # amenity=coworking_space
        name: Coworking Space
        subtitle: '<translate with short summary or explanation of ''Coworking Space'', if needed>'
      amenity/crematorium:
        # amenity=crematorium
        name: Crematorium
        subtitle: '<translate with short summary or explanation of ''Crematorium'', if needed>'
        # 'terms: cemetery,funeral'
        terms: '<translate with synonyms or related terms for ''Crematorium'', separated by commas>'
      amenity/dentist:
        # amenity=dentist
        name: Dentist
        subtitle: '<translate with short summary or explanation of ''Dentist'', if needed>'
        # 'terms: tooth,teeth'
        terms: '<translate with synonyms or related terms for ''Dentist'', separated by commas>'
      amenity/dive_centre:
        # amenity=dive_centre
        name: Dive Center
        subtitle: '<translate with short summary or explanation of ''Dive Center'', if needed>'
        # 'terms: diving,scuba'
        terms: '<translate with synonyms or related terms for ''Dive Center'', separated by commas>'
      amenity/doctors:
        # amenity=doctors
        name: Doctor
        subtitle: '<translate with short summary or explanation of ''Doctor'', if needed>'
        # 'terms: medic*,physician'
        terms: '<translate with synonyms or related terms for ''Doctor'', separated by commas>'
      amenity/dojo:
        # amenity=dojo
        name: Dojo
        subtitle: Martial arts academy
        # 'terms: martial arts,dojang'
        terms: '<translate with synonyms or related terms for ''Dojo'', separated by commas>'
      amenity/drinking_water:
        # amenity=drinking_water
        name: Drinking Water
        subtitle: '<translate with short summary or explanation of ''Drinking Water'', if needed>'
        # 'terms: potable water source,water fountain,drinking fountain,bubbler,water tap'
        terms: '<translate with synonyms or related terms for ''Drinking Water'', separated by commas>'
      amenity/driving_school:
        # amenity=driving_school
        name: Driving School
        subtitle: '<translate with short summary or explanation of ''Driving School'', if needed>'
        terms: '<translate with synonyms or related terms for ''Driving School'', separated by commas>'
      amenity/embassy:
        # amenity=embassy
        name: Embassy
        subtitle: '<translate with short summary or explanation of ''Embassy'', if needed>'
      amenity/events_venue:
        # amenity=events_venue
        name: Events Venue
        subtitle: '<translate with short summary or explanation of ''Events Venue'', if needed>'
        # 'terms: banquet hall,baptism,Bar Mitzvah,Bat Mitzvah,birthdays,celebrations,conferences,confirmation,meetings,parties,party,quinceañera,reunions,weddings'
        terms: '<translate with synonyms or related terms for ''Events Venue'', separated by commas>'
      amenity/fast_food:
        # amenity=fast_food
        name: Fast Food
        subtitle: '<translate with short summary or explanation of ''Fast Food'', if needed>'
        # 'terms: restaurant,takeaway'
        terms: '<translate with synonyms or related terms for ''Fast Food'', separated by commas>'
      amenity/fast_food/burger:
        # 'amenity=fast_food, cuisine=burger'
        name: Burger Fast Food
        subtitle: '<translate with short summary or explanation of ''Burger Fast Food'', if needed>'
        # 'terms: breakfast,dine,dining,dinner,drive-in,eat,grill,lunch,table'
        terms: '<translate with synonyms or related terms for ''Burger Fast Food'', separated by commas>'
      amenity/fast_food/chicken:
        # 'amenity=fast_food, cuisine=chicken'
        name: Chicken Fast Food
        subtitle: '<translate with short summary or explanation of ''Chicken Fast Food'', if needed>'
        # 'terms: breakfast,canteen,dine,dining,dinner,drive-in,eat,grill,lunch,table'
        terms: '<translate with synonyms or related terms for ''Chicken Fast Food'', separated by commas>'
      amenity/fast_food/fish_and_chips:
        # 'amenity=fast_food, cuisine=fish_and_chips'
        name: Fish & Chips Fast Food
        subtitle: '<translate with short summary or explanation of ''Fish & Chips Fast Food'', if needed>'
        # 'terms: breakfast,cafe,café,dine,dining,dinner,drive-in,eat,grill,lunch,table,french fries'
        terms: '<translate with synonyms or related terms for ''Fish & Chips Fast Food'', separated by commas>'
      amenity/fast_food/kebab:
        # 'amenity=fast_food, cuisine=kebab'
        name: Kebab Fast Food
        subtitle: '<translate with short summary or explanation of ''Kebab Fast Food'', if needed>'
        # 'terms: bar,breakfast,cafe,café,canteen,dine,dining,dinner,drive-in,eat,grill,lunch,table'
        terms: '<translate with synonyms or related terms for ''Kebab Fast Food'', separated by commas>'
      amenity/fast_food/mexican:
        # 'amenity=fast_food, cuisine=mexican'
        name: Mexican Fast Food
        subtitle: '<translate with short summary or explanation of ''Mexican Fast Food'', if needed>'
        # 'terms: breakfast,dine,dining,dinner,drive-in,eat,grill,lunch,table,tacos,burritos,enchiladas,fajitas,nachos,tortillas,salsa,tamales,quesadillas'
        terms: '<translate with synonyms or related terms for ''Mexican Fast Food'', separated by commas>'
      amenity/fast_food/pizza:
        # 'amenity=fast_food, cuisine=pizza'
        name: Pizza Fast Food
        subtitle: '<translate with short summary or explanation of ''Pizza Fast Food'', if needed>'
        # 'terms: dine,dining,dinner,drive-in,eat,lunch,table,deep dish,thin crust,slice'
        terms: '<translate with synonyms or related terms for ''Pizza Fast Food'', separated by commas>'
      amenity/fast_food/sandwich:
        # 'amenity=fast_food, cuisine=sandwich'
        name: Sandwich Fast Food
        subtitle: '<translate with short summary or explanation of ''Sandwich Fast Food'', if needed>'
        # 'terms: breakfast,cafe,café,dine,dining,dinner,drive-in,eat,grill,lunch,table'
        terms: '<translate with synonyms or related terms for ''Sandwich Fast Food'', separated by commas>'
      amenity/ferry_terminal:
        # amenity=ferry_terminal
        name: Ferry Station / Terminal
        subtitle: '<translate with short summary or explanation of ''Ferry Station / Terminal'', if needed>'
      amenity/fire_station:
        # amenity=fire_station
        name: Fire Station
        subtitle: '<translate with short summary or explanation of ''Fire Station'', if needed>'
        terms: '<translate with synonyms or related terms for ''Fire Station'', separated by commas>'
      amenity/food_court:
        # amenity=food_court
        name: Food Court
        subtitle: '<translate with short summary or explanation of ''Food Court'', if needed>'
        # 'terms: fast food,restaurant,food'
        terms: '<translate with synonyms or related terms for ''Food Court'', separated by commas>'
      amenity/fountain:
        # amenity=fountain
        name: Fountain
        subtitle: '<translate with short summary or explanation of ''Fountain'', if needed>'
        terms: '<translate with synonyms or related terms for ''Fountain'', separated by commas>'
      amenity/fuel:
        # amenity=fuel
        name: Gas Station
        subtitle: '<translate with short summary or explanation of ''Gas Station'', if needed>'
        # 'terms: petrol,fuel,gasoline,propane,diesel,lng,cng,biodiesel'
        terms: '<translate with synonyms or related terms for ''Gas Station'', separated by commas>'
      amenity/grave_yard:
        # amenity=grave_yard
        name: Graveyard
        subtitle: '<translate with short summary or explanation of ''Graveyard'', if needed>'
        terms: '<translate with synonyms or related terms for ''Graveyard'', separated by commas>'
      amenity/grit_bin:
        # amenity=grit_bin
        name: Grit Bin
        subtitle: '<translate with short summary or explanation of ''Grit Bin'', if needed>'
        # 'terms: salt,sand'
        terms: '<translate with synonyms or related terms for ''Grit Bin'', separated by commas>'
      amenity/hospital:
        # amenity=hospital
        name: Hospital Grounds
        subtitle: '<translate with short summary or explanation of ''Hospital Grounds'', if needed>'
        # 'terms: clinic,doctor,emergency room,health,infirmary,institution,sanatorium,sanitarium,sick,surgery,ward'
        terms: '<translate with synonyms or related terms for ''Hospital Grounds'', separated by commas>'
      amenity/hunting_stand:
        # amenity=hunting_stand
        name: Hunting Stand
        subtitle: '<translate with short summary or explanation of ''Hunting Stand'', if needed>'
        # 'terms: game,gun,lookout,rifle,shoot*,wild,watch'
        terms: '<translate with synonyms or related terms for ''Hunting Stand'', separated by commas>'
      amenity/ice_cream:
        # amenity=ice_cream
        name: Ice Cream Shop
        subtitle: '<translate with short summary or explanation of ''Ice Cream Shop'', if needed>'
        # 'terms: gelato,sorbet,sherbet,frozen,yogurt'
        terms: '<translate with synonyms or related terms for ''Ice Cream Shop'', separated by commas>'
      amenity/internet_cafe:
        # amenity=internet_cafe
        name: Internet Cafe
        subtitle: '<translate with short summary or explanation of ''Internet Cafe'', if needed>'
        # 'terms: cybercafe,taxiphone,teleboutique,coffee,cafe,net,lanhouse'
        terms: '<translate with synonyms or related terms for ''Internet Cafe'', separated by commas>'
      amenity/kindergarten:
        # amenity=kindergarten
        name: Preschool/Kindergarten Grounds
        subtitle: '<translate with short summary or explanation of ''Preschool/Kindergarten Grounds'', if needed>'
        # 'terms: kindergarden,pre-school'
        terms: '<translate with synonyms or related terms for ''Preschool/Kindergarten Grounds'', separated by commas>'
      amenity/language_school:
        # amenity=language_school
        name: Language School
        subtitle: '<translate with short summary or explanation of ''Language School'', if needed>'
        # 'terms: esl'
        terms: '<translate with synonyms or related terms for ''Language School'', separated by commas>'
      amenity/library:
        # amenity=library
        name: Library
        subtitle: '<translate with short summary or explanation of ''Library'', if needed>'
        # 'terms: book'
        terms: '<translate with synonyms or related terms for ''Library'', separated by commas>'
      amenity/love_hotel:
        # amenity=love_hotel
        name: Love Hotel
        subtitle: '<translate with short summary or explanation of ''Love Hotel'', if needed>'
        terms: '<translate with synonyms or related terms for ''Love Hotel'', separated by commas>'
      amenity/marketplace:
        # amenity=marketplace
        name: Marketplace
        subtitle: '<translate with short summary or explanation of ''Marketplace'', if needed>'
        terms: '<translate with synonyms or related terms for ''Marketplace'', separated by commas>'
      amenity/monastery:
        # amenity=monastery
        name: Monastery Grounds
        subtitle: '<translate with short summary or explanation of ''Monastery Grounds'', if needed>'
        # 'terms: abbey,basilica,bethel,cathedral,chancel,chantry,chapel,church,fold,house of God,house of prayer,house of worship,minster,mission,monastery,mosque,oratory,parish,sacellum,sanctuary,shrine,synagogue,tabernacle,temple'
        terms: '<translate with synonyms or related terms for ''Monastery Grounds'', separated by commas>'
      amenity/money_transfer:
        # amenity=money_transfer
        name: Money Transfer Station
        subtitle: '<translate with short summary or explanation of ''Money Transfer Station'', if needed>'
        # 'terms: money order,check,bill,currency,finance,wire transfer,cable,person to person,cash to cash,exchange'
        terms: '<translate with synonyms or related terms for ''Money Transfer Station'', separated by commas>'
      amenity/motorcycle_parking:
        # amenity=motorcycle_parking
        name: Motorcycle Parking
        subtitle: '<translate with short summary or explanation of ''Motorcycle Parking'', if needed>'
        terms: '<translate with synonyms or related terms for ''Motorcycle Parking'', separated by commas>'
      amenity/music_school:
        # amenity=music_school
        name: Music School
        subtitle: '<translate with short summary or explanation of ''Music School'', if needed>'
        # 'terms: school of music'
        terms: '<translate with synonyms or related terms for ''Music School'', separated by commas>'
      amenity/nightclub:
        # amenity=nightclub
        name: Nightclub
        subtitle: '<translate with short summary or explanation of ''Nightclub'', if needed>'
        # 'terms: disco*,night club,dancing,dance club'
        terms: '<translate with synonyms or related terms for ''Nightclub'', separated by commas>'
      amenity/nightclub/lgbtq:
        # 'amenity=nightclub, lgbtq=primary'
        name: LGBTQ+ Nightclub
        subtitle: '<translate with short summary or explanation of ''LGBTQ+ Nightclub'', if needed>'
        # 'terms: gay nightclub,lesbian nightclub,lgbtq nightclub,lgbt nightclub,lgb nightclub'
        terms: '<translate with synonyms or related terms for ''LGBTQ+ Nightclub'', separated by commas>'
      amenity/nursing_home:
        # amenity=nursing_home
        name: Nursing Home
        subtitle: '<translate with short summary or explanation of ''Nursing Home'', if needed>'
      amenity/parking:
        # amenity=parking
        name: Parking Lot
        subtitle: '<translate with short summary or explanation of ''Parking Lot'', if needed>'
        # 'terms: automobile parking,car lot,car parking,rv parking,truck parking,vehicle parking'
        terms: '<translate with synonyms or related terms for ''Parking Lot'', separated by commas>'
      amenity/parking/multi-storey:
        # 'amenity=parking, parking=multi-storey'
        name: Multilevel Parking Garage
        subtitle: '<translate with short summary or explanation of ''Multilevel Parking Garage'', if needed>'
        # 'terms: car,indoor parking,multistorey car park,parkade,parking building,parking deck,parking garage,parking ramp,parking structure'
        terms: '<translate with synonyms or related terms for ''Multilevel Parking Garage'', separated by commas>'
      amenity/parking_entrance:
        # amenity=parking_entrance
        name: Parking Garage Entrance/Exit
        subtitle: '<translate with short summary or explanation of ''Parking Garage Entrance/Exit'', if needed>'
        terms: '<translate with synonyms or related terms for ''Parking Garage Entrance/Exit'', separated by commas>'
      amenity/parking_space:
        # amenity=parking_space
        name: Parking Space
        subtitle: '<translate with short summary or explanation of ''Parking Space'', if needed>'
        terms: '<translate with synonyms or related terms for ''Parking Space'', separated by commas>'
      amenity/payment_centre:
        # amenity=payment_centre
        name: Payment Center
        subtitle: '<translate with short summary or explanation of ''Payment Center'', if needed>'
        # 'terms: check,tax pay,bill pay,currency,finance,cash,money'
        terms: '<translate with synonyms or related terms for ''Payment Center'', separated by commas>'
      amenity/payment_terminal:
        # amenity=payment_terminal
        name: Payment Terminal
        subtitle: '<translate with short summary or explanation of ''Payment Terminal'', if needed>'
        # 'terms: interactive kiosk,ekiosk,atm,bill pay,tax pay,phone pay,finance,cash,money transfer,card'
        terms: '<translate with synonyms or related terms for ''Payment Terminal'', separated by commas>'
      amenity/pharmacy:
        # amenity=pharmacy
        name: Pharmacy Counter
        subtitle: '<translate with short summary or explanation of ''Pharmacy Counter'', if needed>'
        # 'terms: apothecary,drug store,drugstore,med*,prescription'
        terms: '<translate with synonyms or related terms for ''Pharmacy Counter'', separated by commas>'
      amenity/photo_booth:
        # amenity=photo_booth
        name: Photo Booth
        subtitle: '<translate with short summary or explanation of ''Photo Booth'', if needed>'
        # 'terms: photobooth,photo,booth,kiosk,camera'
        terms: '<translate with synonyms or related terms for ''Photo Booth'', separated by commas>'
      amenity/place_of_worship:
        # amenity=place_of_worship
        name: Place of Worship
        subtitle: '<translate with short summary or explanation of ''Place of Worship'', if needed>'
        # 'terms: abbey,basilica,bethel,cathedral,chancel,chantry,chapel,church,fold,house of God,house of prayer,house of worship,minster,mission,mosque,oratory,parish,sacellum,sanctuary,shrine,synagogue,tabernacle,temple'
        terms: '<translate with synonyms or related terms for ''Place of Worship'', separated by commas>'
      amenity/place_of_worship/buddhist:
        # 'amenity=place_of_worship, religion=buddhist'
        name: Buddhist Temple
        subtitle: '<translate with short summary or explanation of ''Buddhist Temple'', if needed>'
        # 'terms: stupa,vihara,monastery,temple,pagoda,zendo,dojo'
        terms: '<translate with synonyms or related terms for ''Buddhist Temple'', separated by commas>'
      amenity/place_of_worship/christian:
        # 'amenity=place_of_worship, religion=christian'
        name: Christian Church
        subtitle: '<translate with short summary or explanation of ''Christian Church'', if needed>'
        # 'terms: christian,abbey,basilica,bethel,cathedral,chancel,chantry,chapel,fold,house of God,house of prayer,house of worship,minster,mission,oratory,parish,sacellum,sanctuary,shrine,tabernacle,temple'
        terms: '<translate with synonyms or related terms for ''Christian Church'', separated by commas>'
      amenity/place_of_worship/hindu:
        # 'amenity=place_of_worship, religion=hindu'
        name: Hindu Temple
        subtitle: '<translate with short summary or explanation of ''Hindu Temple'', if needed>'
        # 'terms: kovil,devasthana,mandir,kshetram,alayam,shrine,temple'
        terms: '<translate with synonyms or related terms for ''Hindu Temple'', separated by commas>'
      amenity/place_of_worship/jewish:
        # 'amenity=place_of_worship, religion=jewish'
        name: Jewish Synagogue
        subtitle: '<translate with short summary or explanation of ''Jewish Synagogue'', if needed>'
        # 'terms: jewish'
        terms: '<translate with synonyms or related terms for ''Jewish Synagogue'', separated by commas>'
      amenity/place_of_worship/muslim:
        # 'amenity=place_of_worship, religion=muslim'
        name: Muslim Mosque
        subtitle: '<translate with short summary or explanation of ''Muslim Mosque'', if needed>'
        # 'terms: muslim'
        terms: '<translate with synonyms or related terms for ''Muslim Mosque'', separated by commas>'
      amenity/place_of_worship/shinto:
        # 'amenity=place_of_worship, religion=shinto'
        name: Shinto Shrine
        subtitle: '<translate with short summary or explanation of ''Shinto Shrine'', if needed>'
        # 'terms: kami,torii'
        terms: '<translate with synonyms or related terms for ''Shinto Shrine'', separated by commas>'
      amenity/place_of_worship/sikh:
        # 'amenity=place_of_worship, religion=sikh'
        name: Sikh Temple
        subtitle: '<translate with short summary or explanation of ''Sikh Temple'', if needed>'
        # 'terms: gurudwara,temple'
        terms: '<translate with synonyms or related terms for ''Sikh Temple'', separated by commas>'
      amenity/place_of_worship/taoist:
        # 'amenity=place_of_worship, religion=taoist'
        name: Taoist Temple
        subtitle: '<translate with short summary or explanation of ''Taoist Temple'', if needed>'
        # 'terms: daoist,monastery,temple'
        terms: '<translate with synonyms or related terms for ''Taoist Temple'', separated by commas>'
      amenity/planetarium:
        # amenity=planetarium
        name: Planetarium
        subtitle: '<translate with short summary or explanation of ''Planetarium'', if needed>'
        # 'terms: museum,astronomy,observatory'
        terms: '<translate with synonyms or related terms for ''Planetarium'', separated by commas>'
      amenity/police:
        # amenity=police
        name: Police
        subtitle: '<translate with short summary or explanation of ''Police'', if needed>'
        # 'terms: badge,constable,constabulary,cop,detective,fed,law,enforcement,officer,patrol'
        terms: '<translate with synonyms or related terms for ''Police'', separated by commas>'
      amenity/post_box:
        # amenity=post_box
        name: Mailbox
        subtitle: Drop box for outgoing post
        # 'terms: letter,post'
        terms: '<translate with synonyms or related terms for ''Mailbox'', separated by commas>'
      amenity/post_office:
        # amenity=post_office
        name: Post Office
        subtitle: '<translate with short summary or explanation of ''Post Office'', if needed>'
        # 'terms: letter,mail'
        terms: '<translate with synonyms or related terms for ''Post Office'', separated by commas>'
      amenity/prison:
        # amenity=prison
        name: Prison Grounds
        subtitle: '<translate with short summary or explanation of ''Prison Grounds'', if needed>'
        # 'terms: cell,jail'
        terms: '<translate with synonyms or related terms for ''Prison Grounds'', separated by commas>'
      amenity/pub:
        # amenity=pub
        name: Pub
        subtitle: Establishment serving beer and food
        # 'terms: alcohol,drink,dive,beer,bier,booze'
        terms: '<translate with synonyms or related terms for ''Pub'', separated by commas>'
      amenity/pub/lgbtq:
        # 'amenity=pub, lgbtq=primary'
        name: LGBTQ+ Pub
        subtitle: '<translate with short summary or explanation of ''LGBTQ+ Pub'', if needed>'
        # 'terms: gay pub,lesbian pub,lgbtq pub,lgbt pub,lgb pub'
        terms: '<translate with synonyms or related terms for ''LGBTQ+ Pub'', separated by commas>'
      amenity/pub/microbrewery:
        # 'amenity=pub, microbrewery=yes'
        name: Brewpub
        subtitle: Pub with a microbrewery
        # 'terms: alcohol,drink,dive,beer,bier,booze,craft brewery,microbrewery,small batch brewery'
        terms: '<translate with synonyms or related terms for ''Brewpub'', separated by commas>'
      amenity/public_bath:
        # amenity=public_bath
        name: Public Bath
        subtitle: '<translate with short summary or explanation of ''Public Bath'', if needed>'
        # 'terms: onsen,foot bath,hot springs'
        terms: '<translate with synonyms or related terms for ''Public Bath'', separated by commas>'
      amenity/public_bookcase:
        # amenity=public_bookcase
        name: Public Bookcase
        subtitle: '<translate with short summary or explanation of ''Public Bookcase'', if needed>'
        # 'terms: library,bookcrossing'
        terms: '<translate with synonyms or related terms for ''Public Bookcase'', separated by commas>'
      amenity/ranger_station:
        # amenity=ranger_station
        name: Ranger Station
        subtitle: '<translate with short summary or explanation of ''Ranger Station'', if needed>'
        # 'terms: visitor center,visitor centre,permit center,permit centre,backcountry office,warden office,warden center'
        terms: '<translate with synonyms or related terms for ''Ranger Station'', separated by commas>'
      amenity/recycling:
        # amenity=recycling
        name: Recycling
        subtitle: '<translate with short summary or explanation of ''Recycling'', if needed>'
      amenity/recycling_centre:
        # 'amenity=recycling, recycling_type=centre'
        name: Recycling Center
        subtitle: '<translate with short summary or explanation of ''Recycling Center'', if needed>'
        # 'terms: bottle,can,dump,glass,garbage,rubbish,scrap,trash'
        terms: '<translate with synonyms or related terms for ''Recycling Center'', separated by commas>'
      amenity/recycling_container:
        # 'amenity=recycling, recycling_type=container'
        name: Recycling Container
        subtitle: '<translate with short summary or explanation of ''Recycling Container'', if needed>'
        # 'terms: bin,can,bottle,glass,garbage,rubbish,scrap,trash'
        terms: '<translate with synonyms or related terms for ''Recycling Container'', separated by commas>'
      amenity/register_office:
        # amenity=register_office
        name: Register Office
        subtitle: '<translate with short summary or explanation of ''Register Office'', if needed>'
      amenity/restaurant:
        # amenity=restaurant
        name: Restaurant
        subtitle: '<translate with short summary or explanation of ''Restaurant'', if needed>'
        # 'terms: bar,breakfast,cafe,café,canteen,coffee,dine,dining,dinner,drive-in,eat,grill,lunch,table'
        terms: '<translate with synonyms or related terms for ''Restaurant'', separated by commas>'
      amenity/restaurant/american:
        # 'amenity=restaurant, cuisine=american'
        name: American Restaurant
        subtitle: '<translate with short summary or explanation of ''American Restaurant'', if needed>'
        # 'terms: bar,breakfast,cafe,café,canteen,coffee,dine,dining,dinner,drive-in,eat,grill,lunch,table'
        terms: '<translate with synonyms or related terms for ''American Restaurant'', separated by commas>'
      amenity/restaurant/asian:
        # 'amenity=restaurant, cuisine=asian'
        name: Asian Restaurant
        subtitle: '<translate with short summary or explanation of ''Asian Restaurant'', if needed>'
        # 'terms: bar,breakfast,cafe,café,canteen,dine,dining,dinner,drive-in,eat,grill,lunch,table'
        terms: '<translate with synonyms or related terms for ''Asian Restaurant'', separated by commas>'
      amenity/restaurant/chinese:
        # 'amenity=restaurant, cuisine=chinese'
        name: Chinese Restaurant
        subtitle: '<translate with short summary or explanation of ''Chinese Restaurant'', if needed>'
        # 'terms: bar,breakfast,cafe,café,canteen,dine,dining,dinner,drive-in,eat,grill,lunch,table'
        terms: '<translate with synonyms or related terms for ''Chinese Restaurant'', separated by commas>'
      amenity/restaurant/french:
        # 'amenity=restaurant, cuisine=french'
        name: French Restaurant
        subtitle: '<translate with short summary or explanation of ''French Restaurant'', if needed>'
        # 'terms: bar,breakfast,cafe,café,canteen,dine,dining,dinner,drive-in,eat,grill,lunch,table'
        terms: '<translate with synonyms or related terms for ''French Restaurant'', separated by commas>'
      amenity/restaurant/german:
        # 'amenity=restaurant, cuisine=german'
        name: German Restaurant
        subtitle: '<translate with short summary or explanation of ''German Restaurant'', if needed>'
        # 'terms: bar,breakfast,cafe,café,canteen,dine,dining,dinner,drive-in,eat,grill,lunch,table'
        terms: '<translate with synonyms or related terms for ''German Restaurant'', separated by commas>'
      amenity/restaurant/greek:
        # 'amenity=restaurant, cuisine=greek'
        name: Greek Restaurant
        subtitle: '<translate with short summary or explanation of ''Greek Restaurant'', if needed>'
        # 'terms: bar,breakfast,cafe,café,canteen,dine,dining,dinner,drive-in,eat,grill,lunch,table,gyros,pitas,olives'
        terms: '<translate with synonyms or related terms for ''Greek Restaurant'', separated by commas>'
      amenity/restaurant/indian:
        # 'amenity=restaurant, cuisine=indian'
        name: Indian Restaurant
        subtitle: '<translate with short summary or explanation of ''Indian Restaurant'', if needed>'
        # 'terms: bar,breakfast,dine,dining,dinner,drive-in,eat,grill,lunch,table,curry'
        terms: '<translate with synonyms or related terms for ''Indian Restaurant'', separated by commas>'
      amenity/restaurant/italian:
        # 'amenity=restaurant, cuisine=italian'
        name: Italian Restaurant
        subtitle: '<translate with short summary or explanation of ''Italian Restaurant'', if needed>'
        # 'terms: bar,breakfast,cafe,café,canteen,dine,dining,dinner,drive-in,eat,grill,lunch,table,pasta,pizza'
        terms: '<translate with synonyms or related terms for ''Italian Restaurant'', separated by commas>'
      amenity/restaurant/japanese:
        # 'amenity=restaurant, cuisine=japanese'
        name: Japanese Restaurant
        subtitle: '<translate with short summary or explanation of ''Japanese Restaurant'', if needed>'
        # 'terms: bar,breakfast,cafe,café,canteen,dine,dining,dinner,drive-in,eat,grill,lunch,table'
        terms: '<translate with synonyms or related terms for ''Japanese Restaurant'', separated by commas>'
      amenity/restaurant/mexican:
        # 'amenity=restaurant, cuisine=mexican'
        name: Mexican Restaurant
        subtitle: '<translate with short summary or explanation of ''Mexican Restaurant'', if needed>'
        # 'terms: bar,breakfast,dine,dining,dinner,drive-in,eat,grill,lunch,table,tacos,burritos,enchiladas,fajitas,nachos,tortillas,salsa,tamales,quesadillas'
        terms: '<translate with synonyms or related terms for ''Mexican Restaurant'', separated by commas>'
      amenity/restaurant/noodle:
        # 'amenity=restaurant, cuisine=noodle'
        name: Noodle Restaurant
        subtitle: '<translate with short summary or explanation of ''Noodle Restaurant'', if needed>'
        # 'terms: bar,breakfast,cafe,café,canteen,dine,dining,dinner,drive-in,eat,grill,lunch,table,ramen noodles,soup,soba noodles,cellophane noodles,rice noodles'
        terms: '<translate with synonyms or related terms for ''Noodle Restaurant'', separated by commas>'
      amenity/restaurant/pizza:
        # 'amenity=restaurant, cuisine=pizza'
        name: Pizza Restaurant
        subtitle: '<translate with short summary or explanation of ''Pizza Restaurant'', if needed>'
        # 'terms: bar,dine,dining,dinner,drive-in,eat,lunch,table,deep dish,thin crust,slice'
        terms: '<translate with synonyms or related terms for ''Pizza Restaurant'', separated by commas>'
      amenity/restaurant/seafood:
        # 'amenity=restaurant, cuisine=seafood'
        name: Seafood Restaurant
        subtitle: '<translate with short summary or explanation of ''Seafood Restaurant'', if needed>'
        # 'terms: bar,breakfast,cafe,café,dine,dining,dinner,drive-in,eat,grill,lunch,table,fish,shellfish,molluscs,crustaceans,clams,oysters,lobsters,crab,shrimp,squid,octopus'
        terms: '<translate with synonyms or related terms for ''Seafood Restaurant'', separated by commas>'
      amenity/restaurant/steakhouse:
        # 'amenity=restaurant, cuisine=steak_house'
        name: Steakhouse
        subtitle: '<translate with short summary or explanation of ''Steakhouse'', if needed>'
        # 'terms: bar,breakfast,cafe,café,canteen,dine,dining,dinner,drive-in,eat,grill,lunch,table,steak house,chop house,beef'
        terms: '<translate with synonyms or related terms for ''Steakhouse'', separated by commas>'
      amenity/restaurant/sushi:
        # 'amenity=restaurant, cuisine=sushi'
        name: Sushi Restaurant
        subtitle: '<translate with short summary or explanation of ''Sushi Restaurant'', if needed>'
        # 'terms: bar,breakfast,cafe,café,canteen,dine,dining,dinner,drive-in,eat,grill,lunch,table'
        terms: '<translate with synonyms or related terms for ''Sushi Restaurant'', separated by commas>'
      amenity/restaurant/thai:
        # 'amenity=restaurant, cuisine=thai'
        name: Thai Restaurant
        subtitle: '<translate with short summary or explanation of ''Thai Restaurant'', if needed>'
        # 'terms: bar,breakfast,cafe,café,canteen,dine,dining,dinner,drive-in,eat,grill,lunch,table'
        terms: '<translate with synonyms or related terms for ''Thai Restaurant'', separated by commas>'
      amenity/restaurant/turkish:
        # 'amenity=restaurant, cuisine=turkish'
        name: Turkish Restaurant
        subtitle: '<translate with short summary or explanation of ''Turkish Restaurant'', if needed>'
        # 'terms: bar,breakfast,cafe,café,canteen,dine,dining,dinner,drive-in,eat,grill,lunch,table'
        terms: '<translate with synonyms or related terms for ''Turkish Restaurant'', separated by commas>'
      amenity/restaurant/vietnamese:
        # 'amenity=restaurant, cuisine=vietnamese'
        name: Vietnamese Restaurant
        subtitle: '<translate with short summary or explanation of ''Vietnamese Restaurant'', if needed>'
        # 'terms: bar,breakfast,cafe,café,canteen,dine,dining,dinner,drive-in,eat,grill,lunch,table'
        terms: '<translate with synonyms or related terms for ''Vietnamese Restaurant'', separated by commas>'
      amenity/sanitary_dump_station:
        # amenity=sanitary_dump_station
        name: RV Toilet Disposal
        subtitle: '<translate with short summary or explanation of ''RV Toilet Disposal'', if needed>'
        # 'terms: Motor Home,Camper,Sanitary,Dump Station,Elsan,CDP,CTDP,Chemical Toilet'
        terms: '<translate with synonyms or related terms for ''RV Toilet Disposal'', separated by commas>'
      amenity/school:
        # amenity=school
        name: School Grounds
        subtitle: '<translate with short summary or explanation of ''School Grounds'', if needed>'
        # 'terms: academy,elementary school,middle school,high school'
        terms: '<translate with synonyms or related terms for ''School Grounds'', separated by commas>'
      amenity/scrapyard:
        # amenity=scrapyard
        name: Scrap Yard
        subtitle: '<translate with short summary or explanation of ''Scrap Yard'', if needed>'
      amenity/shelter:
        # amenity=shelter
        name: Shelter
        subtitle: '<translate with short summary or explanation of ''Shelter'', if needed>'
        # 'terms: lean-to,gazebo,picnic'
        terms: '<translate with synonyms or related terms for ''Shelter'', separated by commas>'
      amenity/shelter/gazebo:
        # 'amenity=shelter, shelter_type=gazebo'
        name: Gazebo
        subtitle: '<translate with short summary or explanation of ''Gazebo'', if needed>'
        terms: '<translate with synonyms or related terms for ''Gazebo'', separated by commas>'
      amenity/shelter/lean_to:
        # 'amenity=shelter, shelter_type=lean_to'
        name: Lean-To
        subtitle: Unenclosed wilderness shelter
        terms: '<translate with synonyms or related terms for ''Lean-To'', separated by commas>'
      amenity/shelter/picnic_shelter:
        # 'amenity=shelter, shelter_type=picnic_shelter'
        name: Picnic Shelter
        subtitle: '<translate with short summary or explanation of ''Picnic Shelter'', if needed>'
        # 'terms: pavilion'
        terms: '<translate with synonyms or related terms for ''Picnic Shelter'', separated by commas>'
      amenity/shelter/public_transport:
        # 'amenity=shelter, shelter_type=public_transport'
        name: Transit Shelter
        subtitle: '<translate with short summary or explanation of ''Transit Shelter'', if needed>'
        # 'terms: bus stop,metro stop,waiting'
        terms: '<translate with synonyms or related terms for ''Transit Shelter'', separated by commas>'
      amenity/shower:
        # amenity=shower
        name: Shower
        subtitle: '<translate with short summary or explanation of ''Shower'', if needed>'
        # 'terms: rain closet'
        terms: '<translate with synonyms or related terms for ''Shower'', separated by commas>'
      amenity/smoking_area:
        # amenity=smoking_area
        name: Smoking Area
        subtitle: '<translate with short summary or explanation of ''Smoking Area'', if needed>'
        terms: '<translate with synonyms or related terms for ''Smoking Area'', separated by commas>'
      amenity/social_centre:
        # amenity=social_centre
        name: Social Center
        subtitle: '<translate with short summary or explanation of ''Social Center'', if needed>'
        # 'terms: event,fraternal,fraternity,hall,organization,professional,society,sorority,union,vetern'
        terms: '<translate with synonyms or related terms for ''Social Center'', separated by commas>'
      amenity/social_facility:
        # amenity=social_facility
        name: Social Facility
        subtitle: '<translate with short summary or explanation of ''Social Facility'', if needed>'
        terms: '<translate with synonyms or related terms for ''Social Facility'', separated by commas>'
      amenity/social_facility/food_bank:
        # 'amenity=social_facility, social_facility=food_bank'
        name: Food Bank
        subtitle: '<translate with short summary or explanation of ''Food Bank'', if needed>'
        terms: '<translate with synonyms or related terms for ''Food Bank'', separated by commas>'
      amenity/social_facility/group_home:
        # 'amenity=social_facility, social_facility=group_home, social_facility:for=senior'
        name: Elderly Group Home
        subtitle: '<translate with short summary or explanation of ''Elderly Group Home'', if needed>'
        # 'terms: old,senior,living,care home,assisted living'
        terms: '<translate with synonyms or related terms for ''Elderly Group Home'', separated by commas>'
      amenity/social_facility/homeless_shelter:
        # 'amenity=social_facility, social_facility=shelter, social_facility:for=homeless'
        name: Homeless Shelter
        subtitle: '<translate with short summary or explanation of ''Homeless Shelter'', if needed>'
        # 'terms: houseless,unhoused,displaced'
        terms: '<translate with synonyms or related terms for ''Homeless Shelter'', separated by commas>'
      amenity/social_facility/nursing_home:
        # 'amenity=social_facility, social_facility=nursing_home, social_facility:for=senior'
        name: Nursing Home
        subtitle: '<translate with short summary or explanation of ''Nursing Home'', if needed>'
        # 'terms: elderly,living,nursing,old,senior,assisted living'
        terms: '<translate with synonyms or related terms for ''Nursing Home'', separated by commas>'
      amenity/studio:
        # amenity=studio
        name: Studio
        subtitle: '<translate with short summary or explanation of ''Studio'', if needed>'
        # 'terms: recording,radio,television'
        terms: '<translate with synonyms or related terms for ''Studio'', separated by commas>'
      amenity/swimming_pool:
        # amenity=swimming_pool
        name: Swimming Pool
        subtitle: '<translate with short summary or explanation of ''Swimming Pool'', if needed>'
      amenity/taxi:
        # amenity=taxi
        name: Taxi Stand
        subtitle: '<translate with short summary or explanation of ''Taxi Stand'', if needed>'
        # 'terms: cab'
        terms: '<translate with synonyms or related terms for ''Taxi Stand'', separated by commas>'
      amenity/telephone:
        # amenity=telephone
        name: Telephone
        subtitle: '<translate with short summary or explanation of ''Telephone'', if needed>'
        # 'terms: phone'
        terms: '<translate with synonyms or related terms for ''Telephone'', separated by commas>'
      amenity/theatre:
        # amenity=theatre
        name: Theater
        subtitle: '<translate with short summary or explanation of ''Theater'', if needed>'
        # 'terms: theatre,performance,play,musical'
        terms: '<translate with synonyms or related terms for ''Theater'', separated by commas>'
      amenity/theatre/type/amphi:
        # 'amenity=theatre, theatre:type=amphi'
        name: Amphitheatre
        subtitle: '<translate with short summary or explanation of ''Amphitheatre'', if needed>'
        # 'terms: open air,outdoor,greek,ampi'
        terms: '<translate with synonyms or related terms for ''Amphitheatre'', separated by commas>'
      amenity/toilets:
        # amenity=toilets
        name: Toilets
        subtitle: '<translate with short summary or explanation of ''Toilets'', if needed>'
        # 'terms: bathroom,restroom,outhouse,privy,head,lavatory,latrine,water closet,WC,W.C.'
        terms: '<translate with synonyms or related terms for ''Toilets'', separated by commas>'
      amenity/townhall:
        # amenity=townhall
        name: Town Hall
        subtitle: '<translate with short summary or explanation of ''Town Hall'', if needed>'
        # 'terms: village,city,government,courthouse,municipal'
        terms: '<translate with synonyms or related terms for ''Town Hall'', separated by commas>'
      amenity/toy_library:
        # amenity=toy_library
        name: Toy Library
        subtitle: '<translate with short summary or explanation of ''Toy Library'', if needed>'
        # 'terms: game,toy'
        terms: '<translate with synonyms or related terms for ''Toy Library'', separated by commas>'
      amenity/university:
        # amenity=university
        name: University Grounds
        subtitle: '<translate with short summary or explanation of ''University Grounds'', if needed>'
        # 'terms: college,graduate school,PhD program,master''s degree program'
        terms: '<translate with synonyms or related terms for ''University Grounds'', separated by commas>'
      amenity/vehicle_inspection:
        # amenity=vehicle_inspection
        name: Vehicle Inspection
        subtitle: '<translate with short summary or explanation of ''Vehicle Inspection'', if needed>'
        # 'terms: car inspection'
        terms: '<translate with synonyms or related terms for ''Vehicle Inspection'', separated by commas>'
      amenity/vending_machine:
        # amenity=vending_machine
        name: Vending Machine
        subtitle: '<translate with short summary or explanation of ''Vending Machine'', if needed>'
        terms: '<translate with synonyms or related terms for ''Vending Machine'', separated by commas>'
      amenity/vending_machine/cigarettes:
        # 'amenity=vending_machine, vending=cigarettes'
        name: Cigarette Vending Machine
        subtitle: '<translate with short summary or explanation of ''Cigarette Vending Machine'', if needed>'
        # 'terms: cigarette'
        terms: '<translate with synonyms or related terms for ''Cigarette Vending Machine'', separated by commas>'
      amenity/vending_machine/coffee:
        # 'amenity=vending_machine, vending=coffee'
        name: Coffee Vending Machine
        subtitle: '<translate with short summary or explanation of ''Coffee Vending Machine'', if needed>'
        # 'terms: coffee'
        terms: '<translate with synonyms or related terms for ''Coffee Vending Machine'', separated by commas>'
      amenity/vending_machine/condoms:
        # 'amenity=vending_machine, vending=condoms'
        name: Condom Vending Machine
        subtitle: '<translate with short summary or explanation of ''Condom Vending Machine'', if needed>'
        # 'terms: condom'
        terms: '<translate with synonyms or related terms for ''Condom Vending Machine'', separated by commas>'
      amenity/vending_machine/drinks:
        # 'amenity=vending_machine, vending=drinks'
        name: Drink Vending Machine
        subtitle: '<translate with short summary or explanation of ''Drink Vending Machine'', if needed>'
        # 'terms: drink,soda,beverage,juice,pop'
        terms: '<translate with synonyms or related terms for ''Drink Vending Machine'', separated by commas>'
      amenity/vending_machine/electronics:
        # 'amenity=vending_machine, vending=electronics'
        name: Electronics Vending Machine
        subtitle: '<translate with short summary or explanation of ''Electronics Vending Machine'', if needed>'
        # 'terms: cable,charger,earbud,headphone,phone,tablet'
        terms: '<translate with synonyms or related terms for ''Electronics Vending Machine'', separated by commas>'
      amenity/vending_machine/elongated_coin:
        # 'amenity=vending_machine, vending=elongated_coin'
        name: Flat Coin Vending Machine
        subtitle: Presses coins into souvenirs
        # 'terms: coin,crush,elongated,flatten,penny,souvenir'
        terms: '<translate with synonyms or related terms for ''Flat Coin Vending Machine'', separated by commas>'
      amenity/vending_machine/excrement_bags:
        # 'amenity=vending_machine, vending=excrement_bags'
        name: Excrement Bag Dispenser
        subtitle: '<translate with short summary or explanation of ''Excrement Bag Dispenser'', if needed>'
        # 'terms: excrement bags,poop,waste,dog,animal'
        terms: '<translate with synonyms or related terms for ''Excrement Bag Dispenser'', separated by commas>'
      amenity/vending_machine/feminine_hygiene:
        # 'amenity=vending_machine, vending=feminine_hygiene'
        name: Feminine Hygiene Vending Machine
        subtitle: '<translate with short summary or explanation of ''Feminine Hygiene Vending Machine'', if needed>'
        # 'terms: condom,tampon,pad,woman,women,menstrual hygiene products,personal care'
        terms: '<translate with synonyms or related terms for ''Feminine Hygiene Vending Machine'', separated by commas>'
      amenity/vending_machine/food:
        # 'amenity=vending_machine, vending=food'
        name: Food Vending Machine
        subtitle: '<translate with short summary or explanation of ''Food Vending Machine'', if needed>'
        # 'terms: food'
        terms: '<translate with synonyms or related terms for ''Food Vending Machine'', separated by commas>'
      amenity/vending_machine/fuel:
        # 'amenity=vending_machine, vending=fuel'
        name: Gas Pump
        subtitle: '<translate with short summary or explanation of ''Gas Pump'', if needed>'
        # 'terms: petrol,fuel,gasoline,propane,diesel,lng,cng,biodiesel'
        terms: '<translate with synonyms or related terms for ''Gas Pump'', separated by commas>'
      amenity/vending_machine/ice_cream:
        # 'amenity=vending_machine, vending=ice_cream'
        name: Ice Cream Vending Machine
        subtitle: '<translate with short summary or explanation of ''Ice Cream Vending Machine'', if needed>'
        # 'terms: chocolate,ice cream,frozen,popsicle,vanilla'
        terms: '<translate with synonyms or related terms for ''Ice Cream Vending Machine'', separated by commas>'
      amenity/vending_machine/news_papers:
        # 'amenity=vending_machine, vending=news_papers'
        name: Newspaper Vending Machine
        subtitle: '<translate with short summary or explanation of ''Newspaper Vending Machine'', if needed>'
      amenity/vending_machine/newspapers:
        # 'amenity=vending_machine, vending=newspapers'
        name: Newspaper Vending Machine
        subtitle: '<translate with short summary or explanation of ''Newspaper Vending Machine'', if needed>'
        # 'terms: newspaper'
        terms: '<translate with synonyms or related terms for ''Newspaper Vending Machine'', separated by commas>'
      amenity/vending_machine/parcel_pickup:
        # 'amenity=vending_machine, vending=parcel_pickup'
        name: Parcel Pickup Locker
        subtitle: '<translate with short summary or explanation of ''Parcel Pickup Locker'', if needed>'
        # 'terms: amazon,locker,mail,parcel,pickup'
        terms: '<translate with synonyms or related terms for ''Parcel Pickup Locker'', separated by commas>'
      amenity/vending_machine/parcel_pickup_dropoff:
        # 'amenity=vending_machine, vending=parcel_pickup;parcel_mail_in'
        name: Parcel Pickup/Dropoff Locker
        subtitle: '<translate with short summary or explanation of ''Parcel Pickup/Dropoff Locker'', if needed>'
        # 'terms: mail,parcel,pickup'
        terms: '<translate with synonyms or related terms for ''Parcel Pickup/Dropoff Locker'', separated by commas>'
      amenity/vending_machine/parking_tickets:
        # 'amenity=vending_machine, vending=parking_tickets'
        name: Parking Ticket Vending Machine
        subtitle: '<translate with short summary or explanation of ''Parking Ticket Vending Machine'', if needed>'
        # 'terms: parking,ticket'
        terms: '<translate with synonyms or related terms for ''Parking Ticket Vending Machine'', separated by commas>'
      amenity/vending_machine/public_transport_tickets:
        # 'amenity=vending_machine, vending=public_transport_tickets'
        name: Transit Ticket Vending Machine
        subtitle: '<translate with short summary or explanation of ''Transit Ticket Vending Machine'', if needed>'
        # 'terms: bus,train,ferry,rail,ticket,transportation'
        terms: '<translate with synonyms or related terms for ''Transit Ticket Vending Machine'', separated by commas>'
      amenity/vending_machine/stamps:
        # 'amenity=vending_machine, vending=stamps'
        name: Postage Vending Machine
        subtitle: '<translate with short summary or explanation of ''Postage Vending Machine'', if needed>'
        # 'terms: mail,postage,stamp'
        terms: '<translate with synonyms or related terms for ''Postage Vending Machine'', separated by commas>'
      amenity/vending_machine/sweets:
        # 'amenity=vending_machine, vending=sweets'
        name: Snack Vending Machine
        subtitle: '<translate with short summary or explanation of ''Snack Vending Machine'', if needed>'
        # 'terms: candy,gum,chip,pretzel,cookie,cracker'
        terms: '<translate with synonyms or related terms for ''Snack Vending Machine'', separated by commas>'
      amenity/veterinary:
        # amenity=veterinary
        name: Veterinary
        subtitle: '<translate with short summary or explanation of ''Veterinary'', if needed>'
        # 'terms: pet clinic,veterinarian,animal hospital,pet doctor'
        terms: '<translate with synonyms or related terms for ''Veterinary'', separated by commas>'
      amenity/waste/dog_excrement:
        # 'amenity=waste_basket, waste=dog_excrement'
        name: Dog Excrement Bin
        subtitle: '<translate with short summary or explanation of ''Dog Excrement Bin'', if needed>'
        # 'terms: bin,garbage,rubbish,litter,trash,poo,dog'
        terms: '<translate with synonyms or related terms for ''Dog Excrement Bin'', separated by commas>'
      amenity/waste_basket:
        # amenity=waste_basket
        name: Waste Basket
        subtitle: '<translate with short summary or explanation of ''Waste Basket'', if needed>'
        # 'terms: bin,garbage,rubbish,litter,trash'
        terms: '<translate with synonyms or related terms for ''Waste Basket'', separated by commas>'
      amenity/waste_disposal:
        # amenity=waste_disposal
        name: Garbage Dumpster
        subtitle: '<translate with short summary or explanation of ''Garbage Dumpster'', if needed>'
        # 'terms: garbage,rubbish,litter,trash'
        terms: '<translate with synonyms or related terms for ''Garbage Dumpster'', separated by commas>'
      amenity/waste_transfer_station:
        # amenity=waste_transfer_station
        name: Waste Transfer Station
        subtitle: '<translate with short summary or explanation of ''Waste Transfer Station'', if needed>'
        # 'terms: dump,garbage,recycling,rubbish,scrap,trash'
        terms: '<translate with synonyms or related terms for ''Waste Transfer Station'', separated by commas>'
      amenity/water_point:
        # amenity=water_point
        name: RV Drinking Water
        subtitle: '<translate with short summary or explanation of ''RV Drinking Water'', if needed>'
        terms: '<translate with synonyms or related terms for ''RV Drinking Water'', separated by commas>'
      amenity/watering_place:
        # amenity=watering_place
        name: Animal Watering Place
        subtitle: '<translate with short summary or explanation of ''Animal Watering Place'', if needed>'
        terms: '<translate with synonyms or related terms for ''Animal Watering Place'', separated by commas>'
      area:
        # area=yes
        name: Area
        subtitle: '<translate with short summary or explanation of ''Area'', if needed>'
        # 'terms: polygon'
        terms: '<translate with synonyms or related terms for ''Area'', separated by commas>'
      area/highway:
        # 'area:highway=*'
        name: Road Surface
        subtitle: '<translate with short summary or explanation of ''Road Surface'', if needed>'
        terms: '<translate with synonyms or related terms for ''Road Surface'', separated by commas>'
      attraction:
        # attraction=*
        name: Attraction
        subtitle: '<translate with short summary or explanation of ''Attraction'', if needed>'
      attraction/amusement_ride:
        # attraction=amusement_ride
        name: Amusement Ride
        subtitle: '<translate with short summary or explanation of ''Amusement Ride'', if needed>'
        # 'terms: theme park,carnival ride'
        terms: '<translate with synonyms or related terms for ''Amusement Ride'', separated by commas>'
      attraction/animal:
        # attraction=animal
        name: Animal Enclosure
        subtitle: '<translate with short summary or explanation of ''Animal Enclosure'', if needed>'
        # 'terms: amphibian,animal park,aquarium,bear,bird,fish,insect,lion,mammal,monkey,penguin,reptile,safari,theme park,tiger,zoo'
        terms: '<translate with synonyms or related terms for ''Animal Enclosure'', separated by commas>'
      attraction/big_wheel:
        # attraction=big_wheel
        name: Big Wheel
        subtitle: '<translate with short summary or explanation of ''Big Wheel'', if needed>'
        # 'terms: ferris wheel,theme park,amusement ride'
        terms: '<translate with synonyms or related terms for ''Big Wheel'', separated by commas>'
      attraction/bumper_car:
        # attraction=bumper_car
        name: Bumper Car
        subtitle: '<translate with short summary or explanation of ''Bumper Car'', if needed>'
        # 'terms: theme park,dodgem cars,autoscooter'
        terms: '<translate with synonyms or related terms for ''Bumper Car'', separated by commas>'
      attraction/bungee_jumping:
        # attraction=bungee_jumping
        name: Bungee Jumping
        subtitle: '<translate with short summary or explanation of ''Bungee Jumping'', if needed>'
        # 'terms: theme park,bungy jumping,jumping platform'
        terms: '<translate with synonyms or related terms for ''Bungee Jumping'', separated by commas>'
      attraction/carousel:
        # attraction=carousel
        name: Carousel
        subtitle: '<translate with short summary or explanation of ''Carousel'', if needed>'
        # 'terms: theme park,roundabout,merry-go-round,galloper,jumper,horseabout,flying horses'
        terms: '<translate with synonyms or related terms for ''Carousel'', separated by commas>'
      attraction/dark_ride:
        # attraction=dark_ride
        name: Dark Ride
        subtitle: '<translate with short summary or explanation of ''Dark Ride'', if needed>'
        # 'terms: theme park,ghost train'
        terms: '<translate with synonyms or related terms for ''Dark Ride'', separated by commas>'
      attraction/drop_tower:
        # attraction=drop_tower
        name: Drop Tower
        subtitle: '<translate with short summary or explanation of ''Drop Tower'', if needed>'
        # 'terms: theme park,amusement ride,gondola,tower,big drop'
        terms: '<translate with synonyms or related terms for ''Drop Tower'', separated by commas>'
      attraction/maze:
        # attraction=maze
        name: Maze
        subtitle: '<translate with short summary or explanation of ''Maze'', if needed>'
        # 'terms: theme park,amusement ride,labyrinth'
        terms: '<translate with synonyms or related terms for ''Maze'', separated by commas>'
      attraction/pirate_ship:
        # attraction=pirate_ship
        name: Pirate Ship
        subtitle: '<translate with short summary or explanation of ''Pirate Ship'', if needed>'
        # 'terms: theme park,carnival ride,amusement ride'
        terms: '<translate with synonyms or related terms for ''Pirate Ship'', separated by commas>'
      attraction/river_rafting:
        # attraction=river_rafting
        name: River Rafting
        subtitle: '<translate with short summary or explanation of ''River Rafting'', if needed>'
        # 'terms: theme park,aquatic park,water park,rafting simulator,river rafting ride,river rapids ride'
        terms: '<translate with synonyms or related terms for ''River Rafting'', separated by commas>'
      attraction/roller_coaster:
        # attraction=roller_coaster
        name: Roller Coaster
        subtitle: '<translate with short summary or explanation of ''Roller Coaster'', if needed>'
        # 'terms: theme park,amusement ride'
        terms: '<translate with synonyms or related terms for ''Roller Coaster'', separated by commas>'
      attraction/summer_toboggan:
        # attraction=summer_toboggan
        name: Summer Toboggan
        subtitle: '<translate with short summary or explanation of ''Summer Toboggan'', if needed>'
        # 'terms: alpine slide,mountain coaster'
        terms: '<translate with synonyms or related terms for ''Summer Toboggan'', separated by commas>'
      attraction/train:
        # attraction=train
        name: Tourist Train
        subtitle: '<translate with short summary or explanation of ''Tourist Train'', if needed>'
        # 'terms: theme park,rackless train,road train,Tschu-Tschu train,dotto train,park train'
        terms: '<translate with synonyms or related terms for ''Tourist Train'', separated by commas>'
      attraction/water_slide:
        # attraction=water_slide
        name: Water Slide
        subtitle: '<translate with short summary or explanation of ''Water Slide'', if needed>'
        # 'terms: theme park,aquatic park,water park,flumes,water chutes,hydroslides'
        terms: '<translate with synonyms or related terms for ''Water Slide'', separated by commas>'
      barrier:
        # barrier=*
        name: Barrier
        subtitle: '<translate with short summary or explanation of ''Barrier'', if needed>'
        terms: '<translate with synonyms or related terms for ''Barrier'', separated by commas>'
      barrier/block:
        # barrier=block
        name: Block
        subtitle: '<translate with short summary or explanation of ''Block'', if needed>'
        terms: '<translate with synonyms or related terms for ''Block'', separated by commas>'
      barrier/bollard:
        # barrier=bollard
        name: Bollard
        subtitle: '<translate with short summary or explanation of ''Bollard'', if needed>'
        terms: '<translate with synonyms or related terms for ''Bollard'', separated by commas>'
      barrier/border_control:
        # barrier=border_control
        name: Border Control
        subtitle: '<translate with short summary or explanation of ''Border Control'', if needed>'
        terms: '<translate with synonyms or related terms for ''Border Control'', separated by commas>'
      barrier/cattle_grid:
        # barrier=cattle_grid
        name: Cattle Grid
        subtitle: '<translate with short summary or explanation of ''Cattle Grid'', if needed>'
        terms: '<translate with synonyms or related terms for ''Cattle Grid'', separated by commas>'
      barrier/city_wall:
        # barrier=city_wall
        name: City Wall
        subtitle: '<translate with short summary or explanation of ''City Wall'', if needed>'
        terms: '<translate with synonyms or related terms for ''City Wall'', separated by commas>'
      barrier/cycle_barrier:
        # barrier=cycle_barrier
        name: Cycle Barrier
        subtitle: '<translate with short summary or explanation of ''Cycle Barrier'', if needed>'
        terms: '<translate with synonyms or related terms for ''Cycle Barrier'', separated by commas>'
      barrier/ditch:
        # barrier=ditch
        name: Trench
        subtitle: '<translate with short summary or explanation of ''Trench'', if needed>'
        terms: '<translate with synonyms or related terms for ''Trench'', separated by commas>'
      barrier/entrance:
        # barrier=entrance
        name: Entrance
        subtitle: '<translate with short summary or explanation of ''Entrance'', if needed>'
      barrier/fence:
        # barrier=fence
        name: Fence
        subtitle: '<translate with short summary or explanation of ''Fence'', if needed>'
        terms: '<translate with synonyms or related terms for ''Fence'', separated by commas>'
      barrier/fence/railing:
        # 'barrier=fence, fence_type=railing'
        name: Railing
        subtitle: '<translate with short summary or explanation of ''Railing'', if needed>'
        # 'terms: railing,handrail,guard rail'
        terms: '<translate with synonyms or related terms for ''Railing'', separated by commas>'
      barrier/gate:
        # barrier=gate
        name: Gate
        subtitle: '<translate with short summary or explanation of ''Gate'', if needed>'
        terms: '<translate with synonyms or related terms for ''Gate'', separated by commas>'
      barrier/guard_rail:
        # barrier=guard_rail
        name: Guard Rail
        subtitle: '<translate with short summary or explanation of ''Guard Rail'', if needed>'
        # 'terms: guardrail,traffic barrier,crash barrier,median barrier,roadside barrier,Armco barrier'
        terms: '<translate with synonyms or related terms for ''Guard Rail'', separated by commas>'
      barrier/hedge:
        # barrier=hedge
        name: Hedge
        subtitle: '<translate with short summary or explanation of ''Hedge'', if needed>'
        terms: '<translate with synonyms or related terms for ''Hedge'', separated by commas>'
      barrier/kerb:
        # barrier=kerb
        name: Curb
        subtitle: '<translate with short summary or explanation of ''Curb'', if needed>'
        terms: '<translate with synonyms or related terms for ''Curb'', separated by commas>'
      barrier/kerb/flush:
        # 'barrier=kerb, kerb=flush'
        name: Flush Curb
        subtitle: '<translate with short summary or explanation of ''Flush Curb'', if needed>'
        # 'terms: even curb,level curb,tactile curb'
        terms: '<translate with synonyms or related terms for ''Flush Curb'', separated by commas>'
      barrier/kerb/lowered:
        # 'barrier=kerb, kerb=lowered'
        name: Lowered Curb
        subtitle: '<translate with short summary or explanation of ''Lowered Curb'', if needed>'
        # 'terms: curb cut,curb ramp,kerb ramp,dropped kerb,pram ramp'
        terms: '<translate with synonyms or related terms for ''Lowered Curb'', separated by commas>'
      barrier/kerb/raised:
        # 'barrier=kerb, kerb=raised'
        name: Raised Curb
        subtitle: '<translate with short summary or explanation of ''Raised Curb'', if needed>'
        terms: '<translate with synonyms or related terms for ''Raised Curb'', separated by commas>'
      barrier/kerb/rolled:
        # 'barrier=kerb, kerb=rolled'
        name: Rolled Curb
        subtitle: '<translate with short summary or explanation of ''Rolled Curb'', if needed>'
        # 'terms: gutter'
        terms: '<translate with synonyms or related terms for ''Rolled Curb'', separated by commas>'
      barrier/kissing_gate:
        # barrier=kissing_gate
        name: Kissing Gate
        subtitle: '<translate with short summary or explanation of ''Kissing Gate'', if needed>'
        terms: '<translate with synonyms or related terms for ''Kissing Gate'', separated by commas>'
      barrier/lift_gate:
        # barrier=lift_gate
        name: Lift Gate
        subtitle: '<translate with short summary or explanation of ''Lift Gate'', if needed>'
        terms: '<translate with synonyms or related terms for ''Lift Gate'', separated by commas>'
      barrier/retaining_wall:
        # barrier=retaining_wall
        name: Retaining Wall
        subtitle: '<translate with short summary or explanation of ''Retaining Wall'', if needed>'
        terms: '<translate with synonyms or related terms for ''Retaining Wall'', separated by commas>'
      barrier/stile:
        # barrier=stile
        name: Stile
        subtitle: '<translate with short summary or explanation of ''Stile'', if needed>'
        terms: '<translate with synonyms or related terms for ''Stile'', separated by commas>'
      barrier/toll_booth:
        # barrier=toll_booth
        name: Toll Booth
        subtitle: '<translate with short summary or explanation of ''Toll Booth'', if needed>'
        terms: '<translate with synonyms or related terms for ''Toll Booth'', separated by commas>'
      barrier/wall:
        # barrier=wall
        name: Wall
        subtitle: '<translate with short summary or explanation of ''Wall'', if needed>'
        terms: '<translate with synonyms or related terms for ''Wall'', separated by commas>'
      boundary:
        # boundary=*
        name: Boundary
        subtitle: '<translate with short summary or explanation of ''Boundary'', if needed>'
      boundary/administrative:
        # boundary=administrative
        name: Administrative Boundary
        subtitle: '<translate with short summary or explanation of ''Administrative Boundary'', if needed>'
        terms: '<translate with synonyms or related terms for ''Administrative Boundary'', separated by commas>'
      bridge/support:
        # 'bridge:support=*'
        name: Bridge Support
        subtitle: '<translate with short summary or explanation of ''Bridge Support'', if needed>'
        terms: '<translate with synonyms or related terms for ''Bridge Support'', separated by commas>'
      bridge/support/pier:
        # 'bridge:support=pier'
        name: Bridge Pier
        subtitle: '<translate with short summary or explanation of ''Bridge Pier'', if needed>'
        terms: '<translate with synonyms or related terms for ''Bridge Pier'', separated by commas>'
      building:
        # building=*
        name: Building
        subtitle: Structure
        terms: '<translate with synonyms or related terms for ''Building'', separated by commas>'
      building/apartments:
        # building=apartments
        name: Apartment Building
        subtitle: '<translate with short summary or explanation of ''Apartment Building'', if needed>'
        terms: '<translate with synonyms or related terms for ''Apartment Building'', separated by commas>'
      building/barn:
        # building=barn
        name: Barn
        subtitle: '<translate with short summary or explanation of ''Barn'', if needed>'
        terms: '<translate with synonyms or related terms for ''Barn'', separated by commas>'
      building/boathouse:
        # building=boathouse
        name: Boathouse
        subtitle: '<translate with short summary or explanation of ''Boathouse'', if needed>'
        terms: '<translate with synonyms or related terms for ''Boathouse'', separated by commas>'
      building/bungalow:
        # building=bungalow
        name: Bungalow
        subtitle: '<translate with short summary or explanation of ''Bungalow'', if needed>'
        # 'terms: home,detached'
        terms: '<translate with synonyms or related terms for ''Bungalow'', separated by commas>'
      building/bunker:
        # building=bunker
        name: Bunker
        subtitle: '<translate with short summary or explanation of ''Bunker'', if needed>'
      building/cabin:
        # building=cabin
        name: Cabin
        subtitle: '<translate with short summary or explanation of ''Cabin'', if needed>'
        terms: '<translate with synonyms or related terms for ''Cabin'', separated by commas>'
      building/carport:
        # building=carport
        name: Carport
        subtitle: '<translate with short summary or explanation of ''Carport'', if needed>'
        # 'terms: covered parking space,garage,car,porch'
        terms: '<translate with synonyms or related terms for ''Carport'', separated by commas>'
      building/cathedral:
        # building=cathedral
        name: Cathedral Building
        subtitle: '<translate with short summary or explanation of ''Cathedral Building'', if needed>'
        terms: '<translate with synonyms or related terms for ''Cathedral Building'', separated by commas>'
      building/chapel:
        # building=chapel
        name: Chapel Building
        subtitle: '<translate with short summary or explanation of ''Chapel Building'', if needed>'
        terms: '<translate with synonyms or related terms for ''Chapel Building'', separated by commas>'
      building/church:
        # building=church
        name: Church Building
        subtitle: '<translate with short summary or explanation of ''Church Building'', if needed>'
        terms: '<translate with synonyms or related terms for ''Church Building'', separated by commas>'
      building/civic:
        # building=civic
        name: Civic Building
        subtitle: '<translate with short summary or explanation of ''Civic Building'', if needed>'
        terms: '<translate with synonyms or related terms for ''Civic Building'', separated by commas>'
      building/college:
        # building=college
        name: College Building
        subtitle: '<translate with short summary or explanation of ''College Building'', if needed>'
        # 'terms: university'
        terms: '<translate with synonyms or related terms for ''College Building'', separated by commas>'
      building/commercial:
        # building=commercial
        name: Commercial Building
        subtitle: '<translate with short summary or explanation of ''Commercial Building'', if needed>'
        terms: '<translate with synonyms or related terms for ''Commercial Building'', separated by commas>'
      building/construction:
        # building=construction
        name: Building Under Construction
        subtitle: '<translate with short summary or explanation of ''Building Under Construction'', if needed>'
        terms: '<translate with synonyms or related terms for ''Building Under Construction'', separated by commas>'
      building/detached:
        # building=detached
        name: Detached House
        subtitle: '<translate with short summary or explanation of ''Detached House'', if needed>'
        # 'terms: home,single,family,residence,dwelling'
        terms: '<translate with synonyms or related terms for ''Detached House'', separated by commas>'
      building/dormitory:
        # building=dormitory
        name: Dormitory
        subtitle: '<translate with short summary or explanation of ''Dormitory'', if needed>'
        terms: '<translate with synonyms or related terms for ''Dormitory'', separated by commas>'
      building/entrance:
        # building=entrance
        name: Entrance/Exit
        subtitle: '<translate with short summary or explanation of ''Entrance/Exit'', if needed>'
      building/farm:
        # building=farm
        name: Farm House
        subtitle: '<translate with short summary or explanation of ''Farm House'', if needed>'
        terms: '<translate with synonyms or related terms for ''Farm House'', separated by commas>'
      building/farm_auxiliary:
        # building=farm_auxiliary
        name: Farm Building
        subtitle: '<translate with short summary or explanation of ''Farm Building'', if needed>'
        terms: '<translate with synonyms or related terms for ''Farm Building'', separated by commas>'
      building/garage:
        # building=garage
        name: Garage
        subtitle: '<translate with short summary or explanation of ''Garage'', if needed>'
        terms: '<translate with synonyms or related terms for ''Garage'', separated by commas>'
      building/garages:
        # building=garages
        name: Garages
        subtitle: '<translate with short summary or explanation of ''Garages'', if needed>'
        terms: '<translate with synonyms or related terms for ''Garages'', separated by commas>'
      building/grandstand:
        # building=grandstand
        name: Grandstand
        subtitle: '<translate with short summary or explanation of ''Grandstand'', if needed>'
        # 'terms: tribune,stand,stands,bleachers'
        terms: '<translate with synonyms or related terms for ''Grandstand'', separated by commas>'
      building/greenhouse:
        # building=greenhouse
        name: Greenhouse
        subtitle: '<translate with short summary or explanation of ''Greenhouse'', if needed>'
        terms: '<translate with synonyms or related terms for ''Greenhouse'', separated by commas>'
      building/hospital:
        # building=hospital
        name: Hospital Building
        subtitle: '<translate with short summary or explanation of ''Hospital Building'', if needed>'
        terms: '<translate with synonyms or related terms for ''Hospital Building'', separated by commas>'
      building/hotel:
        # building=hotel
        name: Hotel Building
        subtitle: '<translate with short summary or explanation of ''Hotel Building'', if needed>'
        terms: '<translate with synonyms or related terms for ''Hotel Building'', separated by commas>'
      building/house:
        # building=house
        name: House
        subtitle: '<translate with short summary or explanation of ''House'', if needed>'
        # 'terms: home,family,residence,dwelling'
        terms: '<translate with synonyms or related terms for ''House'', separated by commas>'
      building/hut:
        # building=hut
        name: Hut
        subtitle: '<translate with short summary or explanation of ''Hut'', if needed>'
        terms: '<translate with synonyms or related terms for ''Hut'', separated by commas>'
      building/industrial:
        # building=industrial
        name: Industrial Building
        subtitle: '<translate with short summary or explanation of ''Industrial Building'', if needed>'
        terms: '<translate with synonyms or related terms for ''Industrial Building'', separated by commas>'
      building/kindergarten:
        # building=kindergarten
        name: Preschool/Kindergarten Building
        subtitle: '<translate with short summary or explanation of ''Preschool/Kindergarten Building'', if needed>'
        # 'terms: kindergarden,pre-school'
        terms: '<translate with synonyms or related terms for ''Preschool/Kindergarten Building'', separated by commas>'
      building/mosque:
        # building=mosque
        name: Mosque Building
        subtitle: '<translate with short summary or explanation of ''Mosque Building'', if needed>'
        terms: '<translate with synonyms or related terms for ''Mosque Building'', separated by commas>'
      building/pavilion:
        # building=pavilion
        name: Pavilion Building
        subtitle: '<translate with short summary or explanation of ''Pavilion Building'', if needed>'
        # 'terms: sports'
        terms: '<translate with synonyms or related terms for ''Pavilion Building'', separated by commas>'
      building/public:
        # building=public
        name: Public Building
        subtitle: '<translate with short summary or explanation of ''Public Building'', if needed>'
        terms: '<translate with synonyms or related terms for ''Public Building'', separated by commas>'
      building/residential:
        # building=residential
        name: Residential Building
        subtitle: '<translate with short summary or explanation of ''Residential Building'', if needed>'
        terms: '<translate with synonyms or related terms for ''Residential Building'', separated by commas>'
      building/retail:
        # building=retail
        name: Retail Building
        subtitle: '<translate with short summary or explanation of ''Retail Building'', if needed>'
        terms: '<translate with synonyms or related terms for ''Retail Building'', separated by commas>'
      building/roof:
        # building=roof
        name: Roof
        subtitle: '<translate with short summary or explanation of ''Roof'', if needed>'
        terms: '<translate with synonyms or related terms for ''Roof'', separated by commas>'
      building/ruins:
        # building=ruins
        name: Building Ruins
        subtitle: '<translate with short summary or explanation of ''Building Ruins'', if needed>'
        terms: '<translate with synonyms or related terms for ''Building Ruins'', separated by commas>'
      building/school:
        # building=school
        name: School Building
        subtitle: '<translate with short summary or explanation of ''School Building'', if needed>'
        # 'terms: academy,elementary school,middle school,high school'
        terms: '<translate with synonyms or related terms for ''School Building'', separated by commas>'
      building/semidetached_house:
        # building=semidetached_house
        name: Semi-Detached House
        subtitle: '<translate with short summary or explanation of ''Semi-Detached House'', if needed>'
        # 'terms: home,double,duplex,twin,family,residence,dwelling'
        terms: '<translate with synonyms or related terms for ''Semi-Detached House'', separated by commas>'
      building/service:
        # building=service
        name: Service Building
        subtitle: '<translate with short summary or explanation of ''Service Building'', if needed>'
        terms: '<translate with synonyms or related terms for ''Service Building'', separated by commas>'
      building/shed:
        # building=shed
        name: Shed
        subtitle: '<translate with short summary or explanation of ''Shed'', if needed>'
        terms: '<translate with synonyms or related terms for ''Shed'', separated by commas>'
      building/stable:
        # building=stable
        name: Stable
        subtitle: '<translate with short summary or explanation of ''Stable'', if needed>'
        terms: '<translate with synonyms or related terms for ''Stable'', separated by commas>'
      building/stadium:
        # building=stadium
        name: Stadium Building
        subtitle: '<translate with short summary or explanation of ''Stadium Building'', if needed>'
        terms: '<translate with synonyms or related terms for ''Stadium Building'', separated by commas>'
      building/static_caravan:
        # building=static_caravan
        name: Static Mobile Home
        subtitle: '<translate with short summary or explanation of ''Static Mobile Home'', if needed>'
        terms: '<translate with synonyms or related terms for ''Static Mobile Home'', separated by commas>'
      building/temple:
        # building=temple
        name: Temple Building
        subtitle: '<translate with short summary or explanation of ''Temple Building'', if needed>'
        terms: '<translate with synonyms or related terms for ''Temple Building'', separated by commas>'
      building/terrace:
        # building=terrace
        name: Row Houses
        subtitle: '<translate with short summary or explanation of ''Row Houses'', if needed>'
        # 'terms: home,terrace,brownstone,family,residence,dwelling'
        terms: '<translate with synonyms or related terms for ''Row Houses'', separated by commas>'
      building/train_station:
        # building=train_station
        name: Train Station Building
        subtitle: '<translate with short summary or explanation of ''Train Station Building'', if needed>'
      building/transportation:
        # building=transportation
        name: Transportation Building
        subtitle: '<translate with short summary or explanation of ''Transportation Building'', if needed>'
        terms: '<translate with synonyms or related terms for ''Transportation Building'', separated by commas>'
      building/university:
        # building=university
        name: University Building
        subtitle: '<translate with short summary or explanation of ''University Building'', if needed>'
        # 'terms: college'
        terms: '<translate with synonyms or related terms for ''University Building'', separated by commas>'
      building/warehouse:
        # building=warehouse
        name: Warehouse
        subtitle: '<translate with short summary or explanation of ''Warehouse'', if needed>'
        terms: '<translate with synonyms or related terms for ''Warehouse'', separated by commas>'
      building_part:
        # 'building:part=*'
        name: Building Part
        subtitle: '<translate with short summary or explanation of ''Building Part'', if needed>'
        # 'terms: roof,simple 3D buildings'
        terms: '<translate with synonyms or related terms for ''Building Part'', separated by commas>'
      building_point:
        # building=*
        name: Building
        subtitle: '<translate with short summary or explanation of ''Building'', if needed>'
      camp_site/camp_pitch:
        # camp_site=camp_pitch
        name: Camp Pitch
        subtitle: '<translate with short summary or explanation of ''Camp Pitch'', if needed>'
        # 'terms: tent,rv'
        terms: '<translate with synonyms or related terms for ''Camp Pitch'', separated by commas>'
      club:
        # club=*
        name: Club
        subtitle: Meeting place of a social group
        # 'terms: social'
        terms: '<translate with synonyms or related terms for ''Club'', separated by commas>'
      club/sport:
        # club=sport
        name: Sports Club
        subtitle: '<translate with short summary or explanation of ''Sports Club'', if needed>'
        # 'terms: athletics club,sporting club,sports association,sports society'
        terms: '<translate with synonyms or related terms for ''Sports Club'', separated by commas>'
      craft:
        # craft=*
        name: Craft
        subtitle: Workshop
        terms: '<translate with synonyms or related terms for ''Craft'', separated by commas>'
      craft/basket_maker:
        # craft=basket_maker
        name: Basket Maker
        subtitle: '<translate with short summary or explanation of ''Basket Maker'', if needed>'
        terms: '<translate with synonyms or related terms for ''Basket Maker'', separated by commas>'
      craft/beekeeper:
        # craft=beekeeper
        name: Beekeeper
        subtitle: '<translate with short summary or explanation of ''Beekeeper'', if needed>'
        terms: '<translate with synonyms or related terms for ''Beekeeper'', separated by commas>'
      craft/blacksmith:
        # craft=blacksmith
        name: Blacksmith
        subtitle: '<translate with short summary or explanation of ''Blacksmith'', if needed>'
        terms: '<translate with synonyms or related terms for ''Blacksmith'', separated by commas>'
      craft/boatbuilder:
        # craft=boatbuilder
        name: Boat Builder
        subtitle: '<translate with short summary or explanation of ''Boat Builder'', if needed>'
        terms: '<translate with synonyms or related terms for ''Boat Builder'', separated by commas>'
      craft/bookbinder:
        # craft=bookbinder
        name: Bookbinder
        subtitle: '<translate with short summary or explanation of ''Bookbinder'', if needed>'
        # 'terms: book repair'
        terms: '<translate with synonyms or related terms for ''Bookbinder'', separated by commas>'
      craft/brewery:
        # craft=brewery
        name: Brewery
        subtitle: '<translate with short summary or explanation of ''Brewery'', if needed>'
        # 'terms: alcohol,beer,beverage,bier,booze,cider'
        terms: '<translate with synonyms or related terms for ''Brewery'', separated by commas>'
      craft/carpenter:
        # craft=carpenter
        name: Carpenter
        subtitle: '<translate with short summary or explanation of ''Carpenter'', if needed>'
        # 'terms: woodworker'
        terms: '<translate with synonyms or related terms for ''Carpenter'', separated by commas>'
      craft/carpet_layer:
        # craft=carpet_layer
        name: Carpet Layer
        subtitle: '<translate with short summary or explanation of ''Carpet Layer'', if needed>'
        terms: '<translate with synonyms or related terms for ''Carpet Layer'', separated by commas>'
      craft/caterer:
        # craft=caterer
        name: Caterer
        subtitle: '<translate with short summary or explanation of ''Caterer'', if needed>'
        terms: '<translate with synonyms or related terms for ''Caterer'', separated by commas>'
      craft/chimney_sweeper:
        # craft=chimney_sweeper
        name: Chimney Sweeper
        subtitle: '<translate with short summary or explanation of ''Chimney Sweeper'', if needed>'
        terms: '<translate with synonyms or related terms for ''Chimney Sweeper'', separated by commas>'
      craft/clockmaker:
        # craft=clockmaker
        name: Clockmaker
        subtitle: '<translate with short summary or explanation of ''Clockmaker'', if needed>'
        terms: '<translate with synonyms or related terms for ''Clockmaker'', separated by commas>'
      craft/confectionery:
        # craft=confectionery
        name: Candy Maker
        subtitle: '<translate with short summary or explanation of ''Candy Maker'', if needed>'
        # 'terms: sweet,candy'
        terms: '<translate with synonyms or related terms for ''Candy Maker'', separated by commas>'
      craft/distillery:
        # craft=distillery
        name: Distillery
        subtitle: '<translate with short summary or explanation of ''Distillery'', if needed>'
        # 'terms: alcohol,beverage,bourbon,booze,brandy,gin,hooch,liquor,mezcal,moonshine,rum,scotch,spirits,still,tequila,vodka,whiskey,whisky'
        terms: '<translate with synonyms or related terms for ''Distillery'', separated by commas>'
      craft/dressmaker:
        # craft=dressmaker
        name: Dressmaker
        subtitle: '<translate with short summary or explanation of ''Dressmaker'', if needed>'
        # 'terms: seamstress'
        terms: '<translate with synonyms or related terms for ''Dressmaker'', separated by commas>'
      craft/electrician:
        # craft=electrician
        name: Electrician
        subtitle: '<translate with short summary or explanation of ''Electrician'', if needed>'
        # 'terms: power,wire'
        terms: '<translate with synonyms or related terms for ''Electrician'', separated by commas>'
      craft/electronics_repair:
        # craft=electronics_repair
        name: Electronics Repair Shop
        subtitle: '<translate with short summary or explanation of ''Electronics Repair Shop'', if needed>'
        terms: '<translate with synonyms or related terms for ''Electronics Repair Shop'', separated by commas>'
      craft/gardener:
        # craft=gardener
        name: Gardener
        subtitle: '<translate with short summary or explanation of ''Gardener'', if needed>'
        # 'terms: landscaper,grounds keeper'
        terms: '<translate with synonyms or related terms for ''Gardener'', separated by commas>'
      craft/glaziery:
        # craft=glaziery
        name: Glaziery
        subtitle: '<translate with short summary or explanation of ''Glaziery'', if needed>'
        # 'terms: glass,stained-glass,window'
        terms: '<translate with synonyms or related terms for ''Glaziery'', separated by commas>'
      craft/handicraft:
        # craft=handicraft
        name: Handicraft
        subtitle: '<translate with short summary or explanation of ''Handicraft'', if needed>'
        terms: '<translate with synonyms or related terms for ''Handicraft'', separated by commas>'
      craft/hvac:
        # craft=hvac
        name: HVAC
        subtitle: '<translate with short summary or explanation of ''HVAC'', if needed>'
        # 'terms: heat*,vent*,air conditioning'
        terms: '<translate with synonyms or related terms for ''HVAC'', separated by commas>'
      craft/insulator:
        # craft=insulation
        name: Insulator
        subtitle: '<translate with short summary or explanation of ''Insulator'', if needed>'
        terms: '<translate with synonyms or related terms for ''Insulator'', separated by commas>'
      craft/jeweler:
        # craft=jeweler
        name: Jeweler
        subtitle: '<translate with short summary or explanation of ''Jeweler'', if needed>'
      craft/key_cutter:
        # craft=key_cutter
        name: Key Cutter
        subtitle: '<translate with short summary or explanation of ''Key Cutter'', if needed>'
        terms: '<translate with synonyms or related terms for ''Key Cutter'', separated by commas>'
      craft/locksmith:
        # craft=locksmith
        name: Locksmith
        subtitle: '<translate with short summary or explanation of ''Locksmith'', if needed>'
      craft/metal_construction:
        # craft=metal_construction
        name: Metal Construction
        subtitle: '<translate with short summary or explanation of ''Metal Construction'', if needed>'
        terms: '<translate with synonyms or related terms for ''Metal Construction'', separated by commas>'
      craft/optician:
        # craft=optician
        name: Optician
        subtitle: '<translate with short summary or explanation of ''Optician'', if needed>'
      craft/painter:
        # craft=painter
        name: Painter
        subtitle: '<translate with short summary or explanation of ''Painter'', if needed>'
        terms: '<translate with synonyms or related terms for ''Painter'', separated by commas>'
      craft/photographer:
        # craft=photographer
        name: Photographer
        subtitle: '<translate with short summary or explanation of ''Photographer'', if needed>'
        terms: '<translate with synonyms or related terms for ''Photographer'', separated by commas>'
      craft/photographic_laboratory:
        # craft=photographic_laboratory
        name: Photographic Laboratory
        subtitle: '<translate with short summary or explanation of ''Photographic Laboratory'', if needed>'
        # 'terms: film'
        terms: '<translate with synonyms or related terms for ''Photographic Laboratory'', separated by commas>'
      craft/plasterer:
        # craft=plasterer
        name: Plasterer
        subtitle: '<translate with short summary or explanation of ''Plasterer'', if needed>'
        terms: '<translate with synonyms or related terms for ''Plasterer'', separated by commas>'
      craft/plumber:
        # craft=plumber
        name: Plumber
        subtitle: '<translate with short summary or explanation of ''Plumber'', if needed>'
        # 'terms: pipe'
        terms: '<translate with synonyms or related terms for ''Plumber'', separated by commas>'
      craft/pottery:
        # craft=pottery
        name: Pottery
        subtitle: '<translate with short summary or explanation of ''Pottery'', if needed>'
        # 'terms: ceramic'
        terms: '<translate with synonyms or related terms for ''Pottery'', separated by commas>'
      craft/rigger:
        # craft=rigger
        name: Rigger
        subtitle: '<translate with short summary or explanation of ''Rigger'', if needed>'
        terms: '<translate with synonyms or related terms for ''Rigger'', separated by commas>'
      craft/roofer:
        # craft=roofer
        name: Roofer
        subtitle: '<translate with short summary or explanation of ''Roofer'', if needed>'
        terms: '<translate with synonyms or related terms for ''Roofer'', separated by commas>'
      craft/saddler:
        # craft=saddler
        name: Saddler
        subtitle: '<translate with short summary or explanation of ''Saddler'', if needed>'
        terms: '<translate with synonyms or related terms for ''Saddler'', separated by commas>'
      craft/sailmaker:
        # craft=sailmaker
        name: Sailmaker
        subtitle: '<translate with short summary or explanation of ''Sailmaker'', if needed>'
        terms: '<translate with synonyms or related terms for ''Sailmaker'', separated by commas>'
      craft/sawmill:
        # craft=sawmill
        name: Sawmill
        subtitle: '<translate with short summary or explanation of ''Sawmill'', if needed>'
        # 'terms: lumber'
        terms: '<translate with synonyms or related terms for ''Sawmill'', separated by commas>'
      craft/scaffolder:
        # craft=scaffolder
        name: Scaffolder
        subtitle: '<translate with short summary or explanation of ''Scaffolder'', if needed>'
        terms: '<translate with synonyms or related terms for ''Scaffolder'', separated by commas>'
      craft/sculptor:
        # craft=sculptor
        name: Sculptor
        subtitle: '<translate with short summary or explanation of ''Sculptor'', if needed>'
        terms: '<translate with synonyms or related terms for ''Sculptor'', separated by commas>'
      craft/shoemaker:
        # craft=shoemaker
        name: Shoemaker
        subtitle: '<translate with short summary or explanation of ''Shoemaker'', if needed>'
        # 'terms: cobbler'
        terms: '<translate with synonyms or related terms for ''Shoemaker'', separated by commas>'
      craft/stonemason:
        # craft=stonemason
        name: Stonemason
        subtitle: '<translate with short summary or explanation of ''Stonemason'', if needed>'
        # 'terms: masonry'
        terms: '<translate with synonyms or related terms for ''Stonemason'', separated by commas>'
      craft/tailor:
        # craft=tailor
        name: Tailor
        subtitle: '<translate with short summary or explanation of ''Tailor'', if needed>'
      craft/tiler:
        # craft=tiler
        name: Tiler
        subtitle: '<translate with short summary or explanation of ''Tiler'', if needed>'
        terms: '<translate with synonyms or related terms for ''Tiler'', separated by commas>'
      craft/tinsmith:
        # craft=tinsmith
        name: Tinsmith
        subtitle: '<translate with short summary or explanation of ''Tinsmith'', if needed>'
        terms: '<translate with synonyms or related terms for ''Tinsmith'', separated by commas>'
      craft/upholsterer:
        # craft=upholsterer
        name: Upholsterer
        subtitle: '<translate with short summary or explanation of ''Upholsterer'', if needed>'
        terms: '<translate with synonyms or related terms for ''Upholsterer'', separated by commas>'
      craft/watchmaker:
        # craft=watchmaker
        name: Watchmaker
        subtitle: '<translate with short summary or explanation of ''Watchmaker'', if needed>'
        terms: '<translate with synonyms or related terms for ''Watchmaker'', separated by commas>'
      craft/window_construction:
        # craft=window_construction
        name: Window Construction
        subtitle: '<translate with short summary or explanation of ''Window Construction'', if needed>'
        # 'terms: glass'
        terms: '<translate with synonyms or related terms for ''Window Construction'', separated by commas>'
      craft/winery:
        # craft=winery
        name: Winery
        subtitle: '<translate with short summary or explanation of ''Winery'', if needed>'
        terms: '<translate with synonyms or related terms for ''Winery'', separated by commas>'
      embankment:
        # embankment=yes
        name: Embankment
        subtitle: '<translate with short summary or explanation of ''Embankment'', if needed>'
      emergency/ambulance_station:
        # emergency=ambulance_station
        name: Ambulance Station
        subtitle: '<translate with short summary or explanation of ''Ambulance Station'', if needed>'
        # 'terms: EMS,EMT,rescue'
        terms: '<translate with synonyms or related terms for ''Ambulance Station'', separated by commas>'
      emergency/defibrillator:
        # emergency=defibrillator
        name: Defibrillator
        subtitle: '<translate with short summary or explanation of ''Defibrillator'', if needed>'
        # 'terms: AED'
        terms: '<translate with synonyms or related terms for ''Defibrillator'', separated by commas>'
      emergency/designated:
        # emergency=designated
        name: Emergency Access Designated
        subtitle: '<translate with short summary or explanation of ''Emergency Access Designated'', if needed>'
      emergency/destination:
        # emergency=destination
        name: Emergency Access Destination
        subtitle: '<translate with short summary or explanation of ''Emergency Access Destination'', if needed>'
      emergency/fire_alarm:
        # emergency=fire_alarm_box
        name: Fire Alarm Call Box
        subtitle: '<translate with short summary or explanation of ''Fire Alarm Call Box'', if needed>'
        terms: '<translate with synonyms or related terms for ''Fire Alarm Call Box'', separated by commas>'
      emergency/fire_extinguisher:
        # emergency=fire_extinguisher
        name: Fire Extinguisher
        subtitle: '<translate with short summary or explanation of ''Fire Extinguisher'', if needed>'
        terms: '<translate with synonyms or related terms for ''Fire Extinguisher'', separated by commas>'
      emergency/fire_hydrant:
        # emergency=fire_hydrant
        name: Fire Hydrant
        subtitle: '<translate with short summary or explanation of ''Fire Hydrant'', if needed>'
        # 'terms: fire plug,fire water well,hydrant'
        terms: '<translate with synonyms or related terms for ''Fire Hydrant'', separated by commas>'
      emergency/first_aid_kit:
        # emergency=first_aid_kit
        name: First Aid Kit
        subtitle: '<translate with short summary or explanation of ''First Aid Kit'', if needed>'
        # 'terms: bandage,first aid,med,med kit,medic*,medkit'
        terms: '<translate with synonyms or related terms for ''First Aid Kit'', separated by commas>'
      emergency/life_ring:
        # emergency=life_ring
        name: Life Ring
        subtitle: '<translate with short summary or explanation of ''Life Ring'', if needed>'
        # 'terms: life buoy,kisby ring,kisbie ring,perry buoy'
        terms: '<translate with synonyms or related terms for ''Life Ring'', separated by commas>'
      emergency/lifeguard:
        # emergency=lifeguard
        name: Lifeguard
        subtitle: '<translate with short summary or explanation of ''Lifeguard'', if needed>'
        # 'terms: CPR,rescue'
        terms: '<translate with synonyms or related terms for ''Lifeguard'', separated by commas>'
      emergency/no:
        # emergency=no
        name: Emergency Access No
        subtitle: '<translate with short summary or explanation of ''Emergency Access No'', if needed>'
      emergency/official:
        # emergency=official
        name: Emergency Access Official
        subtitle: '<translate with short summary or explanation of ''Emergency Access Official'', if needed>'
      emergency/phone:
        # emergency=phone
        name: Emergency Phone
        subtitle: '<translate with short summary or explanation of ''Emergency Phone'', if needed>'
        terms: '<translate with synonyms or related terms for ''Emergency Phone'', separated by commas>'
      emergency/private:
        # emergency=private
        name: Emergency Access Private
        subtitle: '<translate with short summary or explanation of ''Emergency Access Private'', if needed>'
      emergency/siren:
        # emergency=siren
        name: Siren
        subtitle: '<translate with short summary or explanation of ''Siren'', if needed>'
        # 'terms: air raid,loud,noise,storm,tornado,warning'
        terms: '<translate with synonyms or related terms for ''Siren'', separated by commas>'
      emergency/water_tank:
        # emergency=water_tank
        name: Emergency Water Tank
        subtitle: '<translate with short summary or explanation of ''Emergency Water Tank'', if needed>'
        # 'terms: water tank,cistern,reservoir'
        terms: '<translate with synonyms or related terms for ''Emergency Water Tank'', separated by commas>'
      emergency/yes:
        # emergency=yes
        name: Emergency Access Yes
        subtitle: '<translate with short summary or explanation of ''Emergency Access Yes'', if needed>'
      entrance:
        # entrance=*
        name: Entrance/Exit
        subtitle: '<translate with short summary or explanation of ''Entrance/Exit'', if needed>'
        # 'terms: entrance,exit,door'
        terms: '<translate with synonyms or related terms for ''Entrance/Exit'', separated by commas>'
      ford:
        # ford=yes
        name: Ford
        subtitle: Where water flows over a road
        terms: '<translate with synonyms or related terms for ''Ford'', separated by commas>'
      golf/bunker:
        # 'golf=bunker, natural=sand'
        name: Sand Trap
        subtitle: '<translate with short summary or explanation of ''Sand Trap'', if needed>'
        # 'terms: hazard,bunker'
        terms: '<translate with synonyms or related terms for ''Sand Trap'', separated by commas>'
      golf/cartpath:
        # golf=cartpath
        name: Golf Cartpath
        subtitle: '<translate with short summary or explanation of ''Golf Cartpath'', if needed>'
        terms: '<translate with synonyms or related terms for ''Golf Cartpath'', separated by commas>'
<<<<<<< HEAD
      golf/cartpath_service:
        # 'highway=service, golf=cartpath, golf_cart=designated'
        name: Golf Cartpath / Service Road
        subtitle: '<translate with short summary or explanation of ''Golf Cartpath / Service Road'', if needed>'
        terms: '<translate with synonyms or related terms for ''Golf Cartpath / Service Road'', separated by commas>'
=======
>>>>>>> b02bb74d
      golf/driving_range:
        # 'golf=driving_range, landuse=grass'
        name: Driving Range
        subtitle: '<translate with short summary or explanation of ''Driving Range'', if needed>'
        terms: '<translate with synonyms or related terms for ''Driving Range'', separated by commas>'
      golf/fairway:
        # 'golf=fairway, landuse=grass'
        name: Fairway
        subtitle: '<translate with short summary or explanation of ''Fairway'', if needed>'
        terms: '<translate with synonyms or related terms for ''Fairway'', separated by commas>'
      golf/green:
        # 'golf=green, landuse=grass, leisure=pitch, sport=golf'
        name: Putting Green
        subtitle: '<translate with short summary or explanation of ''Putting Green'', if needed>'
        terms: '<translate with synonyms or related terms for ''Putting Green'', separated by commas>'
      golf/hole:
        # golf=hole
        name: Golf Hole
        subtitle: '<translate with short summary or explanation of ''Golf Hole'', if needed>'
        terms: '<translate with synonyms or related terms for ''Golf Hole'', separated by commas>'
      golf/lateral_water_hazard:
        # 'golf=lateral_water_hazard, natural=water'
        name: Lateral Water Hazard
        subtitle: '<translate with short summary or explanation of ''Lateral Water Hazard'', if needed>'
        terms: '<translate with synonyms or related terms for ''Lateral Water Hazard'', separated by commas>'
      golf/path:
        # golf=path
        name: Golf Walking Path
        subtitle: '<translate with short summary or explanation of ''Golf Walking Path'', if needed>'
        terms: '<translate with synonyms or related terms for ''Golf Walking Path'', separated by commas>'
      golf/rough:
        # 'golf=rough, landuse=grass'
        name: Rough
        subtitle: '<translate with short summary or explanation of ''Rough'', if needed>'
        terms: '<translate with synonyms or related terms for ''Rough'', separated by commas>'
      golf/tee:
        # 'golf=tee, landuse=grass'
        name: Tee Box
        subtitle: '<translate with short summary or explanation of ''Tee Box'', if needed>'
        # 'terms: teeing ground'
        terms: '<translate with synonyms or related terms for ''Tee Box'', separated by commas>'
      golf/water_hazard:
        # 'golf=water_hazard, natural=water'
        name: Water Hazard
        subtitle: '<translate with short summary or explanation of ''Water Hazard'', if needed>'
        terms: '<translate with synonyms or related terms for ''Water Hazard'', separated by commas>'
      healthcare:
        # healthcare=*
        name: Healthcare Facility
        subtitle: '<translate with short summary or explanation of ''Healthcare Facility'', if needed>'
        # 'terms: clinic,doctor,disease,health,institution,sick,surgery,wellness'
        terms: '<translate with synonyms or related terms for ''Healthcare Facility'', separated by commas>'
      healthcare/alternative:
        # healthcare=alternative
        name: Alternative Medicine
        subtitle: '<translate with short summary or explanation of ''Alternative Medicine'', if needed>'
        # 'terms: acupuncture,anthroposophical,applied kinesiology,aromatherapy,ayurveda,herbalism,homeopathy,hydrotherapy,hypnosis,naturopathy,osteopathy,reflexology,reiki,shiatsu,traditional,tuina,unani'
        terms: '<translate with synonyms or related terms for ''Alternative Medicine'', separated by commas>'
      healthcare/alternative/chiropractic:
        # 'healthcare=alternative, healthcare:speciality=chiropractic'
        name: Chiropractor
        subtitle: '<translate with short summary or explanation of ''Chiropractor'', if needed>'
        # 'terms: back,pain,spine'
        terms: '<translate with synonyms or related terms for ''Chiropractor'', separated by commas>'
      healthcare/audiologist:
        # healthcare=audiologist
        name: Audiologist
        subtitle: '<translate with short summary or explanation of ''Audiologist'', if needed>'
        # 'terms: ear,hearing,sound'
        terms: '<translate with synonyms or related terms for ''Audiologist'', separated by commas>'
      healthcare/birthing_center:
        # healthcare=birthing_center
        name: Birthing Center
        subtitle: '<translate with short summary or explanation of ''Birthing Center'', if needed>'
        # 'terms: baby,childbirth,delivery,labour,labor,pregnancy'
        terms: '<translate with synonyms or related terms for ''Birthing Center'', separated by commas>'
      healthcare/blood_donation:
        # healthcare=blood_donation
        name: Blood Donor Center
        subtitle: '<translate with short summary or explanation of ''Blood Donor Center'', if needed>'
        # 'terms: blood bank,blood donation,blood transfusion,apheresis,plasmapheresis,plateletpheresis,stem cell donation'
        terms: '<translate with synonyms or related terms for ''Blood Donor Center'', separated by commas>'
      healthcare/hospice:
        # healthcare=hospice
        name: Hospice
        subtitle: '<translate with short summary or explanation of ''Hospice'', if needed>'
        # 'terms: terminal,illness'
        terms: '<translate with synonyms or related terms for ''Hospice'', separated by commas>'
      healthcare/laboratory:
        # healthcare=laboratory
        name: Medical Laboratory
        subtitle: '<translate with short summary or explanation of ''Medical Laboratory'', if needed>'
        # 'terms: medical_laboratory,medical_lab,blood_check'
        terms: '<translate with synonyms or related terms for ''Medical Laboratory'', separated by commas>'
      healthcare/midwife:
        # healthcare=midwife
        name: Midwife
        subtitle: '<translate with short summary or explanation of ''Midwife'', if needed>'
        # 'terms: baby,childbirth,delivery,labour,labor,pregnancy'
        terms: '<translate with synonyms or related terms for ''Midwife'', separated by commas>'
      healthcare/occupational_therapist:
        # healthcare=occupational_therapist
        name: Occupational Therapist
        subtitle: '<translate with short summary or explanation of ''Occupational Therapist'', if needed>'
        # 'terms: therapist,therapy'
        terms: '<translate with synonyms or related terms for ''Occupational Therapist'', separated by commas>'
      healthcare/optometrist:
        # healthcare=optometrist
        name: Optometrist
        subtitle: '<translate with short summary or explanation of ''Optometrist'', if needed>'
        # 'terms: eye,glasses,lasik,lenses,vision'
        terms: '<translate with synonyms or related terms for ''Optometrist'', separated by commas>'
      healthcare/physiotherapist:
        # healthcare=physiotherapist
        name: Physiotherapist
        subtitle: '<translate with short summary or explanation of ''Physiotherapist'', if needed>'
        # 'terms: physical,therapist,therapy'
        terms: '<translate with synonyms or related terms for ''Physiotherapist'', separated by commas>'
      healthcare/podiatrist:
        # healthcare=podiatrist
        name: Podiatrist
        subtitle: '<translate with short summary or explanation of ''Podiatrist'', if needed>'
        # 'terms: foot,feet,nails'
        terms: '<translate with synonyms or related terms for ''Podiatrist'', separated by commas>'
      healthcare/psychotherapist:
        # healthcare=psychotherapist
        name: Psychotherapist
        subtitle: '<translate with short summary or explanation of ''Psychotherapist'', if needed>'
        # 'terms: anxiety,counselor,depression,mental health,mind,suicide,therapist,therapy'
        terms: '<translate with synonyms or related terms for ''Psychotherapist'', separated by commas>'
      healthcare/rehabilitation:
        # healthcare=rehabilitation
        name: Rehabilitation Facility
        subtitle: '<translate with short summary or explanation of ''Rehabilitation Facility'', if needed>'
        # 'terms: rehab,therapist,therapy'
        terms: '<translate with synonyms or related terms for ''Rehabilitation Facility'', separated by commas>'
      healthcare/speech_therapist:
        # healthcare=speech_therapist
        name: Speech Therapist
        subtitle: '<translate with short summary or explanation of ''Speech Therapist'', if needed>'
        # 'terms: speech,therapist,therapy,voice'
        terms: '<translate with synonyms or related terms for ''Speech Therapist'', separated by commas>'
      highway:
        # highway=*
        name: Highway
        subtitle: '<translate with short summary or explanation of ''Highway'', if needed>'
      highway/bridleway:
        # highway=bridleway
        name: Bridle Path
        subtitle: '<translate with short summary or explanation of ''Bridle Path'', if needed>'
        # 'terms: bridleway,equestrian,horse,trail'
        terms: '<translate with synonyms or related terms for ''Bridle Path'', separated by commas>'
      highway/bus_guideway:
        # highway=bus_guideway
        name: Bus Guideway
        subtitle: '<translate with short summary or explanation of ''Bus Guideway'', if needed>'
        terms: '<translate with synonyms or related terms for ''Bus Guideway'', separated by commas>'
      highway/bus_stop:
        # highway=bus_stop
        name: Bus Stop
        subtitle: '<translate with short summary or explanation of ''Bus Stop'', if needed>'
      highway/construction:
        # 'highway=construction, access=no'
        name: Road Closed
        subtitle: '<translate with short summary or explanation of ''Road Closed'', if needed>'
        # 'terms: closed,closure,construction'
        terms: '<translate with synonyms or related terms for ''Road Closed'', separated by commas>'
      highway/corridor:
        # highway=corridor
        name: Indoor Corridor
        subtitle: '<translate with short summary or explanation of ''Indoor Corridor'', if needed>'
        # 'terms: gallery,hall,hallway,indoor,passage,passageway'
        terms: '<translate with synonyms or related terms for ''Indoor Corridor'', separated by commas>'
      highway/crossing/marked:
        # crossing=marked
        name: Marked Crosswalk
        subtitle: '<translate with short summary or explanation of ''Marked Crosswalk'', if needed>'
        # 'terms: zebra crossing,marked crossing,crosswalk'
        terms: '<translate with synonyms or related terms for ''Marked Crosswalk'', separated by commas>'
      highway/crossing/marked-raised:
        # 'crossing=marked, traffic_calming=table'
        name: Marked Crosswalk (Raised)
        subtitle: '<translate with short summary or explanation of ''Marked Crosswalk (Raised)'', if needed>'
        # 'terms: zebra crossing,marked crossing,crosswalk,flat top,hump,speed,slow'
        terms: '<translate with synonyms or related terms for ''Marked Crosswalk (Raised)'', separated by commas>'
      highway/crossing/unmarked:
        # highway=crossing
        name: Unmarked Crossing
        subtitle: '<translate with short summary or explanation of ''Unmarked Crossing'', if needed>'
        terms: '<translate with synonyms or related terms for ''Unmarked Crossing'', separated by commas>'
      highway/crossing/unmarked-raised:
        # 'highway=crossing, traffic_calming=table'
        name: Unmarked Crossing (Raised)
        subtitle: '<translate with short summary or explanation of ''Unmarked Crossing (Raised)'', if needed>'
        # 'terms: flat top,hump,speed,slow'
        terms: '<translate with synonyms or related terms for ''Unmarked Crossing (Raised)'', separated by commas>'
      highway/crossing/zebra:
        # 'highway=crossing, crossing=zebra'
        name: Marked Crosswalk
        subtitle: '<translate with short summary or explanation of ''Marked Crosswalk'', if needed>'
      highway/crossing/zebra-raised:
        # 'highway=crossing, crossing=zebra, traffic_calming=table'
        name: Marked Crosswalk (Raised)
        subtitle: '<translate with short summary or explanation of ''Marked Crosswalk (Raised)'', if needed>'
      highway/cycleway:
        # highway=cycleway
        name: Cycle Path
        subtitle: '<translate with short summary or explanation of ''Cycle Path'', if needed>'
        # 'terms: bike path,bicyle path'
        terms: '<translate with synonyms or related terms for ''Cycle Path'', separated by commas>'
      highway/cycleway/bicycle_foot:
        # 'highway=cycleway, foot=designated'
        name: Cycle & Foot Path
        subtitle: '<translate with short summary or explanation of ''Cycle & Foot Path'', if needed>'
        # 'terms: bicycle and foot path,mixed-use trail,multi-use trail,segregated trail'
        terms: '<translate with synonyms or related terms for ''Cycle & Foot Path'', separated by commas>'
      highway/cycleway/crossing/marked:
        # 'cycleway=crossing, crossing=marked'
        name: Marked Cycle Crossing
        subtitle: '<translate with short summary or explanation of ''Marked Cycle Crossing'', if needed>'
        # 'terms: cycle crosswalk,cycle path crossing,cycleway crossing,bicycle crossing,bike crossing'
        terms: '<translate with synonyms or related terms for ''Marked Cycle Crossing'', separated by commas>'
      highway/cycleway/crossing/unmarked:
        # cycleway=crossing
        name: Unmarked Cycle Crossing
        subtitle: '<translate with short summary or explanation of ''Unmarked Cycle Crossing'', if needed>'
        # 'terms: cycle path crossing,cycleway crossing,bicycle crossing,bike crossing'
        terms: '<translate with synonyms or related terms for ''Unmarked Cycle Crossing'', separated by commas>'
      highway/elevator:
        # highway=elevator
        name: Elevator
        subtitle: '<translate with short summary or explanation of ''Elevator'', if needed>'
        # 'terms: lift'
        terms: '<translate with synonyms or related terms for ''Elevator'', separated by commas>'
      highway/footway:
        # highway=footway
        name: Foot Path
        subtitle: '<translate with short summary or explanation of ''Foot Path'', if needed>'
        # 'terms: hike,hiking,promenade,trackway,trail,walk'
        terms: '<translate with synonyms or related terms for ''Foot Path'', separated by commas>'
      highway/footway/conveying:
        # 'highway=footway, conveying=*'
        name: Moving Walkway
        subtitle: '<translate with short summary or explanation of ''Moving Walkway'', if needed>'
        # 'terms: moving sidewalk,autwalk,skywalk,travolator,travelator,travellator,conveyor'
        terms: '<translate with synonyms or related terms for ''Moving Walkway'', separated by commas>'
      highway/footway/marked:
        # 'footway=crossing, crossing=marked'
        name: Marked Crosswalk
        subtitle: '<translate with short summary or explanation of ''Marked Crosswalk'', if needed>'
        # 'terms: marked foot path crossing,marked crossing,marked pedestrian crosswalk,zebra crossing'
        terms: '<translate with synonyms or related terms for ''Marked Crosswalk'', separated by commas>'
      highway/footway/marked-raised:
        # 'footway=crossing, crossing=marked, traffic_calming=table'
        name: Marked Crosswalk (Raised)
        subtitle: '<translate with short summary or explanation of ''Marked Crosswalk (Raised)'', if needed>'
        # 'terms: zebra crossing,marked crossing,crosswalk,flat top,hump,speed,slow'
        terms: '<translate with synonyms or related terms for ''Marked Crosswalk (Raised)'', separated by commas>'
      highway/footway/sidewalk:
        # footway=sidewalk
        name: Sidewalk
        subtitle: '<translate with short summary or explanation of ''Sidewalk'', if needed>'
        # 'terms: pavement,sidepath'
        terms: '<translate with synonyms or related terms for ''Sidewalk'', separated by commas>'
      highway/footway/unmarked:
        # footway=crossing
        name: Unmarked Crossing
        subtitle: '<translate with short summary or explanation of ''Unmarked Crossing'', if needed>'
        # 'terms: unmarked foot path crossing,unmarked crosswalk,unmarked pedestrian crossing'
        terms: '<translate with synonyms or related terms for ''Unmarked Crossing'', separated by commas>'
      highway/footway/unmarked-raised:
        # 'footway=crossing, traffic_calming=table'
        name: Unmarked Crossing (Raised)
        subtitle: '<translate with short summary or explanation of ''Unmarked Crossing (Raised)'', if needed>'
        # 'terms: flat top,hump,speed,slow'
        terms: '<translate with synonyms or related terms for ''Unmarked Crossing (Raised)'', separated by commas>'
      highway/footway/zebra:
        # 'highway=footway, footway=crossing, crossing=zebra'
        name: Marked Crosswalk
        subtitle: '<translate with short summary or explanation of ''Marked Crosswalk'', if needed>'
      highway/footway/zebra-raised:
        # 'highway=footway, footway=crossing, crossing=zebra, traffic_calming=table'
        name: Marked Crosswalk (Raised)
        subtitle: '<translate with short summary or explanation of ''Marked Crosswalk (Raised)'', if needed>'
      highway/give_way:
        # highway=give_way
        name: Yield Sign
        subtitle: '<translate with short summary or explanation of ''Yield Sign'', if needed>'
        # 'terms: give way,yield,sign'
        terms: '<translate with synonyms or related terms for ''Yield Sign'', separated by commas>'
      highway/living_street:
        # highway=living_street
        name: Living Street
        subtitle: '<translate with short summary or explanation of ''Living Street'', if needed>'
        terms: '<translate with synonyms or related terms for ''Living Street'', separated by commas>'
      highway/milestone:
        # highway=milestone
        name: Highway Milestone
        subtitle: '<translate with short summary or explanation of ''Highway Milestone'', if needed>'
        # 'terms: mile marker,mile post,mile stone,mileage marker,milemarker,milepost'
        terms: '<translate with synonyms or related terms for ''Highway Milestone'', separated by commas>'
      highway/mini_roundabout:
        # highway=mini_roundabout
        name: Mini-Roundabout
        subtitle: '<translate with short summary or explanation of ''Mini-Roundabout'', if needed>'
        # 'terms: traffic circle'
        terms: '<translate with synonyms or related terms for ''Mini-Roundabout'', separated by commas>'
      highway/motorway:
        # highway=motorway
        name: Motorway
        subtitle: '<translate with short summary or explanation of ''Motorway'', if needed>'
        # 'terms: autobahn,expressway,freeway,highway,interstate,parkway,road,street,thruway,turnpike'
        terms: '<translate with synonyms or related terms for ''Motorway'', separated by commas>'
      highway/motorway_junction:
        # highway=motorway_junction
        name: Motorway Junction / Exit
        subtitle: '<translate with short summary or explanation of ''Motorway Junction / Exit'', if needed>'
        # 'terms: exit'
        terms: '<translate with synonyms or related terms for ''Motorway Junction / Exit'', separated by commas>'
      highway/motorway_link:
        # highway=motorway_link
        name: Motorway Link
        subtitle: '<translate with short summary or explanation of ''Motorway Link'', if needed>'
        # 'terms: exit,ramp,road,street,on ramp,off ramp'
        terms: '<translate with synonyms or related terms for ''Motorway Link'', separated by commas>'
      highway/passing_place:
        # highway=passing_place
        name: Passing Place
        subtitle: '<translate with short summary or explanation of ''Passing Place'', if needed>'
        # 'terms: turnout, pullout'
        terms: '<translate with synonyms or related terms for ''Passing Place'', separated by commas>'
      highway/path:
        # highway=path
        name: Path
        subtitle: '<translate with short summary or explanation of ''Path'', if needed>'
        # 'terms: hike,hiking,trackway,trail,walk'
        terms: '<translate with synonyms or related terms for ''Path'', separated by commas>'
      highway/pedestrian_area:
        # 'highway=pedestrian, area=yes'
        name: Pedestrian Area
        subtitle: '<translate with short summary or explanation of ''Pedestrian Area'', if needed>'
        # 'terms: center,centre,plaza,quad,square,walkway'
        terms: '<translate with synonyms or related terms for ''Pedestrian Area'', separated by commas>'
      highway/pedestrian_line:
        # highway=pedestrian
        name: Pedestrian Street
        subtitle: '<translate with short summary or explanation of ''Pedestrian Street'', if needed>'
        # 'terms: center,centre,plaza,quad,square,walkway'
        terms: '<translate with synonyms or related terms for ''Pedestrian Street'', separated by commas>'
      highway/primary:
        # highway=primary
        name: Primary Road
        subtitle: '<translate with short summary or explanation of ''Primary Road'', if needed>'
        # 'terms: road,street'
        terms: '<translate with synonyms or related terms for ''Primary Road'', separated by commas>'
      highway/primary_link:
        # highway=primary_link
        name: Primary Link
        subtitle: '<translate with short summary or explanation of ''Primary Link'', if needed>'
        # 'terms: on ramp,off ramp,ramp,road,street'
        terms: '<translate with synonyms or related terms for ''Primary Link'', separated by commas>'
      highway/raceway:
        # highway=raceway
        name: Racetrack (Motorsport)
        subtitle: '<translate with short summary or explanation of ''Racetrack (Motorsport)'', if needed>'
        # 'terms: auto*,formula one,kart,motocross,nascar,race*,track'
        terms: '<translate with synonyms or related terms for ''Racetrack (Motorsport)'', separated by commas>'
      highway/residential:
        # highway=residential
        name: Residential Road
        subtitle: '<translate with short summary or explanation of ''Residential Road'', if needed>'
        # 'terms: road,street'
        terms: '<translate with synonyms or related terms for ''Residential Road'', separated by commas>'
      highway/rest_area:
        # highway=rest_area
        name: Rest Area
        subtitle: '<translate with short summary or explanation of ''Rest Area'', if needed>'
        # 'terms: rest stop'
        terms: '<translate with synonyms or related terms for ''Rest Area'', separated by commas>'
      highway/road:
        # highway=road
        name: Unknown Road
        subtitle: '<translate with short summary or explanation of ''Unknown Road'', if needed>'
        # 'terms: road,street'
        terms: '<translate with synonyms or related terms for ''Unknown Road'', separated by commas>'
      highway/secondary:
        # highway=secondary
        name: Secondary Road
        subtitle: '<translate with short summary or explanation of ''Secondary Road'', if needed>'
        # 'terms: road,street'
        terms: '<translate with synonyms or related terms for ''Secondary Road'', separated by commas>'
      highway/secondary_link:
        # highway=secondary_link
        name: Secondary Link
        subtitle: '<translate with short summary or explanation of ''Secondary Link'', if needed>'
        # 'terms: on ramp,off ramp,ramp,road,street'
        terms: '<translate with synonyms or related terms for ''Secondary Link'', separated by commas>'
      highway/service:
        # highway=service
        name: Service Road
        subtitle: '<translate with short summary or explanation of ''Service Road'', if needed>'
        # 'terms: road,street'
        terms: '<translate with synonyms or related terms for ''Service Road'', separated by commas>'
      highway/service/alley:
        # service=alley
        name: Alley
        subtitle: '<translate with short summary or explanation of ''Alley'', if needed>'
        terms: '<translate with synonyms or related terms for ''Alley'', separated by commas>'
      highway/service/drive-through:
        # service=drive-through
        name: Drive-Through
        subtitle: '<translate with short summary or explanation of ''Drive-Through'', if needed>'
        terms: '<translate with synonyms or related terms for ''Drive-Through'', separated by commas>'
      highway/service/driveway:
        # service=driveway
        name: Driveway
        subtitle: '<translate with short summary or explanation of ''Driveway'', if needed>'
        terms: '<translate with synonyms or related terms for ''Driveway'', separated by commas>'
      highway/service/emergency_access:
        # service=emergency_access
        name: Emergency Access
        subtitle: '<translate with short summary or explanation of ''Emergency Access'', if needed>'
        terms: '<translate with synonyms or related terms for ''Emergency Access'', separated by commas>'
      highway/service/parking_aisle:
        # service=parking_aisle
        name: Parking Aisle
        subtitle: '<translate with short summary or explanation of ''Parking Aisle'', if needed>'
        terms: '<translate with synonyms or related terms for ''Parking Aisle'', separated by commas>'
      highway/services:
        # highway=services
        name: Service Area
        subtitle: '<translate with short summary or explanation of ''Service Area'', if needed>'
        # 'terms: services,travel plaza,service station'
        terms: '<translate with synonyms or related terms for ''Service Area'', separated by commas>'
      highway/speed_camera:
        # highway=speed_camera
        name: Speed Camera
        subtitle: '<translate with short summary or explanation of ''Speed Camera'', if needed>'
        terms: '<translate with synonyms or related terms for ''Speed Camera'', separated by commas>'
      highway/steps:
        # highway=steps
        name: Steps
        subtitle: '<translate with short summary or explanation of ''Steps'', if needed>'
        # 'terms: stairs,staircase,stairway'
        terms: '<translate with synonyms or related terms for ''Steps'', separated by commas>'
      highway/steps/conveying:
        # 'highway=steps, conveying=*'
        name: Escalator
        subtitle: '<translate with short summary or explanation of ''Escalator'', if needed>'
        # 'terms: moving staircase,moving stairway,people mover'
        terms: '<translate with synonyms or related terms for ''Escalator'', separated by commas>'
      highway/stop:
        # highway=stop
        name: Stop Sign
        subtitle: '<translate with short summary or explanation of ''Stop Sign'', if needed>'
        # 'terms: stop,halt,sign'
        terms: '<translate with synonyms or related terms for ''Stop Sign'', separated by commas>'
      highway/street_lamp:
        # highway=street_lamp
        name: Street Lamp
        subtitle: '<translate with short summary or explanation of ''Street Lamp'', if needed>'
        # 'terms: streetlight,street light,lamp,light,gaslight'
        terms: '<translate with synonyms or related terms for ''Street Lamp'', separated by commas>'
      highway/tertiary:
        # highway=tertiary
        name: Tertiary Road
        subtitle: '<translate with short summary or explanation of ''Tertiary Road'', if needed>'
        # 'terms: road,street'
        terms: '<translate with synonyms or related terms for ''Tertiary Road'', separated by commas>'
      highway/tertiary_link:
        # highway=tertiary_link
        name: Tertiary Link
        subtitle: '<translate with short summary or explanation of ''Tertiary Link'', if needed>'
        # 'terms: on ramp,off ramp,ramp,road,street'
        terms: '<translate with synonyms or related terms for ''Tertiary Link'', separated by commas>'
      highway/track:
        # highway=track
        name: Unmaintained Track Road
        subtitle: '<translate with short summary or explanation of ''Unmaintained Track Road'', if needed>'
        # 'terms: woods road,forest road,logging road,fire road,farm road,agricultural road,ranch road,carriage road,primitive,unmaintained,rut,offroad,4wd,4x4,four wheel drive,atv,quad,jeep,double track,two track'
        terms: '<translate with synonyms or related terms for ''Unmaintained Track Road'', separated by commas>'
      highway/traffic_mirror:
        # highway=traffic_mirror
        name: Traffic Mirror
        subtitle: '<translate with short summary or explanation of ''Traffic Mirror'', if needed>'
        # 'terms: blind spot,convex,corner,curved,roadside,round,safety,sphere,visibility'
        terms: '<translate with synonyms or related terms for ''Traffic Mirror'', separated by commas>'
      highway/traffic_signals:
        # highway=traffic_signals
        name: Traffic Signals
        subtitle: '<translate with short summary or explanation of ''Traffic Signals'', if needed>'
        # 'terms: light,stoplight,traffic light'
        terms: '<translate with synonyms or related terms for ''Traffic Signals'', separated by commas>'
      highway/trailhead:
        # highway=trailhead
        name: Trailhead
        subtitle: '<translate with short summary or explanation of ''Trailhead'', if needed>'
        # 'terms: hiking,mile zero,mountain biking,mountaineering,trail endpoint,trail start,staging area,trekking'
        terms: '<translate with synonyms or related terms for ''Trailhead'', separated by commas>'
      highway/trunk:
        # highway=trunk
        name: Trunk Road
        subtitle: '<translate with short summary or explanation of ''Trunk Road'', if needed>'
        # 'terms: road,street'
        terms: '<translate with synonyms or related terms for ''Trunk Road'', separated by commas>'
      highway/trunk_link:
        # highway=trunk_link
        name: Trunk Link
        subtitle: '<translate with short summary or explanation of ''Trunk Link'', if needed>'
        # 'terms: on ramp,off ramp,ramp,road,street'
        terms: '<translate with synonyms or related terms for ''Trunk Link'', separated by commas>'
      highway/turning_circle:
        # highway=turning_circle
        name: Turning Circle
        subtitle: '<translate with short summary or explanation of ''Turning Circle'', if needed>'
        # 'terms: cul-de-sac'
        terms: '<translate with synonyms or related terms for ''Turning Circle'', separated by commas>'
      highway/turning_loop:
        # highway=turning_loop
        name: Turning Loop (Island)
        subtitle: '<translate with short summary or explanation of ''Turning Loop (Island)'', if needed>'
        # 'terms: cul-de-sac'
        terms: '<translate with synonyms or related terms for ''Turning Loop (Island)'', separated by commas>'
      highway/unclassified:
        # highway=unclassified
        name: Minor/Unclassified Road
        subtitle: '<translate with short summary or explanation of ''Minor/Unclassified Road'', if needed>'
        # 'terms: road,street'
        terms: '<translate with synonyms or related terms for ''Minor/Unclassified Road'', separated by commas>'
      historic:
        # historic=*
        name: Historic Site
        subtitle: Designated place of historic value
        terms: '<translate with synonyms or related terms for ''Historic Site'', separated by commas>'
      historic/archaeological_site:
        # historic=archaeological_site
        name: Archaeological Site
        subtitle: '<translate with short summary or explanation of ''Archaeological Site'', if needed>'
        terms: '<translate with synonyms or related terms for ''Archaeological Site'', separated by commas>'
      historic/boundary_stone:
        # historic=boundary_stone
        name: Boundary Stone
        subtitle: '<translate with short summary or explanation of ''Boundary Stone'', if needed>'
        terms: '<translate with synonyms or related terms for ''Boundary Stone'', separated by commas>'
      historic/castle:
        # historic=castle
        name: Castle
        subtitle: '<translate with short summary or explanation of ''Castle'', if needed>'
        terms: '<translate with synonyms or related terms for ''Castle'', separated by commas>'
      historic/memorial:
        # historic=memorial
        name: Memorial
        subtitle: '<translate with short summary or explanation of ''Memorial'', if needed>'
        # 'terms: dedicatory,epitaph,remember,remembrance,memory,monument,stolperstein'
        terms: '<translate with synonyms or related terms for ''Memorial'', separated by commas>'
      historic/memorial/plaque:
        # 'historic=memorial, memorial=plaque'
        name: Commemorative Plaque
        subtitle: '<translate with short summary or explanation of ''Commemorative Plaque'', if needed>'
        # 'terms: dedicatory,epitaph,historical marker,remember,remembrance,memory'
        terms: '<translate with synonyms or related terms for ''Commemorative Plaque'', separated by commas>'
      historic/monument:
        # historic=monument
        name: Monument
        subtitle: '<translate with short summary or explanation of ''Monument'', if needed>'
        terms: '<translate with synonyms or related terms for ''Monument'', separated by commas>'
      historic/ruins:
        # historic=ruins
        name: Ruins
        subtitle: '<translate with short summary or explanation of ''Ruins'', if needed>'
        terms: '<translate with synonyms or related terms for ''Ruins'', separated by commas>'
      historic/tomb:
        # historic=tomb
        name: Tomb
        subtitle: '<translate with short summary or explanation of ''Tomb'', if needed>'
        terms: '<translate with synonyms or related terms for ''Tomb'', separated by commas>'
      historic/wayside_cross:
        # historic=wayside_cross
        name: Wayside Cross
        subtitle: '<translate with short summary or explanation of ''Wayside Cross'', if needed>'
        terms: '<translate with synonyms or related terms for ''Wayside Cross'', separated by commas>'
      historic/wayside_shrine:
        # historic=wayside_shrine
        name: Wayside Shrine
        subtitle: '<translate with short summary or explanation of ''Wayside Shrine'', if needed>'
        terms: '<translate with synonyms or related terms for ''Wayside Shrine'', separated by commas>'
      historic/wreck:
        # historic=wreck
        name: Shipwreck
        subtitle: '<translate with short summary or explanation of ''Shipwreck'', if needed>'
        # 'terms: hull,mast,maritime,remains,ship,boat'
        terms: '<translate with synonyms or related terms for ''Shipwreck'', separated by commas>'
      indoor:
        # indoor=*
        name: Indoor Feature
        subtitle: '<translate with short summary or explanation of ''Indoor Feature'', if needed>'
      indoor/area:
        # indoor=area
        name: Indoor Area
        subtitle: '<translate with short summary or explanation of ''Indoor Area'', if needed>'
        # 'terms: indoor space'
        terms: '<translate with synonyms or related terms for ''Indoor Area'', separated by commas>'
      indoor/corridor:
        # indoor=corridor
        name: Indoor Corridor
        subtitle: '<translate with short summary or explanation of ''Indoor Corridor'', if needed>'
        # 'terms: concourse,foyer,hallway,passageway'
        terms: '<translate with synonyms or related terms for ''Indoor Corridor'', separated by commas>'
      indoor/corridor_line:
        # indoor=corridor
        name: Indoor Corridor
        subtitle: '<translate with short summary or explanation of ''Indoor Corridor'', if needed>'
      indoor/door:
        # indoor=door
        name: Indoor Door
        subtitle: '<translate with short summary or explanation of ''Indoor Door'', if needed>'
        # 'terms: doorframe,doorway,portal,room access,threshold'
        terms: '<translate with synonyms or related terms for ''Indoor Door'', separated by commas>'
      indoor/room:
        # indoor=room
        name: Room
        subtitle: '<translate with short summary or explanation of ''Room'', if needed>'
        # 'terms: antechamber,anteroom,atrium,cell,chamber,concourse,foyer,indoor room,lobby,vestibule'
        terms: '<translate with synonyms or related terms for ''Room'', separated by commas>'
      indoor/wall:
        # indoor=wall
        name: Indoor Wall
        subtitle: '<translate with short summary or explanation of ''Indoor Wall'', if needed>'
        # 'terms: indoor barrier,room divider,room partition'
        terms: '<translate with synonyms or related terms for ''Indoor Wall'', separated by commas>'
      internet_access/wlan:
        # internet_access=wlan
        name: Wi-Fi Hotspot
        subtitle: '<translate with short summary or explanation of ''Wi-Fi Hotspot'', if needed>'
        # 'terms: wi-fi,wifi,hotspot'
        terms: '<translate with synonyms or related terms for ''Wi-Fi Hotspot'', separated by commas>'
      junction:
        # junction=yes
        name: Junction
        subtitle: '<translate with short summary or explanation of ''Junction'', if needed>'
        terms: '<translate with synonyms or related terms for ''Junction'', separated by commas>'
      junction/circular:
        # junction=circular
        name: Traffic Circle
        subtitle: '<translate with short summary or explanation of ''Traffic Circle'', if needed>'
      junction/jughandle:
        # junction=jughandle
        name: Jughandle
        subtitle: '<translate with short summary or explanation of ''Jughandle'', if needed>'
      junction/roundabout:
        # junction=roundabout
        name: Roundabout
        subtitle: '<translate with short summary or explanation of ''Roundabout'', if needed>'
      landuse:
        # landuse=*
        name: Land Use
        subtitle: '<translate with short summary or explanation of ''Land Use'', if needed>'
      landuse/allotments:
        # landuse=allotments
        name: Community Garden
        subtitle: '<translate with short summary or explanation of ''Community Garden'', if needed>'
        # 'terms: allotment,garden'
        terms: '<translate with synonyms or related terms for ''Community Garden'', separated by commas>'
      landuse/aquaculture:
        # landuse=aquaculture
        name: Aquaculture
        subtitle: '<translate with short summary or explanation of ''Aquaculture'', if needed>'
        # 'terms: fish farm,crustacean,algae,aquafarming,shrimp farm,oyster farm,mariculture,algaculture'
        terms: '<translate with synonyms or related terms for ''Aquaculture'', separated by commas>'
      landuse/basin:
        # landuse=basin
        name: Basin
        subtitle: '<translate with short summary or explanation of ''Basin'', if needed>'
      landuse/brownfield:
        # landuse=brownfield
        name: Brownfield
        subtitle: '<translate with short summary or explanation of ''Brownfield'', if needed>'
        terms: '<translate with synonyms or related terms for ''Brownfield'', separated by commas>'
      landuse/cemetery:
        # landuse=cemetery
        name: Cemetery
        subtitle: '<translate with short summary or explanation of ''Cemetery'', if needed>'
        terms: '<translate with synonyms or related terms for ''Cemetery'', separated by commas>'
      landuse/churchyard:
        # landuse=churchyard
        name: Churchyard
        subtitle: '<translate with short summary or explanation of ''Churchyard'', if needed>'
        terms: '<translate with synonyms or related terms for ''Churchyard'', separated by commas>'
      landuse/commercial:
        # landuse=commercial
        name: Commercial Area
        subtitle: '<translate with short summary or explanation of ''Commercial Area'', if needed>'
        terms: '<translate with synonyms or related terms for ''Commercial Area'', separated by commas>'
      landuse/construction:
        # landuse=construction
        name: Construction
        subtitle: '<translate with short summary or explanation of ''Construction'', if needed>'
        terms: '<translate with synonyms or related terms for ''Construction'', separated by commas>'
      landuse/farm:
        # landuse=farm
        name: Farmland
        subtitle: '<translate with short summary or explanation of ''Farmland'', if needed>'
      landuse/farmland:
        # landuse=farmland
        name: Farmland
        subtitle: '<translate with short summary or explanation of ''Farmland'', if needed>'
        # 'terms: crop,grow,plant'
        terms: '<translate with synonyms or related terms for ''Farmland'', separated by commas>'
      landuse/farmyard:
        # landuse=farmyard
        name: Farmyard
        subtitle: '<translate with short summary or explanation of ''Farmyard'', if needed>'
        # 'terms: crop,grow,plant'
        terms: '<translate with synonyms or related terms for ''Farmyard'', separated by commas>'
      landuse/forest:
        # landuse=forest
        name: Managed Forest
        subtitle: '<translate with short summary or explanation of ''Managed Forest'', if needed>'
        # 'terms: cut,forest,forestry,lumber,silviculture,tree'
        terms: '<translate with synonyms or related terms for ''Managed Forest'', separated by commas>'
      landuse/garages:
        # landuse=garages
        name: Garage Landuse
        subtitle: '<translate with short summary or explanation of ''Garage Landuse'', if needed>'
        terms: '<translate with synonyms or related terms for ''Garage Landuse'', separated by commas>'
      landuse/grass:
        # landuse=grass
        name: Grass
        subtitle: Managed grass area
        terms: '<translate with synonyms or related terms for ''Grass'', separated by commas>'
      landuse/greenfield:
        # landuse=greenfield
        name: Greenfield
        subtitle: '<translate with short summary or explanation of ''Greenfield'', if needed>'
        terms: '<translate with synonyms or related terms for ''Greenfield'', separated by commas>'
      landuse/greenhouse_horticulture:
        # landuse=greenhouse_horticulture
        name: Greenhouse Horticulture
        subtitle: '<translate with short summary or explanation of ''Greenhouse Horticulture'', if needed>'
        # 'terms: flower,greenhouse,horticulture,grow,vivero'
        terms: '<translate with synonyms or related terms for ''Greenhouse Horticulture'', separated by commas>'
      landuse/harbour:
        # landuse=harbour
        name: Harbor
        subtitle: '<translate with short summary or explanation of ''Harbor'', if needed>'
        # 'terms: boat'
        terms: '<translate with synonyms or related terms for ''Harbor'', separated by commas>'
      landuse/industrial:
        # landuse=industrial
        name: Industrial Area
        subtitle: '<translate with short summary or explanation of ''Industrial Area'', if needed>'
        terms: '<translate with synonyms or related terms for ''Industrial Area'', separated by commas>'
      landuse/industrial/scrap_yard:
        # industrial=scrap_yard
        name: Scrap Yard
        subtitle: '<translate with short summary or explanation of ''Scrap Yard'', if needed>'
        # 'terms: car,junk,metal,salvage,scrap,u-pull-it,vehicle,wreck,yard'
        terms: '<translate with synonyms or related terms for ''Scrap Yard'', separated by commas>'
      landuse/industrial/slaughterhouse:
        # industrial=slaughterhouse
        name: Slaughterhouse
        subtitle: '<translate with short summary or explanation of ''Slaughterhouse'', if needed>'
        # 'terms: abattoir,beef,butchery,calf,chicken,cow,killing house,meat,pig,pork,poultry,shambles,stockyard'
        terms: '<translate with synonyms or related terms for ''Slaughterhouse'', separated by commas>'
      landuse/landfill:
        # landuse=landfill
        name: Landfill
        subtitle: '<translate with short summary or explanation of ''Landfill'', if needed>'
        # 'terms: dump'
        terms: '<translate with synonyms or related terms for ''Landfill'', separated by commas>'
      landuse/meadow:
        # landuse=meadow
        name: Meadow
        subtitle: '<translate with short summary or explanation of ''Meadow'', if needed>'
        terms: '<translate with synonyms or related terms for ''Meadow'', separated by commas>'
      landuse/military:
        # landuse=military
        name: Military Area
        subtitle: '<translate with short summary or explanation of ''Military Area'', if needed>'
        terms: '<translate with synonyms or related terms for ''Military Area'', separated by commas>'
      landuse/military/airfield:
        # military=airfield
        name: Military Airfield
        subtitle: '<translate with short summary or explanation of ''Military Airfield'', if needed>'
        # 'terms: aerodrome,aeroway,air force,airplane,airport,army,base,bomb,fight,force,guard,heli*,jet,marine,navy,plane,troop,war'
        terms: '<translate with synonyms or related terms for ''Military Airfield'', separated by commas>'
      landuse/military/barracks:
        # military=barracks
        name: Barracks
        subtitle: '<translate with short summary or explanation of ''Barracks'', if needed>'
        # 'terms: air force,army,base,fight,force,guard,marine,navy,troop,war'
        terms: '<translate with synonyms or related terms for ''Barracks'', separated by commas>'
      landuse/military/bunker:
        # military=bunker
        name: Military Bunker
        subtitle: '<translate with short summary or explanation of ''Military Bunker'', if needed>'
        # 'terms: air force,army,base,fight,force,guard,marine,navy,troop,war'
        terms: '<translate with synonyms or related terms for ''Military Bunker'', separated by commas>'
      landuse/military/checkpoint:
        # military=checkpoint
        name: Checkpoint
        subtitle: '<translate with short summary or explanation of ''Checkpoint'', if needed>'
        # 'terms: air force,army,base,force,guard,marine,navy,troop,war'
        terms: '<translate with synonyms or related terms for ''Checkpoint'', separated by commas>'
      landuse/military/danger_area:
        # military=danger_area
        name: Danger Area
        subtitle: '<translate with short summary or explanation of ''Danger Area'', if needed>'
        # 'terms: air force,army,base,blast,bomb,explo*,force,guard,mine,marine,navy,troop,war'
        terms: '<translate with synonyms or related terms for ''Danger Area'', separated by commas>'
      landuse/military/naval_base:
        # military=naval_base
        name: Naval Base
        subtitle: '<translate with short summary or explanation of ''Naval Base'', if needed>'
        # 'terms: base,fight,force,guard,marine,navy,ship,sub,troop,war'
        terms: '<translate with synonyms or related terms for ''Naval Base'', separated by commas>'
      landuse/military/nuclear_explosion_site:
        # military=nuclear_explosion_site
        name: Nuclear Explosion Site
        subtitle: '<translate with short summary or explanation of ''Nuclear Explosion Site'', if needed>'
        # 'terms: atom,blast,bomb,detonat*,nuke,site,test'
        terms: '<translate with synonyms or related terms for ''Nuclear Explosion Site'', separated by commas>'
      landuse/military/obstacle_course:
        # military=obstacle_course
        name: Obstacle Course
        subtitle: '<translate with short summary or explanation of ''Obstacle Course'', if needed>'
        # 'terms: army,base,force,guard,marine,navy,troop,war'
        terms: '<translate with synonyms or related terms for ''Obstacle Course'', separated by commas>'
      landuse/military/office:
        # military=office
        name: Military Office
        subtitle: '<translate with short summary or explanation of ''Military Office'', if needed>'
        # 'terms: air force,army,base,enlist,fight,force,guard,marine,navy,recruit,troop,war'
        terms: '<translate with synonyms or related terms for ''Military Office'', separated by commas>'
      landuse/military/range:
        # military=range
        name: Military Range
        subtitle: '<translate with short summary or explanation of ''Military Range'', if needed>'
        # 'terms: air force,army,base,fight,fire,force,guard,gun,marine,navy,rifle,shoot*,snip*,train,troop,war'
        terms: '<translate with synonyms or related terms for ''Military Range'', separated by commas>'
      landuse/military/training_area:
        # military=training_area
        name: Training Area
        subtitle: '<translate with short summary or explanation of ''Training Area'', if needed>'
        # 'terms: air force,army,base,fight,fire,force,guard,gun,marine,navy,rifle,shoot*,snip*,train,troop,war'
        terms: '<translate with synonyms or related terms for ''Training Area'', separated by commas>'
      landuse/orchard:
        # landuse=orchard
        name: Orchard
        subtitle: '<translate with short summary or explanation of ''Orchard'', if needed>'
        # 'terms: fruit'
        terms: '<translate with synonyms or related terms for ''Orchard'', separated by commas>'
      landuse/plant_nursery:
        # landuse=plant_nursery
        name: Plant Nursery
        subtitle: '<translate with short summary or explanation of ''Plant Nursery'', if needed>'
        # 'terms: flower,garden,grow,vivero'
        terms: '<translate with synonyms or related terms for ''Plant Nursery'', separated by commas>'
      landuse/pond:
        # landuse=pond
        name: Pond
        subtitle: '<translate with short summary or explanation of ''Pond'', if needed>'
      landuse/quarry:
        # landuse=quarry
        name: Quarry
        subtitle: '<translate with short summary or explanation of ''Quarry'', if needed>'
        terms: '<translate with synonyms or related terms for ''Quarry'', separated by commas>'
      landuse/railway:
        # landuse=railway
        name: Railway Corridor
        subtitle: '<translate with short summary or explanation of ''Railway Corridor'', if needed>'
        # 'terms: rail,train,track'
        terms: '<translate with synonyms or related terms for ''Railway Corridor'', separated by commas>'
      landuse/recreation_ground:
        # landuse=recreation_ground
        name: Recreation Ground
        subtitle: '<translate with short summary or explanation of ''Recreation Ground'', if needed>'
        # 'terms: playing fields'
        terms: '<translate with synonyms or related terms for ''Recreation Ground'', separated by commas>'
      landuse/religious:
        # landuse=religious
        name: Religious Area
        subtitle: '<translate with short summary or explanation of ''Religious Area'', if needed>'
        terms: '<translate with synonyms or related terms for ''Religious Area'', separated by commas>'
      landuse/reservoir:
        # landuse=reservoir
        name: Reservoir
        subtitle: '<translate with short summary or explanation of ''Reservoir'', if needed>'
      landuse/residential:
        # landuse=residential
        name: Residential Area
        subtitle: '<translate with short summary or explanation of ''Residential Area'', if needed>'
        terms: '<translate with synonyms or related terms for ''Residential Area'', separated by commas>'
      landuse/residential/apartments:
        # residential=apartments
        name: Apartment Complex
        subtitle: '<translate with short summary or explanation of ''Apartment Complex'', if needed>'
        # 'terms: flat,residence,tenement'
        terms: '<translate with synonyms or related terms for ''Apartment Complex'', separated by commas>'
      landuse/retail:
        # landuse=retail
        name: Retail Area
        subtitle: '<translate with short summary or explanation of ''Retail Area'', if needed>'
        terms: '<translate with synonyms or related terms for ''Retail Area'', separated by commas>'
      landuse/vineyard:
        # landuse=vineyard
        name: Vineyard
        subtitle: '<translate with short summary or explanation of ''Vineyard'', if needed>'
        # 'terms: grape,wine'
        terms: '<translate with synonyms or related terms for ''Vineyard'', separated by commas>'
      leisure:
        # leisure=*
        name: Leisure
        subtitle: '<translate with short summary or explanation of ''Leisure'', if needed>'
      leisure/adult_gaming_centre:
        # leisure=adult_gaming_centre
        name: Adult Gaming Center
        subtitle: Gambling arcade
        # 'terms: gambling,slot machine'
        terms: '<translate with synonyms or related terms for ''Adult Gaming Center'', separated by commas>'
      leisure/amusement_arcade:
        # leisure=amusement_arcade
        name: Amusement Arcade
        subtitle: '<translate with short summary or explanation of ''Amusement Arcade'', if needed>'
        # 'terms: pay-to-play games,video games,driving simulators,pinball machines'
        terms: '<translate with synonyms or related terms for ''Amusement Arcade'', separated by commas>'
      leisure/bandstand:
        # leisure=bandstand
        name: Bandstand
        subtitle: '<translate with short summary or explanation of ''Bandstand'', if needed>'
        terms: '<translate with synonyms or related terms for ''Bandstand'', separated by commas>'
      leisure/beach_resort:
        # leisure=beach_resort
        name: Beach Resort
        subtitle: '<translate with short summary or explanation of ''Beach Resort'', if needed>'
        terms: '<translate with synonyms or related terms for ''Beach Resort'', separated by commas>'
      leisure/bird_hide:
        # leisure=bird_hide
        name: Bird Hide
        subtitle: '<translate with short summary or explanation of ''Bird Hide'', if needed>'
        # 'terms: machan,ornithology'
        terms: '<translate with synonyms or related terms for ''Bird Hide'', separated by commas>'
      leisure/bleachers:
        # leisure=bleachers
        name: Bleachers
        subtitle: '<translate with short summary or explanation of ''Bleachers'', if needed>'
        # 'terms: crowd,bench,sports,stand,stands,seat,seating'
        terms: '<translate with synonyms or related terms for ''Bleachers'', separated by commas>'
      leisure/bowling_alley:
        # leisure=bowling_alley
        name: Bowling Alley
        subtitle: '<translate with short summary or explanation of ''Bowling Alley'', if needed>'
        # 'terms: bowling center'
        terms: '<translate with synonyms or related terms for ''Bowling Alley'', separated by commas>'
      leisure/common:
        # leisure=common
        name: Common
        subtitle: '<translate with short summary or explanation of ''Common'', if needed>'
        # 'terms: open space'
        terms: '<translate with synonyms or related terms for ''Common'', separated by commas>'
      leisure/dance:
        # leisure=dance
        name: Dance Hall
        subtitle: '<translate with short summary or explanation of ''Dance Hall'', if needed>'
        # 'terms: ballroom,jive,swing,tango,waltz'
        terms: '<translate with synonyms or related terms for ''Dance Hall'', separated by commas>'
      leisure/dancing_school:
        # 'leisure=dance, dance:teaching=yes'
        name: Dance School
        subtitle: '<translate with short summary or explanation of ''Dance School'', if needed>'
        # 'terms: jive,swing,tango,waltz,dance teaching'
        terms: '<translate with synonyms or related terms for ''Dance School'', separated by commas>'
      leisure/dog_park:
        # leisure=dog_park
        name: Dog Park
        subtitle: '<translate with short summary or explanation of ''Dog Park'', if needed>'
        terms: '<translate with synonyms or related terms for ''Dog Park'', separated by commas>'
      leisure/firepit:
        # leisure=firepit
        name: Firepit
        subtitle: '<translate with short summary or explanation of ''Firepit'', if needed>'
        # 'terms: fireplace,campfire'
        terms: '<translate with synonyms or related terms for ''Firepit'', separated by commas>'
      leisure/fishing:
        # leisure=fishing
        name: Fishing Spot
        subtitle: '<translate with short summary or explanation of ''Fishing Spot'', if needed>'
        # 'terms: angler'
        terms: '<translate with synonyms or related terms for ''Fishing Spot'', separated by commas>'
      leisure/fitness_centre:
        # leisure=fitness_centre
        name: Gym / Fitness Center
        subtitle: '<translate with short summary or explanation of ''Gym / Fitness Center'', if needed>'
        # 'terms: health,gym,leisure,studio'
        terms: '<translate with synonyms or related terms for ''Gym / Fitness Center'', separated by commas>'
      leisure/fitness_centre/yoga:
        # 'leisure=fitness_centre, sport=yoga'
        name: Yoga Studio
        subtitle: '<translate with short summary or explanation of ''Yoga Studio'', if needed>'
        # 'terms: studio,asanas,modern yoga,meditation'
        terms: '<translate with synonyms or related terms for ''Yoga Studio'', separated by commas>'
      leisure/fitness_station:
        # leisure=fitness_station
        name: Outdoor Fitness Station
        subtitle: '<translate with short summary or explanation of ''Outdoor Fitness Station'', if needed>'
        # 'terms: exercise,fitness,gym,trim trail'
        terms: '<translate with synonyms or related terms for ''Outdoor Fitness Station'', separated by commas>'
      leisure/fitness_station/balance_beam:
        # 'leisure=fitness_station, fitness_station=balance_beam'
        name: Exercise Balance Beam
        subtitle: '<translate with short summary or explanation of ''Exercise Balance Beam'', if needed>'
        # 'terms: balance,exercise,fitness,gym,trim trail'
        terms: '<translate with synonyms or related terms for ''Exercise Balance Beam'', separated by commas>'
      leisure/fitness_station/box:
        # 'leisure=fitness_station, fitness_station=box'
        name: Exercise Box
        subtitle: '<translate with short summary or explanation of ''Exercise Box'', if needed>'
        # 'terms: box,exercise,fitness,gym,jump,trim trail'
        terms: '<translate with synonyms or related terms for ''Exercise Box'', separated by commas>'
      leisure/fitness_station/horizontal_bar:
        # 'leisure=fitness_station, fitness_station=horizontal_bar'
        name: Exercise Horizontal Bar
        subtitle: '<translate with short summary or explanation of ''Exercise Horizontal Bar'', if needed>'
        # 'terms: bar,chinup,chin up,exercise,fitness,gym,pullup,pull up,trim trail'
        terms: '<translate with synonyms or related terms for ''Exercise Horizontal Bar'', separated by commas>'
      leisure/fitness_station/horizontal_ladder:
        # 'leisure=fitness_station, fitness_station=horizontal_ladder'
        name: Exercise Monkey Bars
        subtitle: '<translate with short summary or explanation of ''Exercise Monkey Bars'', if needed>'
        # 'terms: bar,chinup,chin up,exercise,fitness,gym,ladder,monkey bars,pullup,pull up,trim trail'
        terms: '<translate with synonyms or related terms for ''Exercise Monkey Bars'', separated by commas>'
      leisure/fitness_station/hyperextension:
        # 'leisure=fitness_station, fitness_station=hyperextension'
        name: Hyperextension Station
        subtitle: '<translate with short summary or explanation of ''Hyperextension Station'', if needed>'
        # 'terms: back,exercise,extension,fitness,gym,roman chair,trim trail'
        terms: '<translate with synonyms or related terms for ''Hyperextension Station'', separated by commas>'
      leisure/fitness_station/parallel_bars:
        # 'leisure=fitness_station, fitness_station=parallel_bars'
        name: Parallel Bars
        subtitle: '<translate with short summary or explanation of ''Parallel Bars'', if needed>'
        # 'terms: bar,dip,exercise,fitness,gym,trim trail'
        terms: '<translate with synonyms or related terms for ''Parallel Bars'', separated by commas>'
      leisure/fitness_station/push-up:
        # 'leisure=fitness_station, fitness_station=push-up'
        name: Push-Up Station
        subtitle: '<translate with short summary or explanation of ''Push-Up Station'', if needed>'
        # 'terms: bar,exercise,fitness,gym,pushup,push up,trim trail'
        terms: '<translate with synonyms or related terms for ''Push-Up Station'', separated by commas>'
      leisure/fitness_station/rings:
        # 'leisure=fitness_station, fitness_station=rings'
        name: Exercise Rings
        subtitle: '<translate with short summary or explanation of ''Exercise Rings'', if needed>'
        # 'terms: exercise,fitness,gym,muscle up,pullup,pull up,trim trail'
        terms: '<translate with synonyms or related terms for ''Exercise Rings'', separated by commas>'
      leisure/fitness_station/sign:
        # 'leisure=fitness_station, fitness_station=sign'
        name: Exercise Instruction Sign
        subtitle: '<translate with short summary or explanation of ''Exercise Instruction Sign'', if needed>'
        # 'terms: exercise,fitness,gym,trim trail'
        terms: '<translate with synonyms or related terms for ''Exercise Instruction Sign'', separated by commas>'
      leisure/fitness_station/sit-up:
        # 'leisure=fitness_station, fitness_station=sit-up'
        name: Sit-Up Station
        subtitle: '<translate with short summary or explanation of ''Sit-Up Station'', if needed>'
        # 'terms: crunch,exercise,fitness,gym,situp,sit up,trim trail'
        terms: '<translate with synonyms or related terms for ''Sit-Up Station'', separated by commas>'
      leisure/fitness_station/stairs:
        # 'leisure=fitness_station, fitness_station=stairs'
        name: Exercise Stairs
        subtitle: '<translate with short summary or explanation of ''Exercise Stairs'', if needed>'
        # 'terms: exercise,fitness,gym,steps,trim trail'
        terms: '<translate with synonyms or related terms for ''Exercise Stairs'', separated by commas>'
      leisure/garden:
        # leisure=garden
        name: Garden
        subtitle: '<translate with short summary or explanation of ''Garden'', if needed>'
        terms: '<translate with synonyms or related terms for ''Garden'', separated by commas>'
      leisure/golf_course:
        # leisure=golf_course
        name: Golf Course
        subtitle: '<translate with short summary or explanation of ''Golf Course'', if needed>'
        # 'terms: links'
        terms: '<translate with synonyms or related terms for ''Golf Course'', separated by commas>'
      leisure/hackerspace:
        # leisure=hackerspace
        name: Hackerspace
        subtitle: '<translate with short summary or explanation of ''Hackerspace'', if needed>'
        # 'terms: makerspace,hackspace,hacklab'
        terms: '<translate with synonyms or related terms for ''Hackerspace'', separated by commas>'
      leisure/horse_riding:
        # leisure=horse_riding
        name: Horseback Riding Facility
        subtitle: '<translate with short summary or explanation of ''Horseback Riding Facility'', if needed>'
        # 'terms: equestrian,stable'
        terms: '<translate with synonyms or related terms for ''Horseback Riding Facility'', separated by commas>'
      leisure/ice_rink:
        # leisure=ice_rink
        name: Ice Rink
        subtitle: '<translate with short summary or explanation of ''Ice Rink'', if needed>'
        # 'terms: hockey,skating,curling'
        terms: '<translate with synonyms or related terms for ''Ice Rink'', separated by commas>'
      leisure/marina:
        # leisure=marina
        name: Marina
        subtitle: '<translate with short summary or explanation of ''Marina'', if needed>'
        # 'terms: boat'
        terms: '<translate with synonyms or related terms for ''Marina'', separated by commas>'
      leisure/miniature_golf:
        # leisure=miniature_golf
        name: Miniature Golf
        subtitle: '<translate with short summary or explanation of ''Miniature Golf'', if needed>'
        # 'terms: crazy golf,mini golf,putt-putt'
        terms: '<translate with synonyms or related terms for ''Miniature Golf'', separated by commas>'
      leisure/nature_reserve:
        # leisure=nature_reserve
        name: Nature Reserve
        subtitle: '<translate with short summary or explanation of ''Nature Reserve'', if needed>'
        # 'terms: protected,wildlife'
        terms: '<translate with synonyms or related terms for ''Nature Reserve'', separated by commas>'
      leisure/outdoor_seating:
        # leisure=outdoor_seating
        name: Outdoor Seating Area
        subtitle: '<translate with short summary or explanation of ''Outdoor Seating Area'', if needed>'
        # 'terms: al fresco,beer garden,dining,cafe,restaurant,pub,bar,patio'
        terms: '<translate with synonyms or related terms for ''Outdoor Seating Area'', separated by commas>'
      leisure/park:
        # leisure=park
        name: Park
        subtitle: '<translate with short summary or explanation of ''Park'', if needed>'
        # 'terms: esplanade,estate,forest,garden,grass,green,grounds,lawn,lot,meadow,parkland,place,playground,plaza,pleasure garden,recreation area,square,tract,village green,woodland'
        terms: '<translate with synonyms or related terms for ''Park'', separated by commas>'
      leisure/picnic_table:
        # leisure=picnic_table
        name: Picnic Table
        subtitle: '<translate with short summary or explanation of ''Picnic Table'', if needed>'
        # 'terms: bench'
        terms: '<translate with synonyms or related terms for ''Picnic Table'', separated by commas>'
      leisure/picnic_table/chess:
        # 'leisure=picnic_table, sport=chess'
        name: Chess Table
        subtitle: '<translate with short summary or explanation of ''Chess Table'', if needed>'
        # 'terms: bench,chess board,checkerboard,checkers,chequerboard,game table'
        terms: '<translate with synonyms or related terms for ''Chess Table'', separated by commas>'
      leisure/pitch:
        # leisure=pitch
        name: Sport Pitch
        subtitle: '<translate with short summary or explanation of ''Sport Pitch'', if needed>'
        # 'terms: field'
        terms: '<translate with synonyms or related terms for ''Sport Pitch'', separated by commas>'
      leisure/pitch/american_football:
        # 'leisure=pitch, sport=american_football'
        name: American Football Field
        subtitle: '<translate with short summary or explanation of ''American Football Field'', if needed>'
        # 'terms: football,gridiron'
        terms: '<translate with synonyms or related terms for ''American Football Field'', separated by commas>'
      leisure/pitch/australian_football:
        # 'leisure=pitch, sport=australian_football'
        name: Australian Football Field
        subtitle: '<translate with short summary or explanation of ''Australian Football Field'', if needed>'
        # 'terms: Aussie,AFL,football'
        terms: '<translate with synonyms or related terms for ''Australian Football Field'', separated by commas>'
      leisure/pitch/badminton:
        # 'leisure=pitch, sport=badminton'
        name: Badminton Court
        subtitle: '<translate with short summary or explanation of ''Badminton Court'', if needed>'
        terms: '<translate with synonyms or related terms for ''Badminton Court'', separated by commas>'
      leisure/pitch/baseball:
        # 'leisure=pitch, sport=baseball'
        name: Baseball Field
        subtitle: '<translate with short summary or explanation of ''Baseball Field'', if needed>'
        terms: '<translate with synonyms or related terms for ''Baseball Field'', separated by commas>'
      leisure/pitch/basketball:
        # 'leisure=pitch, sport=basketball'
        name: Basketball Court
        subtitle: '<translate with short summary or explanation of ''Basketball Court'', if needed>'
        terms: '<translate with synonyms or related terms for ''Basketball Court'', separated by commas>'
      leisure/pitch/beachvolleyball:
        # 'leisure=pitch, sport=beachvolleyball'
        name: Beach Volleyball Court
        subtitle: '<translate with short summary or explanation of ''Beach Volleyball Court'', if needed>'
        # 'terms: volleyball'
        terms: '<translate with synonyms or related terms for ''Beach Volleyball Court'', separated by commas>'
      leisure/pitch/boules:
        # 'leisure=pitch, sport=boules'
        name: Boules/Bocce Court
        subtitle: '<translate with short summary or explanation of ''Boules/Bocce Court'', if needed>'
        # 'terms: bocce,lyonnaise,pétanque'
        terms: '<translate with synonyms or related terms for ''Boules/Bocce Court'', separated by commas>'
      leisure/pitch/bowls:
        # 'leisure=pitch, sport=bowls'
        name: Bowling Green
        subtitle: '<translate with short summary or explanation of ''Bowling Green'', if needed>'
        terms: '<translate with synonyms or related terms for ''Bowling Green'', separated by commas>'
      leisure/pitch/cricket:
        # 'leisure=pitch, sport=cricket'
        name: Cricket Field
        subtitle: '<translate with short summary or explanation of ''Cricket Field'', if needed>'
        terms: '<translate with synonyms or related terms for ''Cricket Field'', separated by commas>'
      leisure/pitch/equestrian:
        # 'leisure=pitch, sport=equestrian'
        name: Riding Arena
        subtitle: '<translate with short summary or explanation of ''Riding Arena'', if needed>'
        # 'terms: dressage,equestrian,horse,horseback,riding'
        terms: '<translate with synonyms or related terms for ''Riding Arena'', separated by commas>'
      leisure/pitch/netball:
        # 'leisure=pitch, sport=netball'
        name: Netball Court
        subtitle: '<translate with short summary or explanation of ''Netball Court'', if needed>'
        terms: '<translate with synonyms or related terms for ''Netball Court'', separated by commas>'
      leisure/pitch/rugby_league:
        # 'leisure=pitch, sport=rugby_league'
        name: Rugby League Field
        subtitle: '<translate with short summary or explanation of ''Rugby League Field'', if needed>'
        terms: '<translate with synonyms or related terms for ''Rugby League Field'', separated by commas>'
      leisure/pitch/rugby_union:
        # 'leisure=pitch, sport=rugby_union'
        name: Rugby Union Field
        subtitle: '<translate with short summary or explanation of ''Rugby Union Field'', if needed>'
        terms: '<translate with synonyms or related terms for ''Rugby Union Field'', separated by commas>'
      leisure/pitch/skateboard:
        # 'leisure=pitch, sport=skateboard'
        name: Skate Park
        subtitle: '<translate with short summary or explanation of ''Skate Park'', if needed>'
        terms: '<translate with synonyms or related terms for ''Skate Park'', separated by commas>'
      leisure/pitch/soccer:
        # 'leisure=pitch, sport=soccer'
        name: Soccer Field
        subtitle: '<translate with short summary or explanation of ''Soccer Field'', if needed>'
        # 'terms: football'
        terms: '<translate with synonyms or related terms for ''Soccer Field'', separated by commas>'
      leisure/pitch/softball:
        # 'leisure=pitch, sport=softball'
        name: Softball Field
        subtitle: '<translate with short summary or explanation of ''Softball Field'', if needed>'
        # 'terms: softball,diamond'
        terms: '<translate with synonyms or related terms for ''Softball Field'', separated by commas>'
      leisure/pitch/table_tennis:
        # 'leisure=pitch, sport=table_tennis'
        name: Ping Pong Table
        subtitle: '<translate with short summary or explanation of ''Ping Pong Table'', if needed>'
        # 'terms: table tennis,ping pong'
        terms: '<translate with synonyms or related terms for ''Ping Pong Table'', separated by commas>'
      leisure/pitch/tennis:
        # 'leisure=pitch, sport=tennis'
        name: Tennis Court
        subtitle: '<translate with short summary or explanation of ''Tennis Court'', if needed>'
        terms: '<translate with synonyms or related terms for ''Tennis Court'', separated by commas>'
      leisure/pitch/volleyball:
        # 'leisure=pitch, sport=volleyball'
        name: Volleyball Court
        subtitle: '<translate with short summary or explanation of ''Volleyball Court'', if needed>'
        terms: '<translate with synonyms or related terms for ''Volleyball Court'', separated by commas>'
      leisure/playground:
        # leisure=playground
        name: Playground
        subtitle: '<translate with short summary or explanation of ''Playground'', if needed>'
        # 'terms: jungle gym,play area'
        terms: '<translate with synonyms or related terms for ''Playground'', separated by commas>'
      leisure/resort:
        # leisure=resort
        name: Resort
        subtitle: '<translate with short summary or explanation of ''Resort'', if needed>'
        terms: '<translate with synonyms or related terms for ''Resort'', separated by commas>'
      leisure/sauna:
        # leisure=sauna
        name: Sauna
        subtitle: '<translate with short summary or explanation of ''Sauna'', if needed>'
        terms: '<translate with synonyms or related terms for ''Sauna'', separated by commas>'
      leisure/slipway:
        # leisure=slipway
        name: Slipway
        subtitle: '<translate with short summary or explanation of ''Slipway'', if needed>'
        # 'terms: boat launch,boat ramp,boat landing'
        terms: '<translate with synonyms or related terms for ''Slipway'', separated by commas>'
      leisure/sports_centre:
        # leisure=sports_centre
        name: Sports Center / Complex
        subtitle: '<translate with short summary or explanation of ''Sports Center / Complex'', if needed>'
        terms: '<translate with synonyms or related terms for ''Sports Center / Complex'', separated by commas>'
      leisure/sports_centre/climbing:
        # 'leisure=sports_centre, sport=climbing'
        name: Climbing Gym
        subtitle: '<translate with short summary or explanation of ''Climbing Gym'', if needed>'
        # 'terms: abseiling,artificial climbing wall,belaying,bouldering,rock climbing facility,indoor rock wall,rappeling,rock gym,ropes'
        terms: '<translate with synonyms or related terms for ''Climbing Gym'', separated by commas>'
      leisure/sports_centre/swimming:
        # 'leisure=sports_centre, sport=swimming'
        name: Swimming Pool Facility
        subtitle: '<translate with short summary or explanation of ''Swimming Pool Facility'', if needed>'
        # 'terms: dive,water'
        terms: '<translate with synonyms or related terms for ''Swimming Pool Facility'', separated by commas>'
      leisure/stadium:
        # leisure=stadium
        name: Stadium
        subtitle: '<translate with short summary or explanation of ''Stadium'', if needed>'
        terms: '<translate with synonyms or related terms for ''Stadium'', separated by commas>'
      leisure/swimming_area:
        # leisure=swimming_area
        name: Natural Swimming Area
        subtitle: '<translate with short summary or explanation of ''Natural Swimming Area'', if needed>'
        # 'terms: dive,water,aquatics'
        terms: '<translate with synonyms or related terms for ''Natural Swimming Area'', separated by commas>'
      leisure/swimming_pool:
        # leisure=swimming_pool
        name: Swimming Pool
        subtitle: '<translate with short summary or explanation of ''Swimming Pool'', if needed>'
        # 'terms: dive,water,aquatics'
        terms: '<translate with synonyms or related terms for ''Swimming Pool'', separated by commas>'
      leisure/track:
        # leisure=track
        name: Racetrack (Non-Motorsport)
        subtitle: '<translate with short summary or explanation of ''Racetrack (Non-Motorsport)'', if needed>'
        # 'terms: cycle,dog,greyhound,horse,race*,track'
        terms: '<translate with synonyms or related terms for ''Racetrack (Non-Motorsport)'', separated by commas>'
      leisure/track/cycling:
        # 'leisure=track, sport=cycling'
        name: Cycling Track
        subtitle: '<translate with short summary or explanation of ''Cycling Track'', if needed>'
        # 'terms: bicycle track,bicycling track,cycle racetrack,velodrome'
        terms: '<translate with synonyms or related terms for ''Cycling Track'', separated by commas>'
      leisure/track/horse_racing:
        # 'leisure=track, sport=horse_racing'
        name: Horse Racing Track
        subtitle: '<translate with short summary or explanation of ''Horse Racing Track'', if needed>'
        # 'terms: equestrian race track,horse race betting,horseracing,horsetrack,horse racetrack'
        terms: '<translate with synonyms or related terms for ''Horse Racing Track'', separated by commas>'
      leisure/track/running:
        # 'leisure=track, sport=running'
        name: Running Track
        subtitle: '<translate with short summary or explanation of ''Running Track'', if needed>'
        # 'terms: athletics track,decathlon,foot race,long distance running,marathon,middle distance running,racetrack,running,sprint,track,walking'
        terms: '<translate with synonyms or related terms for ''Running Track'', separated by commas>'
      leisure/water_park:
        # leisure=water_park
        name: Water Park
        subtitle: '<translate with short summary or explanation of ''Water Park'', if needed>'
        # 'terms: swim,pool,dive'
        terms: '<translate with synonyms or related terms for ''Water Park'', separated by commas>'
      line:
        name: Line
        subtitle: '<translate with short summary or explanation of ''Line'', if needed>'
        # 'terms: polyline'
        terms: '<translate with synonyms or related terms for ''Line'', separated by commas>'
      man_made:
        # man_made=*
        name: Man Made
        subtitle: '<translate with short summary or explanation of ''Man Made'', if needed>'
      man_made/adit:
        # man_made=adit
        name: Adit
        subtitle: Horizontal mine entrance
        # 'terms: cave,tunnel,underground'
        terms: '<translate with synonyms or related terms for ''Adit'', separated by commas>'
      man_made/antenna:
        # man_made=antenna
        name: Antenna
        subtitle: '<translate with short summary or explanation of ''Antenna'', if needed>'
        # 'terms: broadcast,cell phone,cell,communication,mobile phone,radio,television,transmission,tv'
        terms: '<translate with synonyms or related terms for ''Antenna'', separated by commas>'
      man_made/beehive:
        # man_made=beehive
        name: Beehive
        # 'terms: apiary,beekeeper,farm,honey,pollination'
        terms: '<translate with synonyms or related terms for ''Beehive'', separated by commas>'
      man_made/breakwater:
        # man_made=breakwater
        name: Breakwater
        subtitle: '<translate with short summary or explanation of ''Breakwater'', if needed>'
        terms: '<translate with synonyms or related terms for ''Breakwater'', separated by commas>'
      man_made/bridge:
        # man_made=bridge
        name: Bridge
        subtitle: '<translate with short summary or explanation of ''Bridge'', if needed>'
        terms: '<translate with synonyms or related terms for ''Bridge'', separated by commas>'
      man_made/bunker_silo:
        # man_made=bunker_silo
        name: Bunker Silo
        subtitle: '<translate with short summary or explanation of ''Bunker Silo'', if needed>'
        # 'terms: Silage,Storage'
        terms: '<translate with synonyms or related terms for ''Bunker Silo'', separated by commas>'
      man_made/chimney:
        # man_made=chimney
        name: Chimney
        subtitle: '<translate with short summary or explanation of ''Chimney'', if needed>'
        terms: '<translate with synonyms or related terms for ''Chimney'', separated by commas>'
      man_made/clearcut:
        # man_made=clearcut
        name: Clearcut Forest
        subtitle: '<translate with short summary or explanation of ''Clearcut Forest'', if needed>'
        # 'terms: cut,forest,lumber,tree,wood'
        terms: '<translate with synonyms or related terms for ''Clearcut Forest'', separated by commas>'
      man_made/crane:
        # man_made=crane
        name: Crane
        subtitle: '<translate with short summary or explanation of ''Crane'', if needed>'
        terms: '<translate with synonyms or related terms for ''Crane'', separated by commas>'
      man_made/cutline:
        # man_made=cutline
        name: Cut line
        subtitle: '<translate with short summary or explanation of ''Cut line'', if needed>'
        terms: '<translate with synonyms or related terms for ''Cut line'', separated by commas>'
      man_made/embankment:
        # man_made=embankment
        name: Embankment
        subtitle: '<translate with short summary or explanation of ''Embankment'', if needed>'
        terms: '<translate with synonyms or related terms for ''Embankment'', separated by commas>'
      man_made/flagpole:
        # man_made=flagpole
        name: Flagpole
        subtitle: '<translate with short summary or explanation of ''Flagpole'', if needed>'
        terms: '<translate with synonyms or related terms for ''Flagpole'', separated by commas>'
      man_made/gasometer:
        # man_made=gasometer
        name: Gasometer
        subtitle: '<translate with short summary or explanation of ''Gasometer'', if needed>'
        # 'terms: gas holder'
        terms: '<translate with synonyms or related terms for ''Gasometer'', separated by commas>'
      man_made/groyne:
        # man_made=groyne
        name: Groyne
        subtitle: '<translate with short summary or explanation of ''Groyne'', if needed>'
        terms: '<translate with synonyms or related terms for ''Groyne'', separated by commas>'
      man_made/lighthouse:
        # man_made=lighthouse
        name: Lighthouse
        subtitle: '<translate with short summary or explanation of ''Lighthouse'', if needed>'
        terms: '<translate with synonyms or related terms for ''Lighthouse'', separated by commas>'
      man_made/mast:
        # man_made=mast
        name: Mast
        subtitle: Tall vertical structure
        # 'terms: antenna,broadcast tower,cell phone tower,cell tower,communication mast,communication tower,guyed tower,mobile phone tower,radio mast,radio tower,television tower,transmission mast,transmission tower,tv tower'
        terms: '<translate with synonyms or related terms for ''Mast'', separated by commas>'
      man_made/mast/communication:
        # 'man_made=mast, tower:type=communication'
        name: Communication Mast
        subtitle: '<translate with short summary or explanation of ''Communication Mast'', if needed>'
        # 'terms: antenna,broadcast tower,cell phone tower,cell tower,communication mast,communication tower,guyed tower,mobile phone tower,radio mast,radio tower,television tower,transmission mast,transmission tower,tv tower'
        terms: '<translate with synonyms or related terms for ''Communication Mast'', separated by commas>'
      man_made/mast/communication/mobile_phone:
        # 'man_made=mast, tower:type=communication, communication:mobile_phone=yes'
        name: Mobile Phone Mast
        subtitle: '<translate with short summary or explanation of ''Mobile Phone Mast'', if needed>'
        # 'terms: antenna,cell mast,cell phone mast,cell phone tower,cell tower,communication mast,communication tower,guyed tower,mobile phone tower,transmission mast,transmission tower'
        terms: '<translate with synonyms or related terms for ''Mobile Phone Mast'', separated by commas>'
      man_made/mast/communication/radio:
        # 'man_made=mast, tower:type=communication, communication:radio=yes'
        name: Radio Broadcast Mast
        subtitle: '<translate with short summary or explanation of ''Radio Broadcast Mast'', if needed>'
        # 'terms: antenna,broadcast tower,communication mast,communication tower,guyed tower,radio mast,radio tower,transmission mast,transmission tower'
        terms: '<translate with synonyms or related terms for ''Radio Broadcast Mast'', separated by commas>'
      man_made/mast/communication/television:
        # 'man_made=mast, tower:type=communication, communication:television=yes'
        name: Television Broadcast Mast
        subtitle: '<translate with short summary or explanation of ''Television Broadcast Mast'', if needed>'
        # 'terms: antenna,broadcast tower,communication mast,communication tower,guyed tower,television mast,television tower,transmission mast,transmission tower,tv mast,tv tower'
        terms: '<translate with synonyms or related terms for ''Television Broadcast Mast'', separated by commas>'
      man_made/mineshaft:
        # man_made=mineshaft
        name: Mineshaft
        subtitle: Vertical mine entrance
        # 'terms: cave,mine shaft,tunnel,underground'
        terms: '<translate with synonyms or related terms for ''Mineshaft'', separated by commas>'
      man_made/monitoring_station:
        # man_made=monitoring_station
        name: Monitoring Station
        subtitle: '<translate with short summary or explanation of ''Monitoring Station'', if needed>'
        # 'terms: weather,earthquake,seismology,air,gps'
        terms: '<translate with synonyms or related terms for ''Monitoring Station'', separated by commas>'
      man_made/observatory:
        # man_made=observatory
        name: Observatory
        subtitle: '<translate with short summary or explanation of ''Observatory'', if needed>'
        # 'terms: astronomical,meteorological'
        terms: '<translate with synonyms or related terms for ''Observatory'', separated by commas>'
      man_made/petroleum_well:
        # man_made=petroleum_well
        name: Oil Well
        subtitle: '<translate with short summary or explanation of ''Oil Well'', if needed>'
        # 'terms: drilling rig,oil derrick,oil drill,oil horse,oil rig,oil pump,petroleum well,pumpjack'
        terms: '<translate with synonyms or related terms for ''Oil Well'', separated by commas>'
      man_made/pier:
        # man_made=pier
        name: Pier
        subtitle: '<translate with short summary or explanation of ''Pier'', if needed>'
        # 'terms: berth,dock,jetty,landing,promenade,wharf'
        terms: '<translate with synonyms or related terms for ''Pier'', separated by commas>'
      man_made/pier/floating:
        # 'man_made=pier, floating=yes'
        name: Floating Pier
        subtitle: '<translate with short summary or explanation of ''Floating Pier'', if needed>'
        # 'terms: berth,dock,jetty,landing,promenade,wharf'
        terms: '<translate with synonyms or related terms for ''Floating Pier'', separated by commas>'
      man_made/pipeline:
        # man_made=pipeline
        name: Pipeline
        subtitle: '<translate with short summary or explanation of ''Pipeline'', if needed>'
        # 'terms: oil,natural gas,water,sewer,sewage'
        terms: '<translate with synonyms or related terms for ''Pipeline'', separated by commas>'
      man_made/pipeline/underground:
        # 'man_made=pipeline, location=underground'
        name: Underground Pipeline
        subtitle: '<translate with short summary or explanation of ''Underground Pipeline'', if needed>'
        # 'terms: oil,natural gas,water,sewer,sewage'
        terms: '<translate with synonyms or related terms for ''Underground Pipeline'', separated by commas>'
      man_made/pumping_station:
        # man_made=pumping_station
        name: Pumping Station
        subtitle: '<translate with short summary or explanation of ''Pumping Station'', if needed>'
        terms: '<translate with synonyms or related terms for ''Pumping Station'', separated by commas>'
      man_made/silo:
        # man_made=silo
        name: Silo
        subtitle: '<translate with short summary or explanation of ''Silo'', if needed>'
        # 'terms: grain,corn,wheat'
        terms: '<translate with synonyms or related terms for ''Silo'', separated by commas>'
      man_made/storage_tank:
        # man_made=storage_tank
        name: Storage Tank
        subtitle: '<translate with short summary or explanation of ''Storage Tank'', if needed>'
        # 'terms: water,oil,gas,petrol'
        terms: '<translate with synonyms or related terms for ''Storage Tank'', separated by commas>'
      man_made/street_cabinet:
        # man_made=street_cabinet
        name: Street Cabinet
        # 'terms: cable tv,monitoring box,technical box,telecommunications,traffic signal controls'
        terms: '<translate with synonyms or related terms for ''Street Cabinet'', separated by commas>'
      man_made/surveillance:
        # man_made=surveillance
        name: Surveillance
        subtitle: '<translate with short summary or explanation of ''Surveillance'', if needed>'
        # 'terms: anpr,alpr,camera,car plate recognition,cctv,guard,license plate recognition,monitoring,number plate recognition,security,video,webcam'
        terms: '<translate with synonyms or related terms for ''Surveillance'', separated by commas>'
      man_made/surveillance/camera:
        # 'man_made=surveillance, surveillance:type=camera'
        name: Surveillance Camera
        subtitle: '<translate with short summary or explanation of ''Surveillance Camera'', if needed>'
        # 'terms: anpr,alpr,camera,car plate recognition,cctv,guard,license plate recognition,monitoring,number plate recognition,security,video,webcam'
        terms: '<translate with synonyms or related terms for ''Surveillance Camera'', separated by commas>'
      man_made/survey_point:
        # man_made=survey_point
        name: Survey Point
        subtitle: '<translate with short summary or explanation of ''Survey Point'', if needed>'
        # 'terms: trig point,triangulation pillar,trigonometrical station'
        terms: '<translate with synonyms or related terms for ''Survey Point'', separated by commas>'
      man_made/tower:
        # man_made=tower
        name: Tower
        subtitle: Building constructed for its height
        terms: '<translate with synonyms or related terms for ''Tower'', separated by commas>'
      man_made/tower/bell_tower:
        # 'man_made=tower, tower:type=bell_tower'
        name: Bell Tower
        subtitle: '<translate with short summary or explanation of ''Bell Tower'', if needed>'
        # 'terms: belfry,bell gable,campanile,church tower,klockstapel'
        terms: '<translate with synonyms or related terms for ''Bell Tower'', separated by commas>'
      man_made/tower/communication:
        # 'man_made=tower, tower:type=communication'
        name: Communication Tower
        subtitle: '<translate with short summary or explanation of ''Communication Tower'', if needed>'
        # 'terms: antenna,broadcast tower,cell phone tower,cell tower,communication mast,communication tower,guyed tower,mobile phone tower,radio mast,radio tower,television tower,transmission mast,transmission tower,tv tower'
        terms: '<translate with synonyms or related terms for ''Communication Tower'', separated by commas>'
      man_made/tower/minaret:
        # 'man_made=tower, tower:type=minaret'
        name: Minaret
        subtitle: '<translate with short summary or explanation of ''Minaret'', if needed>'
        # 'terms: Islam,mosque,Muezzin,Muslim'
        terms: '<translate with synonyms or related terms for ''Minaret'', separated by commas>'
      man_made/tower/observation:
        # 'man_made=tower, tower:type=observation'
        name: Observation Tower
        subtitle: '<translate with short summary or explanation of ''Observation Tower'', if needed>'
        # 'terms: lookout tower,fire tower'
        terms: '<translate with synonyms or related terms for ''Observation Tower'', separated by commas>'
      man_made/wastewater_plant:
        # man_made=wastewater_plant
        name: Wastewater Plant
        subtitle: '<translate with short summary or explanation of ''Wastewater Plant'', if needed>'
        # 'terms: sewage*,water treatment plant,reclamation plant'
        terms: '<translate with synonyms or related terms for ''Wastewater Plant'', separated by commas>'
      man_made/water_tower:
        # man_made=water_tower
        name: Water Tower
        subtitle: '<translate with short summary or explanation of ''Water Tower'', if needed>'
        terms: '<translate with synonyms or related terms for ''Water Tower'', separated by commas>'
      man_made/water_well:
        # man_made=water_well
        name: Water Well
        subtitle: '<translate with short summary or explanation of ''Water Well'', if needed>'
        terms: '<translate with synonyms or related terms for ''Water Well'', separated by commas>'
      man_made/water_works:
        # man_made=water_works
        name: Water Works
        subtitle: '<translate with short summary or explanation of ''Water Works'', if needed>'
        terms: '<translate with synonyms or related terms for ''Water Works'', separated by commas>'
      man_made/watermill:
        # man_made=watermill
        name: Watermill
        subtitle: '<translate with short summary or explanation of ''Watermill'', if needed>'
        # 'terms: water,wheel,mill'
        terms: '<translate with synonyms or related terms for ''Watermill'', separated by commas>'
      man_made/windmill:
        # man_made=windmill
        name: Windmill
        subtitle: '<translate with short summary or explanation of ''Windmill'', if needed>'
        # 'terms: wind,wheel,mill'
        terms: '<translate with synonyms or related terms for ''Windmill'', separated by commas>'
      man_made/works:
        # man_made=works
        name: Factory
        subtitle: '<translate with short summary or explanation of ''Factory'', if needed>'
        # 'terms: assembly,build,brewery,car,plant,plastic,processing,manufacture,refinery'
        terms: '<translate with synonyms or related terms for ''Factory'', separated by commas>'
      manhole:
        # manhole=*
        name: Manhole
        subtitle: Access to areas below ground level
        # 'terms: cover,hole,sewer,sewage,telecom'
        terms: '<translate with synonyms or related terms for ''Manhole'', separated by commas>'
      manhole/drain:
        # manhole=drain
        name: Storm Drain
        subtitle: '<translate with short summary or explanation of ''Storm Drain'', if needed>'
        # 'terms: cover,drain,hole,rain,sewer,sewage,storm'
        terms: '<translate with synonyms or related terms for ''Storm Drain'', separated by commas>'
      manhole/telecom:
        # manhole=telecom
        name: Telecom Manhole
        subtitle: '<translate with short summary or explanation of ''Telecom Manhole'', if needed>'
        # 'terms: cover,phone,hole,telecom,telephone,bt'
        terms: '<translate with synonyms or related terms for ''Telecom Manhole'', separated by commas>'
      natural:
        # natural=*
        name: Natural
        subtitle: '<translate with short summary or explanation of ''Natural'', if needed>'
      natural/bare_rock:
        # natural=bare_rock
        name: Bare Rock
        subtitle: '<translate with short summary or explanation of ''Bare Rock'', if needed>'
        # 'terms: rock'
        terms: '<translate with synonyms or related terms for ''Bare Rock'', separated by commas>'
      natural/bay:
        # natural=bay
        name: Bay
        subtitle: '<translate with short summary or explanation of ''Bay'', if needed>'
        terms: '<translate with synonyms or related terms for ''Bay'', separated by commas>'
      natural/beach:
        # natural=beach
        name: Beach
        subtitle: '<translate with short summary or explanation of ''Beach'', if needed>'
        # 'terms: shore'
        terms: '<translate with synonyms or related terms for ''Beach'', separated by commas>'
      natural/cave_entrance:
        # natural=cave_entrance
        name: Cave Entrance
        subtitle: '<translate with short summary or explanation of ''Cave Entrance'', if needed>'
        # 'terms: cavern,hollow,grotto,shelter,cavity'
        terms: '<translate with synonyms or related terms for ''Cave Entrance'', separated by commas>'
      natural/cliff:
        # natural=cliff
        name: Cliff
        subtitle: '<translate with short summary or explanation of ''Cliff'', if needed>'
        # 'terms: crag,escarpment,rock face,scarp'
        terms: '<translate with synonyms or related terms for ''Cliff'', separated by commas>'
      natural/coastline:
        # natural=coastline
        name: Coastline
        subtitle: '<translate with short summary or explanation of ''Coastline'', if needed>'
        # 'terms: shore'
        terms: '<translate with synonyms or related terms for ''Coastline'', separated by commas>'
      natural/fell:
        # natural=fell
        name: Fell
        subtitle: '<translate with short summary or explanation of ''Fell'', if needed>'
        terms: '<translate with synonyms or related terms for ''Fell'', separated by commas>'
      natural/glacier:
        # natural=glacier
        name: Glacier
        subtitle: '<translate with short summary or explanation of ''Glacier'', if needed>'
        terms: '<translate with synonyms or related terms for ''Glacier'', separated by commas>'
      natural/grassland:
        # natural=grassland
        name: Grassland
        subtitle: Grass-dominated natural landscape
        # 'terms: prairie,savanna'
        terms: '<translate with synonyms or related terms for ''Grassland'', separated by commas>'
      natural/heath:
        # natural=heath
        name: Heath
        subtitle: '<translate with short summary or explanation of ''Heath'', if needed>'
        terms: '<translate with synonyms or related terms for ''Heath'', separated by commas>'
      natural/mud:
        # natural=mud
        name: Mud
        subtitle: '<translate with short summary or explanation of ''Mud'', if needed>'
        # 'terms: wetland'
        terms: '<translate with synonyms or related terms for ''Mud'', separated by commas>'
      natural/peak:
        # natural=peak
        name: Peak
        subtitle: '<translate with short summary or explanation of ''Peak'', if needed>'
        # 'terms: acme,aiguille,alp,climax,crest,crown,hill,mount,mountain,pinnacle,summit,tip,top'
        terms: '<translate with synonyms or related terms for ''Peak'', separated by commas>'
      natural/reef:
        # natural=reef
        name: Reef
        subtitle: '<translate with short summary or explanation of ''Reef'', if needed>'
        # 'terms: barrier,coral,ocean,sand,shoal'
        terms: '<translate with synonyms or related terms for ''Reef'', separated by commas>'
      natural/ridge:
        # natural=ridge
        name: Ridge
        subtitle: '<translate with short summary or explanation of ''Ridge'', if needed>'
        # 'terms: crest'
        terms: '<translate with synonyms or related terms for ''Ridge'', separated by commas>'
      natural/saddle:
        # natural=saddle
        name: Saddle
        subtitle: '<translate with short summary or explanation of ''Saddle'', if needed>'
        # 'terms: pass,mountain pass,top'
        terms: '<translate with synonyms or related terms for ''Saddle'', separated by commas>'
      natural/sand:
        # natural=sand
        name: Sand
        subtitle: '<translate with short summary or explanation of ''Sand'', if needed>'
        # 'terms: desert'
        terms: '<translate with synonyms or related terms for ''Sand'', separated by commas>'
      natural/scree:
        # natural=scree
        name: Scree
        subtitle: '<translate with short summary or explanation of ''Scree'', if needed>'
        # 'terms: loose rocks'
        terms: '<translate with synonyms or related terms for ''Scree'', separated by commas>'
      natural/scrub:
        # natural=scrub
        name: Scrub
        subtitle: '<translate with short summary or explanation of ''Scrub'', if needed>'
        # 'terms: bush,shrubs'
        terms: '<translate with synonyms or related terms for ''Scrub'', separated by commas>'
      natural/spring:
        # natural=spring
        name: Spring
        subtitle: '<translate with short summary or explanation of ''Spring'', if needed>'
        terms: '<translate with synonyms or related terms for ''Spring'', separated by commas>'
      natural/tree:
        # natural=tree
        name: Tree
        subtitle: '<translate with short summary or explanation of ''Tree'', if needed>'
        terms: '<translate with synonyms or related terms for ''Tree'', separated by commas>'
      natural/tree_row:
        # natural=tree_row
        name: Tree Row
        subtitle: '<translate with short summary or explanation of ''Tree Row'', if needed>'
        terms: '<translate with synonyms or related terms for ''Tree Row'', separated by commas>'
      natural/valley:
        # natural=valley
        name: Valley
        subtitle: '<translate with short summary or explanation of ''Valley'', if needed>'
        # 'terms: canyon,dale,dell,dene,depression,glen,gorge,gully,gulley,gultch,hollow,ravine,rift,vale'
        terms: '<translate with synonyms or related terms for ''Valley'', separated by commas>'
      natural/volcano:
        # natural=volcano
        name: Volcano
        subtitle: '<translate with short summary or explanation of ''Volcano'', if needed>'
        # 'terms: mountain,crater'
        terms: '<translate with synonyms or related terms for ''Volcano'', separated by commas>'
      natural/water:
        # natural=water
        name: Water
        subtitle: '<translate with short summary or explanation of ''Water'', if needed>'
        terms: '<translate with synonyms or related terms for ''Water'', separated by commas>'
      natural/water/basin:
        # 'natural=water, water=basin'
        name: Basin
        subtitle: '<translate with short summary or explanation of ''Basin'', if needed>'
        # 'terms: detention,drain,overflow,rain,retention'
        terms: '<translate with synonyms or related terms for ''Basin'', separated by commas>'
      natural/water/canal:
        # 'natural=water, water=canal'
        name: Canal
        subtitle: '<translate with short summary or explanation of ''Canal'', if needed>'
        terms: '<translate with synonyms or related terms for ''Canal'', separated by commas>'
      natural/water/lake:
        # 'natural=water, water=lake'
        name: Lake
        subtitle: '<translate with short summary or explanation of ''Lake'', if needed>'
        # 'terms: lakelet,loch,mere'
        terms: '<translate with synonyms or related terms for ''Lake'', separated by commas>'
      natural/water/pond:
        # 'natural=water, water=pond'
        name: Pond
        subtitle: '<translate with short summary or explanation of ''Pond'', if needed>'
        # 'terms: lakelet,millpond,tarn,pool,mere'
        terms: '<translate with synonyms or related terms for ''Pond'', separated by commas>'
      natural/water/reservoir:
        # 'natural=water, water=reservoir'
        name: Reservoir
        subtitle: '<translate with short summary or explanation of ''Reservoir'', if needed>'
        terms: '<translate with synonyms or related terms for ''Reservoir'', separated by commas>'
      natural/water/river:
        # 'natural=water, water=river'
        name: River
        subtitle: '<translate with short summary or explanation of ''River'', if needed>'
        # 'terms: beck,branch,brook,course,creek,estuary,rill,riverbank,rivulet,run,runnel,stream,tributary,watercourse'
        terms: '<translate with synonyms or related terms for ''River'', separated by commas>'
      natural/water/stream:
        # 'natural=water, water=stream'
        name: Stream
        subtitle: '<translate with short summary or explanation of ''Stream'', if needed>'
        # 'terms: beck,branch,brook,burn,course,creek,current,drift,flood,flow,freshet,race,rill,rindle,rivulet,run,runnel,rush,spate,spritz,surge,tide,torrent,tributary,watercourse'
        terms: '<translate with synonyms or related terms for ''Stream'', separated by commas>'
      natural/wetland:
        # natural=wetland
        name: Wetland
        subtitle: '<translate with short summary or explanation of ''Wetland'', if needed>'
        # 'terms: bog,marsh,reedbed,swamp,tidalflat'
        terms: '<translate with synonyms or related terms for ''Wetland'', separated by commas>'
      natural/wood:
        # natural=wood
        name: Wood
        subtitle: '<translate with short summary or explanation of ''Wood'', if needed>'
        # 'terms: tree'
        terms: '<translate with synonyms or related terms for ''Wood'', separated by commas>'
      noexit/yes:
        # noexit=yes
        name: No Exit
        subtitle: Indicates a road does not continue
        # 'terms: no exit,road end,dead end'
        terms: '<translate with synonyms or related terms for ''No Exit'', separated by commas>'
      office:
        # office=*
        name: Office
        subtitle: '<translate with short summary or explanation of ''Office'', if needed>'
        terms: '<translate with synonyms or related terms for ''Office'', separated by commas>'
      office/accountant:
        # office=accountant
        name: Accountant Office
        subtitle: '<translate with short summary or explanation of ''Accountant Office'', if needed>'
        terms: '<translate with synonyms or related terms for ''Accountant Office'', separated by commas>'
      office/administrative:
        # office=administrative
        name: Administrative Office
        subtitle: '<translate with short summary or explanation of ''Administrative Office'', if needed>'
      office/adoption_agency:
        # office=adoption_agency
        name: Adoption Agency
        subtitle: '<translate with short summary or explanation of ''Adoption Agency'', if needed>'
        terms: '<translate with synonyms or related terms for ''Adoption Agency'', separated by commas>'
      office/advertising_agency:
        # office=advertising_agency
        name: Advertising Agency
        subtitle: '<translate with short summary or explanation of ''Advertising Agency'', if needed>'
        # 'terms: ad,ad agency,advert agency,advertising,marketing'
        terms: '<translate with synonyms or related terms for ''Advertising Agency'', separated by commas>'
      office/architect:
        # office=architect
        name: Architect Office
        subtitle: '<translate with short summary or explanation of ''Architect Office'', if needed>'
        terms: '<translate with synonyms or related terms for ''Architect Office'', separated by commas>'
      office/association:
        # office=association
        name: Nonprofit Organization Office
        subtitle: '<translate with short summary or explanation of ''Nonprofit Organization Office'', if needed>'
        # 'terms: association,non-profit,nonprofit,organization,society'
        terms: '<translate with synonyms or related terms for ''Nonprofit Organization Office'', separated by commas>'
      office/charity:
        # office=charity
        name: Charity Office
        subtitle: '<translate with short summary or explanation of ''Charity Office'', if needed>'
        # 'terms: charitable organization'
        terms: '<translate with synonyms or related terms for ''Charity Office'', separated by commas>'
      office/company:
        # office=company
        name: Corporate Office
        subtitle: '<translate with short summary or explanation of ''Corporate Office'', if needed>'
        terms: '<translate with synonyms or related terms for ''Corporate Office'', separated by commas>'
      office/coworking:
        # office=coworking
        name: Coworking Space
        subtitle: '<translate with short summary or explanation of ''Coworking Space'', if needed>'
        # 'terms: coworking,office'
        terms: '<translate with synonyms or related terms for ''Coworking Space'', separated by commas>'
      office/diplomatic:
        # office=diplomatic
        name: Diplomatic Office
        subtitle: '<translate with short summary or explanation of ''Diplomatic Office'', if needed>'
        terms: '<translate with synonyms or related terms for ''Diplomatic Office'', separated by commas>'
      office/diplomatic/consulate:
        # 'office=diplomatic, diplomatic=consulate'
        name: Consulate
        subtitle: '<translate with short summary or explanation of ''Consulate'', if needed>'
        terms: '<translate with synonyms or related terms for ''Consulate'', separated by commas>'
      office/diplomatic/embassy:
        # 'office=diplomatic, diplomatic=embassy'
        name: Embassy
        subtitle: '<translate with short summary or explanation of ''Embassy'', if needed>'
        terms: '<translate with synonyms or related terms for ''Embassy'', separated by commas>'
      office/diplomatic/liaison:
        # 'office=diplomatic, diplomatic=liaison'
        name: Liaison Office
        subtitle: '<translate with short summary or explanation of ''Liaison Office'', if needed>'
        terms: '<translate with synonyms or related terms for ''Liaison Office'', separated by commas>'
      office/educational_institution:
        # office=educational_institution
        name: Educational Institution
        subtitle: '<translate with short summary or explanation of ''Educational Institution'', if needed>'
        terms: '<translate with synonyms or related terms for ''Educational Institution'', separated by commas>'
      office/employment_agency:
        # office=employment_agency
        name: Employment Agency
        subtitle: '<translate with short summary or explanation of ''Employment Agency'', if needed>'
        # 'terms: job'
        terms: '<translate with synonyms or related terms for ''Employment Agency'', separated by commas>'
      office/energy_supplier:
        # office=energy_supplier
        name: Energy Supplier Office
        subtitle: '<translate with short summary or explanation of ''Energy Supplier Office'', if needed>'
        # 'terms: electricity,energy company,energy utility,gas utility'
        terms: '<translate with synonyms or related terms for ''Energy Supplier Office'', separated by commas>'
      office/estate_agent:
        # office=estate_agent
        name: Real Estate Office
        subtitle: '<translate with short summary or explanation of ''Real Estate Office'', if needed>'
        # 'terms: real estate'
        terms: '<translate with synonyms or related terms for ''Real Estate Office'', separated by commas>'
      office/financial:
        # office=financial
        name: Financial Office
        subtitle: '<translate with short summary or explanation of ''Financial Office'', if needed>'
        terms: '<translate with synonyms or related terms for ''Financial Office'', separated by commas>'
      office/forestry:
        # office=forestry
        name: Forestry Office
        subtitle: '<translate with short summary or explanation of ''Forestry Office'', if needed>'
        # 'terms: forest,ranger'
        terms: '<translate with synonyms or related terms for ''Forestry Office'', separated by commas>'
      office/foundation:
        # office=foundation
        name: Foundation Office
        subtitle: '<translate with short summary or explanation of ''Foundation Office'', if needed>'
        terms: '<translate with synonyms or related terms for ''Foundation Office'', separated by commas>'
      office/government:
        # office=government
        name: Government Office
        subtitle: '<translate with short summary or explanation of ''Government Office'', if needed>'
        terms: '<translate with synonyms or related terms for ''Government Office'', separated by commas>'
      office/government/register_office:
        # 'office=government, government=register_office'
        name: Register Office
        subtitle: '<translate with short summary or explanation of ''Register Office'', if needed>'
        # 'terms: clerk,marriage,death,birth,certificate'
        terms: '<translate with synonyms or related terms for ''Register Office'', separated by commas>'
      office/government/tax:
        # 'office=government, government=tax'
        name: Tax and Revenue Office
        subtitle: '<translate with short summary or explanation of ''Tax and Revenue Office'', if needed>'
        # 'terms: fiscal authorities,revenue office,tax office'
        terms: '<translate with synonyms or related terms for ''Tax and Revenue Office'', separated by commas>'
      office/guide:
        # office=guide
        name: Tour Guide Office
        subtitle: '<translate with short summary or explanation of ''Tour Guide Office'', if needed>'
        # 'terms: dive guide,mountain guide,tour guide'
        terms: '<translate with synonyms or related terms for ''Tour Guide Office'', separated by commas>'
      office/insurance:
        # office=insurance
        name: Insurance Office
        subtitle: '<translate with short summary or explanation of ''Insurance Office'', if needed>'
        terms: '<translate with synonyms or related terms for ''Insurance Office'', separated by commas>'
      office/it:
        # office=it
        name: Information Technology Office
        subtitle: '<translate with short summary or explanation of ''Information Technology Office'', if needed>'
        # 'terms: computer,information,software,technology'
        terms: '<translate with synonyms or related terms for ''Information Technology Office'', separated by commas>'
      office/lawyer:
        # office=lawyer
        name: Law Office
        subtitle: '<translate with short summary or explanation of ''Law Office'', if needed>'
        terms: '<translate with synonyms or related terms for ''Law Office'', separated by commas>'
      office/lawyer/notary:
        # 'office=lawyer, lawyer=notary'
        name: Notary Office
        subtitle: '<translate with short summary or explanation of ''Notary Office'', if needed>'
      office/moving_company:
        # office=moving_company
        name: Moving Company Office
        subtitle: '<translate with short summary or explanation of ''Moving Company Office'', if needed>'
        # 'terms: relocation'
        terms: '<translate with synonyms or related terms for ''Moving Company Office'', separated by commas>'
      office/newspaper:
        # office=newspaper
        name: Newspaper Office
        subtitle: '<translate with short summary or explanation of ''Newspaper Office'', if needed>'
        terms: '<translate with synonyms or related terms for ''Newspaper Office'', separated by commas>'
      office/ngo:
        # office=ngo
        name: NGO Office
        subtitle: '<translate with short summary or explanation of ''NGO Office'', if needed>'
        # 'terms: ngo,non government,non-government,organization,organisation'
        terms: '<translate with synonyms or related terms for ''NGO Office'', separated by commas>'
      office/notary:
        # office=notary
        name: Notary Office
        subtitle: '<translate with short summary or explanation of ''Notary Office'', if needed>'
        # 'terms: clerk,deeds,estate,signature,wills'
        terms: '<translate with synonyms or related terms for ''Notary Office'', separated by commas>'
      office/physician:
        # office=physician
        name: Physician
        subtitle: '<translate with short summary or explanation of ''Physician'', if needed>'
      office/political_party:
        # office=political_party
        name: Political Party
        subtitle: '<translate with short summary or explanation of ''Political Party'', if needed>'
        terms: '<translate with synonyms or related terms for ''Political Party'', separated by commas>'
      office/private_investigator:
        # office=private_investigator
        name: Private Investigator Office
        subtitle: '<translate with short summary or explanation of ''Private Investigator Office'', if needed>'
        # 'terms: PI,private eye,private detective'
        terms: '<translate with synonyms or related terms for ''Private Investigator Office'', separated by commas>'
      office/quango:
        # office=quango
        name: Quasi-NGO Office
        subtitle: '<translate with short summary or explanation of ''Quasi-NGO Office'', if needed>'
        # 'terms: ngo,non government,non-government,organization,organisation,quasi autonomous,quasi-autonomous'
        terms: '<translate with synonyms or related terms for ''Quasi-NGO Office'', separated by commas>'
      office/religion:
        # office=religion
        name: Religious Office
        subtitle: '<translate with short summary or explanation of ''Religious Office'', if needed>'
        terms: '<translate with synonyms or related terms for ''Religious Office'', separated by commas>'
      office/research:
        # office=research
        name: Research Office
        subtitle: '<translate with short summary or explanation of ''Research Office'', if needed>'
        terms: '<translate with synonyms or related terms for ''Research Office'', separated by commas>'
      office/surveyor:
        # office=surveyor
        name: Surveyor Office
        subtitle: '<translate with short summary or explanation of ''Surveyor Office'', if needed>'
        terms: '<translate with synonyms or related terms for ''Surveyor Office'', separated by commas>'
      office/tax_advisor:
        # office=tax_advisor
        name: Tax Advisor Office
        subtitle: '<translate with short summary or explanation of ''Tax Advisor Office'', if needed>'
        # 'terms: tax,tax consultant'
        terms: '<translate with synonyms or related terms for ''Tax Advisor Office'', separated by commas>'
      office/telecommunication:
        # office=telecommunication
        name: Telecom Office
        subtitle: '<translate with short summary or explanation of ''Telecom Office'', if needed>'
        # 'terms: communication,internet,phone,voice'
        terms: '<translate with synonyms or related terms for ''Telecom Office'', separated by commas>'
      office/therapist:
        # office=therapist
        name: Therapist Office
        subtitle: '<translate with short summary or explanation of ''Therapist Office'', if needed>'
        # 'terms: therapy'
        terms: '<translate with synonyms or related terms for ''Therapist Office'', separated by commas>'
      office/travel_agent:
        # office=travel_agent
        name: Travel Agency
        subtitle: '<translate with short summary or explanation of ''Travel Agency'', if needed>'
      office/water_utility:
        # office=water_utility
        name: Water Utility Office
        subtitle: '<translate with short summary or explanation of ''Water Utility Office'', if needed>'
        # 'terms: water board,utility'
        terms: '<translate with synonyms or related terms for ''Water Utility Office'', separated by commas>'
      piste/downhill:
        # 'piste:type=downhill'
        name: Downhill Ski Trail
        subtitle: Alpine piste
        # 'terms: ski,alpine,snowboard,downhill,piste'
        terms: '<translate with synonyms or related terms for ''Downhill Ski Trail'', separated by commas>'
      piste/downhill/halfpipe:
        # 'piste:type=downhill, man_made=piste:halfpipe'
        name: Halfpipe
        subtitle: '<translate with short summary or explanation of ''Halfpipe'', if needed>'
        # 'terms: ski,alpine,halfpipe,half pipe,snowboard,downhill,piste'
        terms: '<translate with synonyms or related terms for ''Halfpipe'', separated by commas>'
      piste/hike:
        # 'piste:type=hike'
        name: Snowshoeing or Winter Hiking Trail
        subtitle: '<translate with short summary or explanation of ''Snowshoeing or Winter Hiking Trail'', if needed>'
        # 'terms: hike,winter hiking,snowshoe,snowshoeing,piste,ski'
        terms: '<translate with synonyms or related terms for ''Snowshoeing or Winter Hiking Trail'', separated by commas>'
      piste/ice_skate:
        # 'piste:type=ice_skate'
        name: Ice Skating Piste
        subtitle: '<translate with short summary or explanation of ''Ice Skating Piste'', if needed>'
        # 'terms: ice,skating,ski,piste'
        terms: '<translate with synonyms or related terms for ''Ice Skating Piste'', separated by commas>'
      piste/nordic:
        # 'piste:type=nordic'
        name: Cross-country Ski Trail
        subtitle: Nordic piste
        # 'terms: ski,nordic,crosscountry,skating,piste,XC skiing trail'
        terms: '<translate with synonyms or related terms for ''Cross-country Ski Trail'', separated by commas>'
      piste/piste:
        # 'piste:type=*'
        name: Winter Sport Trails
        subtitle: '<translate with short summary or explanation of ''Winter Sport Trails'', if needed>'
        # 'terms: ski,nordic,crosscountry,downhill,alpine,snowboard,skitour,ski touring,sled,luge,sleigh,sledge,ski-joring,husky,horse,winter hiking,snowshoe,snowshoeing,ice,skating'
        terms: '<translate with synonyms or related terms for ''Winter Sport Trails'', separated by commas>'
      piste/skitour:
        # 'piste:type=skitour'
        name: Ski Touring Trail
        subtitle: '<translate with short summary or explanation of ''Ski Touring Trail'', if needed>'
        # 'terms: ski,skitour,crosscountry,ski touring,piste'
        terms: '<translate with synonyms or related terms for ''Ski Touring Trail'', separated by commas>'
      piste/sled:
        # 'piste:type=sled'
        name: Sled Piste
        subtitle: '<translate with short summary or explanation of ''Sled Piste'', if needed>'
        # 'terms: ski,sled,luge,sleigh,sledge,piste'
        terms: '<translate with synonyms or related terms for ''Sled Piste'', separated by commas>'
      piste/sleigh:
        # 'piste:type=sleigh'
        name: Sleigh Piste
        subtitle: '<translate with short summary or explanation of ''Sleigh Piste'', if needed>'
        # 'terms: ski,piste,sled,luge,sleigh,sledge,ski-joring,husky,horse'
        terms: '<translate with synonyms or related terms for ''Sleigh Piste'', separated by commas>'
      place:
        # place=*
        name: Place
        subtitle: '<translate with short summary or explanation of ''Place'', if needed>'
      place/city:
        # place=city
        name: City
        subtitle: '<translate with short summary or explanation of ''City'', if needed>'
        terms: '<translate with synonyms or related terms for ''City'', separated by commas>'
      place/city_block:
        # place=city_block
        name: City Block
        subtitle: '<translate with short summary or explanation of ''City Block'', if needed>'
        terms: '<translate with synonyms or related terms for ''City Block'', separated by commas>'
      place/farm:
        # place=farm
        name: Farm
        subtitle: '<translate with short summary or explanation of ''Farm'', if needed>'
      place/hamlet:
        # place=hamlet
        name: Hamlet
        subtitle: '<translate with short summary or explanation of ''Hamlet'', if needed>'
        terms: '<translate with synonyms or related terms for ''Hamlet'', separated by commas>'
      place/island:
        # place=island
        name: Island
        subtitle: '<translate with short summary or explanation of ''Island'', if needed>'
        # 'terms: archipelago,atoll,bar,cay,isle,islet,key,reef'
        terms: '<translate with synonyms or related terms for ''Island'', separated by commas>'
      place/islet:
        # place=islet
        name: Islet
        subtitle: '<translate with short summary or explanation of ''Islet'', if needed>'
        # 'terms: archipelago,atoll,bar,cay,isle,islet,key,reef'
        terms: '<translate with synonyms or related terms for ''Islet'', separated by commas>'
      place/isolated_dwelling:
        # place=isolated_dwelling
        name: Isolated Dwelling
        subtitle: '<translate with short summary or explanation of ''Isolated Dwelling'', if needed>'
        terms: '<translate with synonyms or related terms for ''Isolated Dwelling'', separated by commas>'
      place/locality:
        # place=locality
        name: Locality
        subtitle: '<translate with short summary or explanation of ''Locality'', if needed>'
        terms: '<translate with synonyms or related terms for ''Locality'', separated by commas>'
      place/neighbourhood:
        # place=neighbourhood
        name: Neighborhood
        subtitle: '<translate with short summary or explanation of ''Neighborhood'', if needed>'
        # 'terms: neighbourhood'
        terms: '<translate with synonyms or related terms for ''Neighborhood'', separated by commas>'
      place/plot:
        # place=plot
        name: Plot
        subtitle: '<translate with short summary or explanation of ''Plot'', if needed>'
        # 'terms: tract,land,lot,parcel'
        terms: '<translate with synonyms or related terms for ''Plot'', separated by commas>'
      place/quarter:
        # place=quarter
        name: Sub-Borough / Quarter
        subtitle: '<translate with short summary or explanation of ''Sub-Borough / Quarter'', if needed>'
        # 'terms: boro,borough,quarter'
        terms: '<translate with synonyms or related terms for ''Sub-Borough / Quarter'', separated by commas>'
      place/square:
        # place=square
        name: Square
        subtitle: '<translate with short summary or explanation of ''Square'', if needed>'
        terms: '<translate with synonyms or related terms for ''Square'', separated by commas>'
      place/suburb:
        # place=suburb
        name: Borough / Suburb
        subtitle: '<translate with short summary or explanation of ''Borough / Suburb'', if needed>'
        # 'terms: boro,borough,quarter'
        terms: '<translate with synonyms or related terms for ''Borough / Suburb'', separated by commas>'
      place/town:
        # place=town
        name: Town
        subtitle: '<translate with short summary or explanation of ''Town'', if needed>'
        terms: '<translate with synonyms or related terms for ''Town'', separated by commas>'
      place/village:
        # place=village
        name: Village
        subtitle: '<translate with short summary or explanation of ''Village'', if needed>'
        terms: '<translate with synonyms or related terms for ''Village'', separated by commas>'
      playground/balance_beam:
        # playground=balancebeam
        name: Play Balance Beam
        subtitle: '<translate with short summary or explanation of ''Play Balance Beam'', if needed>'
        terms: '<translate with synonyms or related terms for ''Play Balance Beam'', separated by commas>'
      playground/basket_spinner:
        # playground=basketrotator
        name: Basket Spinner
        subtitle: '<translate with short summary or explanation of ''Basket Spinner'', if needed>'
        # 'terms: basket rotator'
        terms: '<translate with synonyms or related terms for ''Basket Spinner'', separated by commas>'
      playground/basket_swing:
        # playground=basketswing
        name: Basket Swing
        subtitle: '<translate with short summary or explanation of ''Basket Swing'', if needed>'
        terms: '<translate with synonyms or related terms for ''Basket Swing'', separated by commas>'
      playground/climbing_frame:
        # playground=climbingframe
        name: Climbing Frame
        subtitle: '<translate with short summary or explanation of ''Climbing Frame'', if needed>'
        terms: '<translate with synonyms or related terms for ''Climbing Frame'', separated by commas>'
      playground/cushion:
        # playground=cushion
        name: Bouncy Cushion
        subtitle: '<translate with short summary or explanation of ''Bouncy Cushion'', if needed>'
        terms: '<translate with synonyms or related terms for ''Bouncy Cushion'', separated by commas>'
      playground/horizontal_bar:
        # playground=horizontal_bar
        name: Play Horizontal Bar
        subtitle: '<translate with short summary or explanation of ''Play Horizontal Bar'', if needed>'
        # 'terms: high bar'
        terms: '<translate with synonyms or related terms for ''Play Horizontal Bar'', separated by commas>'
      playground/rocker:
        # playground=springy
        name: Spring Rider
        subtitle: '<translate with short summary or explanation of ''Spring Rider'', if needed>'
        # 'terms: spring rocker,springy rocker'
        terms: '<translate with synonyms or related terms for ''Spring Rider'', separated by commas>'
      playground/roundabout:
        # playground=roundabout
        name: Play Roundabout
        subtitle: '<translate with short summary or explanation of ''Play Roundabout'', if needed>'
        # 'terms: merry-go-round'
        terms: '<translate with synonyms or related terms for ''Play Roundabout'', separated by commas>'
      playground/sandpit:
        # playground=sandpit
        name: Sandpit
        subtitle: '<translate with short summary or explanation of ''Sandpit'', if needed>'
        terms: '<translate with synonyms or related terms for ''Sandpit'', separated by commas>'
      playground/seesaw:
        # playground=seesaw
        name: Seesaw
        subtitle: '<translate with short summary or explanation of ''Seesaw'', if needed>'
        terms: '<translate with synonyms or related terms for ''Seesaw'', separated by commas>'
      playground/slide:
        # playground=slide
        name: Slide
        subtitle: '<translate with short summary or explanation of ''Slide'', if needed>'
        terms: '<translate with synonyms or related terms for ''Slide'', separated by commas>'
      playground/structure:
        # playground=structure
        name: Play Structure
        subtitle: '<translate with short summary or explanation of ''Play Structure'', if needed>'
        terms: '<translate with synonyms or related terms for ''Play Structure'', separated by commas>'
      playground/swing:
        # playground=swing
        name: Swing
        subtitle: '<translate with short summary or explanation of ''Swing'', if needed>'
        terms: '<translate with synonyms or related terms for ''Swing'', separated by commas>'
      playground/zipwire:
        # playground=zipwire
        name: Zip Wire
        subtitle: '<translate with short summary or explanation of ''Zip Wire'', if needed>'
        terms: '<translate with synonyms or related terms for ''Zip Wire'', separated by commas>'
      point:
        name: Point
        subtitle: '<translate with short summary or explanation of ''Point'', if needed>'
        # 'terms: node,other,vertex,vertices'
        terms: '<translate with synonyms or related terms for ''Point'', separated by commas>'
      power:
        # power=*
        name: Power
        subtitle: '<translate with short summary or explanation of ''Power'', if needed>'
      power/cable/underground:
        # 'power=cable, location=underground'
        name: Underground Power Cable
        subtitle: '<translate with short summary or explanation of ''Underground Power Cable'', if needed>'
        terms: '<translate with synonyms or related terms for ''Underground Power Cable'', separated by commas>'
      power/generator:
        # power=generator
        name: Power Generator
        subtitle: '<translate with short summary or explanation of ''Power Generator'', if needed>'
        # 'terms: hydro,solar,turbine,wind'
        terms: '<translate with synonyms or related terms for ''Power Generator'', separated by commas>'
      power/generator/method/photovoltaic:
        # 'power=generator, generator:method=photovoltaic'
        name: Solar Panel
        subtitle: Generates electricity from sunlight
        # 'terms: photovoltaic module,PV module,sunlight'
        terms: '<translate with synonyms or related terms for ''Solar Panel'', separated by commas>'
      power/generator/source/nuclear:
        # 'power=generator, generator:source=nuclear, generator:method=fission'
        name: Nuclear Reactor
        subtitle: '<translate with short summary or explanation of ''Nuclear Reactor'', if needed>'
        # 'terms: fission,generator,nuclear,nuke,reactor'
        terms: '<translate with synonyms or related terms for ''Nuclear Reactor'', separated by commas>'
      power/generator/source/wind:
        # 'power=generator, generator:source=wind, generator:method=wind_turbine'
        name: Wind Turbine
        subtitle: Generates electricity from wind
        # 'terms: generator,turbine,windmill,wind'
        terms: '<translate with synonyms or related terms for ''Wind Turbine'', separated by commas>'
      power/line:
        # power=line
        name: Power Line
        subtitle: '<translate with short summary or explanation of ''Power Line'', if needed>'
        terms: '<translate with synonyms or related terms for ''Power Line'', separated by commas>'
      power/minor_line:
        # power=minor_line
        name: Minor Power Line
        subtitle: '<translate with short summary or explanation of ''Minor Power Line'', if needed>'
        terms: '<translate with synonyms or related terms for ''Minor Power Line'', separated by commas>'
      power/plant:
        # power=plant
        name: Power Station Grounds
        subtitle: '<translate with short summary or explanation of ''Power Station Grounds'', if needed>'
        # 'terms: coal,gas,generat*,hydro,nuclear,power,station'
        terms: '<translate with synonyms or related terms for ''Power Station Grounds'', separated by commas>'
      power/pole:
        # power=pole
        name: Power Pole
        subtitle: '<translate with short summary or explanation of ''Power Pole'', if needed>'
        terms: '<translate with synonyms or related terms for ''Power Pole'', separated by commas>'
      power/sub_station:
        # power=sub_station
        name: Substation
        subtitle: '<translate with short summary or explanation of ''Substation'', if needed>'
      power/substation:
        # power=substation
        name: Substation
        subtitle: '<translate with short summary or explanation of ''Substation'', if needed>'
        terms: '<translate with synonyms or related terms for ''Substation'', separated by commas>'
      power/switch:
        # power=switch
        name: Power Switch
        subtitle: '<translate with short summary or explanation of ''Power Switch'', if needed>'
        terms: '<translate with synonyms or related terms for ''Power Switch'', separated by commas>'
      power/tower:
        # power=tower
        name: High-Voltage Tower
        subtitle: '<translate with short summary or explanation of ''High-Voltage Tower'', if needed>'
        # 'terms: power'
        terms: '<translate with synonyms or related terms for ''High-Voltage Tower'', separated by commas>'
      power/transformer:
        # power=transformer
        name: Transformer
        subtitle: '<translate with short summary or explanation of ''Transformer'', if needed>'
        terms: '<translate with synonyms or related terms for ''Transformer'', separated by commas>'
      public_transport/platform:
        # public_transport=platform
        name: Transit Platform
        subtitle: Where passengers board
        # 'terms: platform,public transit,public transportation,transit,transportation'
        terms: '<translate with synonyms or related terms for ''Transit Platform'', separated by commas>'
      public_transport/platform/aerialway:
        # 'public_transport=platform, aerialway=yes'
        name: Aerialway Platform
        subtitle: Where passengers board
        # 'terms: aerialway,cable car,platform,public transit,public transportation,transit,transportation'
        terms: '<translate with synonyms or related terms for ''Aerialway Platform'', separated by commas>'
      public_transport/platform/aerialway_point:
        # 'public_transport=platform, aerialway=yes'
        name: Aerialway Stop / Platform
        subtitle: '<translate with short summary or explanation of ''Aerialway Stop / Platform'', if needed>'
      public_transport/platform/bus:
        # 'public_transport=platform, bus=yes'
        name: Bus Platform
        subtitle: Where passengers board
        # 'terms: bus,platform,public transit,public transportation,transit,transportation'
        terms: '<translate with synonyms or related terms for ''Bus Platform'', separated by commas>'
      public_transport/platform/bus_point:
        # 'public_transport=platform, bus=yes'
        name: Bus Stop
        subtitle: '<translate with short summary or explanation of ''Bus Stop'', if needed>'
        # 'terms: bus,platform,public transit,public transportation,transit,transportation'
        terms: '<translate with synonyms or related terms for ''Bus Stop'', separated by commas>'
      public_transport/platform/ferry:
        # 'public_transport=platform, ferry=yes'
        name: Ferry Platform
        subtitle: Where passengers board
        # 'terms: boat,dock,ferry,pier,platform,public transit,public transportation,transit,transportation'
        terms: '<translate with synonyms or related terms for ''Ferry Platform'', separated by commas>'
      public_transport/platform/ferry_point:
        # 'public_transport=platform, ferry=yes'
        name: Ferry Stop / Platform
        subtitle: '<translate with short summary or explanation of ''Ferry Stop / Platform'', if needed>'
      public_transport/platform/light_rail:
        # 'public_transport=platform, light_rail=yes'
        name: Light Rail Platform
        subtitle: Where passengers board
        # 'terms: electric,light rail,platform,public transit,public transportation,rail,track,tram,trolley,transit,transportation'
        terms: '<translate with synonyms or related terms for ''Light Rail Platform'', separated by commas>'
      public_transport/platform/light_rail_point:
        # 'public_transport=platform, light_rail=yes'
        name: Light Rail Stop / Platform
        subtitle: '<translate with short summary or explanation of ''Light Rail Stop / Platform'', if needed>'
      public_transport/platform/monorail:
        # 'public_transport=platform, monorail=yes'
        name: Monorail Platform
        subtitle: Where passengers board
        # 'terms: monorail,platform,public transit,public transportation,rail,transit,transportation'
        terms: '<translate with synonyms or related terms for ''Monorail Platform'', separated by commas>'
      public_transport/platform/monorail_point:
        # 'public_transport=platform, monorail=yes'
        name: Monorail Stop / Platform
        subtitle: '<translate with short summary or explanation of ''Monorail Stop / Platform'', if needed>'
      public_transport/platform/subway:
        # 'public_transport=platform, subway=yes'
        name: Subway Platform
        subtitle: Where passengers board
        # 'terms: metro,platform,public transit,public transportation,rail,subway,track,transit,transportation,underground'
        terms: '<translate with synonyms or related terms for ''Subway Platform'', separated by commas>'
      public_transport/platform/subway_point:
        # 'public_transport=platform, subway=yes'
        name: Subway Stop / Platform
        subtitle: '<translate with short summary or explanation of ''Subway Stop / Platform'', if needed>'
      public_transport/platform/train:
        # 'public_transport=platform, train=yes'
        name: Train Platform
        subtitle: Where passengers board
        # 'terms: platform,public transit,public transportation,rail,track,train,transit,transportation'
        terms: '<translate with synonyms or related terms for ''Train Platform'', separated by commas>'
      public_transport/platform/train_point:
        # 'public_transport=platform, train=yes'
        name: Train Stop / Platform
        subtitle: '<translate with short summary or explanation of ''Train Stop / Platform'', if needed>'
      public_transport/platform/tram:
        # 'public_transport=platform, tram=yes'
        name: Tram Platform
        subtitle: Where passengers board
        # 'terms: electric,light rail,platform,public transit,public transportation,rail,streetcar,track,tram,trolley,transit,transportation'
        terms: '<translate with synonyms or related terms for ''Tram Platform'', separated by commas>'
      public_transport/platform/tram_point:
        # 'public_transport=platform, tram=yes'
        name: Tram Stop / Platform
        subtitle: '<translate with short summary or explanation of ''Tram Stop / Platform'', if needed>'
      public_transport/platform/trolleybus:
        # 'public_transport=platform, trolleybus=yes'
        name: Trolleybus Platform
        subtitle: Where passengers board
        # 'terms: bus,electric,platform,public transit,public transportation,streetcar,trackless,tram,trolley,transit,transportation'
        terms: '<translate with synonyms or related terms for ''Trolleybus Platform'', separated by commas>'
      public_transport/platform/trolleybus_point:
        # 'public_transport=platform, trolleybus=yes'
        name: Trolleybus Stop
        subtitle: '<translate with short summary or explanation of ''Trolleybus Stop'', if needed>'
        # 'terms: bus,electric,platform,public transit,public transportation,streetcar,trackless,tram,trolley,transit,transportation'
        terms: '<translate with synonyms or related terms for ''Trolleybus Stop'', separated by commas>'
      public_transport/platform_point:
        # public_transport=platform
        name: Transit Stop / Platform
        subtitle: '<translate with short summary or explanation of ''Transit Stop / Platform'', if needed>'
        # 'terms: platform,public transit,public transportation,transit,transportation'
        terms: '<translate with synonyms or related terms for ''Transit Stop / Platform'', separated by commas>'
      public_transport/station:
        # public_transport=station
        name: Transit Station
        subtitle: '<translate with short summary or explanation of ''Transit Station'', if needed>'
        # 'terms: public transit,public transportation,station,terminal,transit,transportation'
        terms: '<translate with synonyms or related terms for ''Transit Station'', separated by commas>'
      public_transport/station_aerialway:
        # 'public_transport=station, aerialway=yes'
        name: Aerialway Station
        subtitle: '<translate with short summary or explanation of ''Aerialway Station'', if needed>'
        # 'terms: aerialway,cable car,public transit,public transportation,station,terminal,transit,transportation'
        terms: '<translate with synonyms or related terms for ''Aerialway Station'', separated by commas>'
      public_transport/station_bus:
        # 'public_transport=station, bus=yes'
        name: Bus Station / Terminal
        subtitle: '<translate with short summary or explanation of ''Bus Station / Terminal'', if needed>'
        # 'terms: bus,public transit,public transportation,station,terminal,transit,transportation'
        terms: '<translate with synonyms or related terms for ''Bus Station / Terminal'', separated by commas>'
      public_transport/station_ferry:
        # 'public_transport=station, ferry=yes'
        name: Ferry Station / Terminal
        subtitle: '<translate with short summary or explanation of ''Ferry Station / Terminal'', if needed>'
        # 'terms: boat,dock,ferry,pier,public transit,public transportation,station,terminal,transit,transportation'
        terms: '<translate with synonyms or related terms for ''Ferry Station / Terminal'', separated by commas>'
      public_transport/station_light_rail:
        # 'public_transport=station, light_rail=yes'
        name: Light Rail Station
        subtitle: '<translate with short summary or explanation of ''Light Rail Station'', if needed>'
        # 'terms: electric,light rail,public transit,public transportation,rail,station,terminal,track,tram,trolley,transit,transportation'
        terms: '<translate with synonyms or related terms for ''Light Rail Station'', separated by commas>'
      public_transport/station_monorail:
        # 'public_transport=station, monorail=yes'
        name: Monorail Station
        subtitle: '<translate with short summary or explanation of ''Monorail Station'', if needed>'
        # 'terms: monorail,public transit,public transportation,rail,station,terminal,transit,transportation'
        terms: '<translate with synonyms or related terms for ''Monorail Station'', separated by commas>'
      public_transport/station_subway:
        # 'public_transport=station, subway=yes'
        name: Subway Station
        subtitle: '<translate with short summary or explanation of ''Subway Station'', if needed>'
        # 'terms: metro,public transit,public transportation,rail,station,subway,terminal,track,transit,transportation,underground'
        terms: '<translate with synonyms or related terms for ''Subway Station'', separated by commas>'
      public_transport/station_train:
        # 'public_transport=station, train=yes'
        name: Train Station
        subtitle: '<translate with short summary or explanation of ''Train Station'', if needed>'
        # 'terms: public transit,public transportation,rail,station,terminal,track,train,transit,transportation'
        terms: '<translate with synonyms or related terms for ''Train Station'', separated by commas>'
      public_transport/station_train_halt:
        # 'public_transport=station, train=yes, railway=halt'
        name: Train Station (Halt / Request)
        subtitle: '<translate with short summary or explanation of ''Train Station (Halt / Request)'', if needed>'
        # 'terms: halt,public transit,public transportation,rail,station,track,train,transit,transportation,whistle stop'
        terms: '<translate with synonyms or related terms for ''Train Station (Halt / Request)'', separated by commas>'
      public_transport/station_tram:
        # 'public_transport=station, tram=yes'
        name: Tram Station
        subtitle: '<translate with short summary or explanation of ''Tram Station'', if needed>'
        # 'terms: electric,light rail,public transit,public transportation,rail,station,streetcar,terminal,track,tram,trolley,transit,transportation'
        terms: '<translate with synonyms or related terms for ''Tram Station'', separated by commas>'
      public_transport/station_trolleybus:
        # 'public_transport=station, trolleybus=yes'
        name: Trolleybus Station / Terminal
        subtitle: '<translate with short summary or explanation of ''Trolleybus Station / Terminal'', if needed>'
        # 'terms: bus,electric,public transit,public transportation,station,streetcar,terminal,trackless,tram,trolley,transit,transportation'
        terms: '<translate with synonyms or related terms for ''Trolleybus Station / Terminal'', separated by commas>'
      public_transport/stop_area:
        # 'type=public_transport, public_transport=stop_area'
        name: Transit Stop Area
        subtitle: '<translate with short summary or explanation of ''Transit Stop Area'', if needed>'
        terms: '<translate with synonyms or related terms for ''Transit Stop Area'', separated by commas>'
      public_transport/stop_position:
        # public_transport=stop_position
        name: Transit Stopping Location
        subtitle: Where transit vehicles stop for boarding
        # 'terms: public transit,public transportation,transit,transportation'
        terms: '<translate with synonyms or related terms for ''Transit Stopping Location'', separated by commas>'
      public_transport/stop_position_aerialway:
        # 'public_transport=stop_position, aerialway=yes'
        name: Aerialway Stopping Location
        subtitle: Where lifts stop for boarding
        # 'terms: aerialway,cable car,public transit,public transportation,transit,transportation'
        terms: '<translate with synonyms or related terms for ''Aerialway Stopping Location'', separated by commas>'
      public_transport/stop_position_bus:
        # 'public_transport=stop_position, bus=yes'
        name: Bus Stopping Location
        subtitle: Where buses stop for boarding
        # 'terms: bus,public transit,public transportation,transit,transportation'
        terms: '<translate with synonyms or related terms for ''Bus Stopping Location'', separated by commas>'
      public_transport/stop_position_ferry:
        # 'public_transport=stop_position, ferry=yes'
        name: Ferry Stopping Location
        subtitle: Where ferries stop for boarding
        # 'terms: boat,dock,ferry,pier,public transit,public transportation,transit,transportation'
        terms: '<translate with synonyms or related terms for ''Ferry Stopping Location'', separated by commas>'
      public_transport/stop_position_light_rail:
        # 'public_transport=stop_position, light_rail=yes'
        name: Light Rail Stopping Location
        subtitle: Where trains stop for boarding
        # 'terms: electric,light rail,public transit,public transportation,rail,track,tram,trolley,transit,transportation'
        terms: '<translate with synonyms or related terms for ''Light Rail Stopping Location'', separated by commas>'
      public_transport/stop_position_monorail:
        # 'public_transport=stop_position, monorail=yes'
        name: Monorail Stopping Location
        subtitle: Where trains stop for boarding
        # 'terms: monorail,public transit,public transportation,rail,transit,transportation'
        terms: '<translate with synonyms or related terms for ''Monorail Stopping Location'', separated by commas>'
      public_transport/stop_position_subway:
        # 'public_transport=stop_position, subway=yes'
        name: Subway Stopping Location
        subtitle: Where trains stop for boarding
        # 'terms: metro,public transit,public transportation,rail,subway,track,transit,transportation,underground'
        terms: '<translate with synonyms or related terms for ''Subway Stopping Location'', separated by commas>'
      public_transport/stop_position_train:
        # 'public_transport=stop_position, train=yes'
        name: Train Stopping Location
        subtitle: Where trains stop for boarding
        # 'terms: public transit,public transportation,rail,track,train,transit,transportation'
        terms: '<translate with synonyms or related terms for ''Train Stopping Location'', separated by commas>'
      public_transport/stop_position_tram:
        # 'public_transport=stop_position, tram=yes'
        name: Tram Stopping Location
        subtitle: Where trams stop for boarding
        # 'terms: electric,light rail,public transit,public transportation,rail,streetcar,track,tram,trolley,transit,transportation'
        terms: '<translate with synonyms or related terms for ''Tram Stopping Location'', separated by commas>'
      public_transport/stop_position_trolleybus:
        # 'public_transport=stop_position, trolleybus=yes'
        name: Trolleybus Stopping Location
        subtitle: Where trolleybuses stop for boarding
        # 'terms: bus,electric,public transit,public transportation,streetcar,trackless,tram,trolley,transit,transportation'
        terms: '<translate with synonyms or related terms for ''Trolleybus Stopping Location'', separated by commas>'
      railway:
        # railway=*
        name: Railway
        subtitle: '<translate with short summary or explanation of ''Railway'', if needed>'
      railway/abandoned:
        # railway=abandoned
        name: Abandoned Railway
        subtitle: '<translate with short summary or explanation of ''Abandoned Railway'', if needed>'
        terms: '<translate with synonyms or related terms for ''Abandoned Railway'', separated by commas>'
      railway/buffer_stop:
        # railway=buffer_stop
        name: Buffer Stop
        subtitle: '<translate with short summary or explanation of ''Buffer Stop'', if needed>'
        # 'terms: stop,halt,buffer'
        terms: '<translate with synonyms or related terms for ''Buffer Stop'', separated by commas>'
      railway/construction:
        # railway=construction
        name: Railway Under Construction
        subtitle: '<translate with short summary or explanation of ''Railway Under Construction'', if needed>'
        terms: '<translate with synonyms or related terms for ''Railway Under Construction'', separated by commas>'
      railway/crossing:
        # railway=crossing
        name: Railway Crossing (Path)
        subtitle: '<translate with short summary or explanation of ''Railway Crossing (Path)'', if needed>'
        # 'terms: crossing,pedestrian crossing,railroad crossing,level crossing,grade crossing,path through railroad,train crossing'
        terms: '<translate with synonyms or related terms for ''Railway Crossing (Path)'', separated by commas>'
      railway/derail:
        # railway=derail
        name: Railway Derailer
        subtitle: '<translate with short summary or explanation of ''Railway Derailer'', if needed>'
        # 'terms: derailer'
        terms: '<translate with synonyms or related terms for ''Railway Derailer'', separated by commas>'
      railway/disused:
        # railway=disused
        name: Disused Railway
        subtitle: '<translate with short summary or explanation of ''Disused Railway'', if needed>'
        terms: '<translate with synonyms or related terms for ''Disused Railway'', separated by commas>'
      railway/funicular:
        # railway=funicular
        name: Funicular
        subtitle: '<translate with short summary or explanation of ''Funicular'', if needed>'
        # 'terms: venicular,cliff railway,cable car,cable railway,funicular railway'
        terms: '<translate with synonyms or related terms for ''Funicular'', separated by commas>'
      railway/halt:
        # railway=halt
        name: Train Station (Halt / Request)
        subtitle: '<translate with short summary or explanation of ''Train Station (Halt / Request)'', if needed>'
      railway/level_crossing:
        # railway=level_crossing
        name: Railway Crossing (Road)
        subtitle: '<translate with short summary or explanation of ''Railway Crossing (Road)'', if needed>'
        # 'terms: crossing,railroad crossing,level crossing,grade crossing,road through railroad,train crossing'
        terms: '<translate with synonyms or related terms for ''Railway Crossing (Road)'', separated by commas>'
      railway/light_rail:
        # railway=light_rail
        name: Light Rail
        subtitle: '<translate with short summary or explanation of ''Light Rail'', if needed>'
        # 'terms: light rail,streetcar,trolley'
        terms: '<translate with synonyms or related terms for ''Light Rail'', separated by commas>'
      railway/milestone:
        # railway=milestone
        name: Railway Milestone
        subtitle: '<translate with short summary or explanation of ''Railway Milestone'', if needed>'
        # 'terms: milestone,marker'
        terms: '<translate with synonyms or related terms for ''Railway Milestone'', separated by commas>'
      railway/miniature:
        # railway=miniature
        name: Miniature Railway
        subtitle: '<translate with short summary or explanation of ''Miniature Railway'', if needed>'
        # 'terms: rideable miniature railway,narrow gauge railway,minimum gauge railway'
        terms: '<translate with synonyms or related terms for ''Miniature Railway'', separated by commas>'
      railway/monorail:
        # railway=monorail
        name: Monorail
        subtitle: '<translate with short summary or explanation of ''Monorail'', if needed>'
        terms: '<translate with synonyms or related terms for ''Monorail'', separated by commas>'
      railway/narrow_gauge:
        # railway=narrow_gauge
        name: Narrow Gauge Rail
        subtitle: '<translate with short summary or explanation of ''Narrow Gauge Rail'', if needed>'
        # 'terms: narrow gauge railway,narrow gauge railroad'
        terms: '<translate with synonyms or related terms for ''Narrow Gauge Rail'', separated by commas>'
      railway/platform:
        # railway=platform
        name: Train Platform
        subtitle: '<translate with short summary or explanation of ''Train Platform'', if needed>'
      railway/rail:
        # railway=rail
        name: Rail
        subtitle: '<translate with short summary or explanation of ''Rail'', if needed>'
        # 'terms: rail line,railroad track,train track'
        terms: '<translate with synonyms or related terms for ''Rail'', separated by commas>'
      railway/rail/highspeed:
        # 'railway=rail, highspeed=yes'
        name: High-Speed Rail
        subtitle: '<translate with short summary or explanation of ''High-Speed Rail'', if needed>'
        # 'terms: bullet train,fast rail,high speed rail,highspeed rail,HSR'
        terms: '<translate with synonyms or related terms for ''High-Speed Rail'', separated by commas>'
      railway/signal:
        # railway=signal
        name: Railway Signal
        subtitle: '<translate with short summary or explanation of ''Railway Signal'', if needed>'
        # 'terms: signal,lights'
        terms: '<translate with synonyms or related terms for ''Railway Signal'', separated by commas>'
      railway/station:
        # railway=station
        name: Train Station
        subtitle: '<translate with short summary or explanation of ''Train Station'', if needed>'
      railway/subway:
        # railway=subway
        name: Subway
        subtitle: '<translate with short summary or explanation of ''Subway'', if needed>'
        # 'terms: metro,transit'
        terms: '<translate with synonyms or related terms for ''Subway'', separated by commas>'
      railway/subway_entrance:
        # railway=subway_entrance
        name: Subway Entrance
        subtitle: '<translate with short summary or explanation of ''Subway Entrance'', if needed>'
        # 'terms: metro,transit'
        terms: '<translate with synonyms or related terms for ''Subway Entrance'', separated by commas>'
      railway/switch:
        # railway=switch
        name: Railway Switch
        subtitle: '<translate with short summary or explanation of ''Railway Switch'', if needed>'
        # 'terms: switch,points'
        terms: '<translate with synonyms or related terms for ''Railway Switch'', separated by commas>'
      railway/train_wash:
        # railway=wash
        name: Train Wash
        subtitle: '<translate with short summary or explanation of ''Train Wash'', if needed>'
        # 'terms: wash,clean'
        terms: '<translate with synonyms or related terms for ''Train Wash'', separated by commas>'
      railway/tram:
        # railway=tram
        name: Tram
        subtitle: '<translate with short summary or explanation of ''Tram'', if needed>'
        # 'terms: light rail,streetcar,tram,trolley'
        terms: '<translate with synonyms or related terms for ''Tram'', separated by commas>'
      railway/tram_stop:
        # railway=tram_stop
        name: Tram Stopping Position
        subtitle: '<translate with short summary or explanation of ''Tram Stopping Position'', if needed>'
      relation:
        name: Relation
        subtitle: '<translate with short summary or explanation of ''Relation'', if needed>'
        terms: '<translate with synonyms or related terms for ''Relation'', separated by commas>'
      route/ferry:
        # route=ferry
        name: Ferry Route
        subtitle: '<translate with short summary or explanation of ''Ferry Route'', if needed>'
        terms: '<translate with synonyms or related terms for ''Ferry Route'', separated by commas>'
      seamark:
        # 'seamark:type=*'
        name: Seamark
        subtitle: '<translate with short summary or explanation of ''Seamark'', if needed>'
      seamark/beacon_isolated_danger:
        # 'seamark:type=beacon_isolated_danger'
        name: Danger Beacon
        subtitle: '<translate with short summary or explanation of ''Danger Beacon'', if needed>'
        # 'terms: beacon isolated danger,isolated danger beacon,iala'
        terms: '<translate with synonyms or related terms for ''Danger Beacon'', separated by commas>'
      seamark/beacon_lateral:
        # 'seamark:type=beacon_lateral'
        name: Channel Beacon
        subtitle: '<translate with short summary or explanation of ''Channel Beacon'', if needed>'
        # 'terms: lateral beacon,beacon lateral,cevni,channel marker,iala,lateral mark'
        terms: '<translate with synonyms or related terms for ''Channel Beacon'', separated by commas>'
      seamark/buoy_lateral:
        # 'seamark:type=buoy_lateral'
        name: Channel Buoy
        subtitle: '<translate with short summary or explanation of ''Channel Buoy'', if needed>'
        # 'terms: lateral buoy,buoy lateral,cevni,channel marker,iala,lateral mark'
        terms: '<translate with synonyms or related terms for ''Channel Buoy'', separated by commas>'
      seamark/buoy_lateral/green:
        # 'seamark:type=buoy_lateral, seamark:buoy_lateral:colour=green'
        name: Green Buoy
        subtitle: '<translate with short summary or explanation of ''Green Buoy'', if needed>'
        # 'terms: lateral buoy,buoy lateral,cevni,channel marker,iala,lateral mark'
        terms: '<translate with synonyms or related terms for ''Green Buoy'', separated by commas>'
      seamark/buoy_lateral/red:
        # 'seamark:type=buoy_lateral, seamark:buoy_lateral:colour=red'
        name: Red Buoy
        subtitle: '<translate with short summary or explanation of ''Red Buoy'', if needed>'
        # 'terms: lateral buoy,buoy lateral,cevni,channel marker,iala,lateral mark'
        terms: '<translate with synonyms or related terms for ''Red Buoy'', separated by commas>'
      seamark/mooring:
        # 'seamark:type=mooring'
        name: Mooring
        subtitle: '<translate with short summary or explanation of ''Mooring'', if needed>'
        # 'terms: dolphin,pile,bollard,buoy,post'
        terms: '<translate with synonyms or related terms for ''Mooring'', separated by commas>'
      shop:
        # shop=*
        name: Shop
        subtitle: '<translate with short summary or explanation of ''Shop'', if needed>'
        terms: '<translate with synonyms or related terms for ''Shop'', separated by commas>'
      shop/agrarian:
        # shop=agrarian
        name: Farm Supply Shop
        subtitle: '<translate with short summary or explanation of ''Farm Supply Shop'', if needed>'
        # 'terms: agricultural inputs,agricultural machines,seeds,pesticides,fertilizer,agricultural tools'
        terms: '<translate with synonyms or related terms for ''Farm Supply Shop'', separated by commas>'
      shop/alcohol:
        # shop=alcohol
        name: Liquor Store
        subtitle: '<translate with short summary or explanation of ''Liquor Store'', if needed>'
        # 'terms: alcohol,beer,booze,wine'
        terms: '<translate with synonyms or related terms for ''Liquor Store'', separated by commas>'
      shop/anime:
        # shop=anime
        name: Anime Shop
        subtitle: '<translate with short summary or explanation of ''Anime Shop'', if needed>'
        # 'terms: manga,japan,cosplay,figurine,dakimakura'
        terms: '<translate with synonyms or related terms for ''Anime Shop'', separated by commas>'
      shop/antiques:
        # shop=antiques
        name: Antiques Shop
        subtitle: '<translate with short summary or explanation of ''Antiques Shop'', if needed>'
        terms: '<translate with synonyms or related terms for ''Antiques Shop'', separated by commas>'
      shop/appliance:
        # shop=appliance
        name: Appliance Store
        subtitle: '<translate with short summary or explanation of ''Appliance Store'', if needed>'
        # 'terms: air conditioner,appliance,dishwasher,dryer,freezer,fridge,grill,kitchen,oven,refrigerator,stove,washer,washing machine'
        terms: '<translate with synonyms or related terms for ''Appliance Store'', separated by commas>'
      shop/art:
        # shop=art
        name: Art Store
        subtitle: '<translate with short summary or explanation of ''Art Store'', if needed>'
        # 'terms: art*,exhibit*,gallery'
        terms: '<translate with synonyms or related terms for ''Art Store'', separated by commas>'
      shop/baby_goods:
        # shop=baby_goods
        name: Baby Goods Store
        subtitle: '<translate with short summary or explanation of ''Baby Goods Store'', if needed>'
        terms: '<translate with synonyms or related terms for ''Baby Goods Store'', separated by commas>'
      shop/bag:
        # shop=bag
        name: Bag/Luggage Store
        subtitle: '<translate with short summary or explanation of ''Bag/Luggage Store'', if needed>'
        # 'terms: handbag,purse'
        terms: '<translate with synonyms or related terms for ''Bag/Luggage Store'', separated by commas>'
      shop/bakery:
        # shop=bakery
        name: Bakery
        subtitle: '<translate with short summary or explanation of ''Bakery'', if needed>'
        # 'terms: bread,cakes,rolls'
        terms: '<translate with synonyms or related terms for ''Bakery'', separated by commas>'
      shop/bathroom_furnishing:
        # shop=bathroom_furnishing
        name: Bathroom Furnishing Store
        subtitle: '<translate with short summary or explanation of ''Bathroom Furnishing Store'', if needed>'
        terms: '<translate with synonyms or related terms for ''Bathroom Furnishing Store'', separated by commas>'
      shop/beauty:
        # shop=beauty
        name: Beauty Shop
        subtitle: '<translate with short summary or explanation of ''Beauty Shop'', if needed>'
        # 'terms: spa,salon,tanning'
        terms: '<translate with synonyms or related terms for ''Beauty Shop'', separated by commas>'
      shop/beauty/nails:
        # 'shop=beauty, beauty=nails'
        name: Nail Salon
        subtitle: '<translate with short summary or explanation of ''Nail Salon'', if needed>'
        # 'terms: manicure,pedicure'
        terms: '<translate with synonyms or related terms for ''Nail Salon'', separated by commas>'
      shop/beauty/tanning:
        # 'shop=beauty, beauty=tanning'
        name: Tanning Salon
        subtitle: '<translate with short summary or explanation of ''Tanning Salon'', if needed>'
        terms: '<translate with synonyms or related terms for ''Tanning Salon'', separated by commas>'
      shop/bed:
        # shop=bed
        name: Bedding/Mattress Store
        subtitle: '<translate with short summary or explanation of ''Bedding/Mattress Store'', if needed>'
        terms: '<translate with synonyms or related terms for ''Bedding/Mattress Store'', separated by commas>'
      shop/beverages:
        # shop=beverages
        name: Beverage Store
        subtitle: '<translate with short summary or explanation of ''Beverage Store'', if needed>'
        # 'terms: drinks'
        terms: '<translate with synonyms or related terms for ''Beverage Store'', separated by commas>'
      shop/bicycle:
        # shop=bicycle
        name: Bicycle Shop
        subtitle: '<translate with short summary or explanation of ''Bicycle Shop'', if needed>'
        # 'terms: bike,repair,tricycle,unicycle'
        terms: '<translate with synonyms or related terms for ''Bicycle Shop'', separated by commas>'
      shop/bookmaker:
        # shop=bookmaker
        name: Bookmaker
        subtitle: '<translate with short summary or explanation of ''Bookmaker'', if needed>'
        # 'terms: betting,bookie'
        terms: '<translate with synonyms or related terms for ''Bookmaker'', separated by commas>'
      shop/books:
        # shop=books
        name: Book Store
        subtitle: '<translate with short summary or explanation of ''Book Store'', if needed>'
        terms: '<translate with synonyms or related terms for ''Book Store'', separated by commas>'
      shop/boutique:
        # shop=boutique
        name: Boutique
        subtitle: '<translate with short summary or explanation of ''Boutique'', if needed>'
      shop/butcher:
        # shop=butcher
        name: Butcher
        subtitle: '<translate with short summary or explanation of ''Butcher'', if needed>'
        # 'terms: chicken,beef,lamb,meat,pork'
        terms: '<translate with synonyms or related terms for ''Butcher'', separated by commas>'
      shop/candles:
        # shop=candles
        name: Candle Shop
        subtitle: '<translate with short summary or explanation of ''Candle Shop'', if needed>'
        # 'terms: wax'
        terms: '<translate with synonyms or related terms for ''Candle Shop'', separated by commas>'
      shop/car:
        # shop=car
        name: Car Dealership
        subtitle: '<translate with short summary or explanation of ''Car Dealership'', if needed>'
        # 'terms: automobile,automotive'
        terms: '<translate with synonyms or related terms for ''Car Dealership'', separated by commas>'
      shop/car_parts:
        # shop=car_parts
        name: Car Parts Store
        subtitle: '<translate with short summary or explanation of ''Car Parts Store'', if needed>'
        # 'terms: automobile,automotive'
        terms: '<translate with synonyms or related terms for ''Car Parts Store'', separated by commas>'
      shop/car_repair:
        # shop=car_repair
        name: Car Repair Shop
        subtitle: '<translate with short summary or explanation of ''Car Repair Shop'', if needed>'
        # 'terms: automobile,automotive,garage,service'
        terms: '<translate with synonyms or related terms for ''Car Repair Shop'', separated by commas>'
      shop/caravan:
        # shop=caravan
        name: RV Dealership
        subtitle: '<translate with short summary or explanation of ''RV Dealership'', if needed>'
        # 'terms: auto,camper,recreational vehicle'
        terms: '<translate with synonyms or related terms for ''RV Dealership'', separated by commas>'
      shop/carpet:
        # shop=carpet
        name: Carpet Store
        subtitle: '<translate with short summary or explanation of ''Carpet Store'', if needed>'
        # 'terms: rug'
        terms: '<translate with synonyms or related terms for ''Carpet Store'', separated by commas>'
      shop/catalogue:
        # shop=catalogue
        name: Catalog Shop
        subtitle: '<translate with short summary or explanation of ''Catalog Shop'', if needed>'
        terms: '<translate with synonyms or related terms for ''Catalog Shop'', separated by commas>'
      shop/charity:
        # shop=charity
        name: Charity Store
        subtitle: '<translate with short summary or explanation of ''Charity Store'', if needed>'
        # 'terms: thrift,op shop,nonprofit'
        terms: '<translate with synonyms or related terms for ''Charity Store'', separated by commas>'
      shop/cheese:
        # shop=cheese
        name: Cheese Store
        subtitle: '<translate with short summary or explanation of ''Cheese Store'', if needed>'
        terms: '<translate with synonyms or related terms for ''Cheese Store'', separated by commas>'
      shop/chemist:
        # shop=chemist
        name: Drugstore
        subtitle: '<translate with short summary or explanation of ''Drugstore'', if needed>'
        # 'terms: apothecary,beauty,drug store,drugstore,gift,hair,med*,pharmacy,prescription,tooth'
        terms: '<translate with synonyms or related terms for ''Drugstore'', separated by commas>'
      shop/chocolate:
        # shop=chocolate
        name: Chocolate Store
        subtitle: '<translate with short summary or explanation of ''Chocolate Store'', if needed>'
        # 'terms: cocoa'
        terms: '<translate with synonyms or related terms for ''Chocolate Store'', separated by commas>'
      shop/clothes:
        # shop=clothes
        name: Clothing Store
        subtitle: '<translate with short summary or explanation of ''Clothing Store'', if needed>'
        # 'terms: blouses,boutique,bras,clothes,dresses,fashion,pants,shirts,shorts,skirts,slacks,socks,suits,underwear'
        terms: '<translate with synonyms or related terms for ''Clothing Store'', separated by commas>'
      shop/clothes/underwear:
        # 'shop=clothes, clothes=underwear'
        name: Underwear Store
        subtitle: '<translate with short summary or explanation of ''Underwear Store'', if needed>'
        # 'terms: boutique,bras,brassieres,briefs,boxers,fashion,lingerie,panties,slips,socks,stockings,underclothes,undergarments,underpants,undies'
        terms: '<translate with synonyms or related terms for ''Underwear Store'', separated by commas>'
      shop/coffee:
        # shop=coffee
        name: Coffee Store
        subtitle: '<translate with short summary or explanation of ''Coffee Store'', if needed>'
        terms: '<translate with synonyms or related terms for ''Coffee Store'', separated by commas>'
      shop/computer:
        # shop=computer
        name: Computer Store
        subtitle: '<translate with short summary or explanation of ''Computer Store'', if needed>'
        # 'terms: desktop,laptop,hardware,operating system,software'
        terms: '<translate with synonyms or related terms for ''Computer Store'', separated by commas>'
      shop/confectionery:
        # shop=confectionery
        name: Candy Store
        subtitle: '<translate with short summary or explanation of ''Candy Store'', if needed>'
        # 'terms: sweet'
        terms: '<translate with synonyms or related terms for ''Candy Store'', separated by commas>'
      shop/convenience:
        # shop=convenience
        name: Convenience Store
        subtitle: '<translate with short summary or explanation of ''Convenience Store'', if needed>'
        terms: '<translate with synonyms or related terms for ''Convenience Store'', separated by commas>'
      shop/copyshop:
        # shop=copyshop
        name: Copy Store
        subtitle: '<translate with short summary or explanation of ''Copy Store'', if needed>'
        # 'terms: print,scan'
        terms: '<translate with synonyms or related terms for ''Copy Store'', separated by commas>'
      shop/cosmetics:
        # shop=cosmetics
        name: Cosmetics Store
        subtitle: '<translate with short summary or explanation of ''Cosmetics Store'', if needed>'
        # 'terms: make-up,makeup'
        terms: '<translate with synonyms or related terms for ''Cosmetics Store'', separated by commas>'
      shop/country_store:
        # shop=country_store
        name: Country Store
        subtitle: '<translate with short summary or explanation of ''Country Store'', if needed>'
        terms: '<translate with synonyms or related terms for ''Country Store'', separated by commas>'
      shop/craft:
        # shop=craft
        name: Arts and Crafts Store
        subtitle: '<translate with short summary or explanation of ''Arts and Crafts Store'', if needed>'
        # 'terms: art*,paint*,frame'
        terms: '<translate with synonyms or related terms for ''Arts and Crafts Store'', separated by commas>'
      shop/curtain:
        # shop=curtain
        name: Curtain Store
        subtitle: '<translate with short summary or explanation of ''Curtain Store'', if needed>'
        # 'terms: drape*,window'
        terms: '<translate with synonyms or related terms for ''Curtain Store'', separated by commas>'
      shop/dairy:
        # shop=dairy
        name: Dairy Store
        subtitle: '<translate with short summary or explanation of ''Dairy Store'', if needed>'
        # 'terms: milk,egg,cheese'
        terms: '<translate with synonyms or related terms for ''Dairy Store'', separated by commas>'
      shop/deli:
        # shop=deli
        name: Deli
        subtitle: '<translate with short summary or explanation of ''Deli'', if needed>'
        # 'terms: lunch,meat,sandwich'
        terms: '<translate with synonyms or related terms for ''Deli'', separated by commas>'
      shop/department_store:
        # shop=department_store
        name: Department Store
        subtitle: '<translate with short summary or explanation of ''Department Store'', if needed>'
        terms: '<translate with synonyms or related terms for ''Department Store'', separated by commas>'
      shop/doityourself:
        # shop=doityourself
        name: DIY Store
        subtitle: '<translate with short summary or explanation of ''DIY Store'', if needed>'
        terms: '<translate with synonyms or related terms for ''DIY Store'', separated by commas>'
      shop/dry_cleaning:
        # shop=dry_cleaning
        name: Dry Cleaner
        subtitle: '<translate with short summary or explanation of ''Dry Cleaner'', if needed>'
        terms: '<translate with synonyms or related terms for ''Dry Cleaner'', separated by commas>'
      shop/e-cigarette:
        # shop=e-cigarette
        name: E-Cigarette Shop
        subtitle: '<translate with short summary or explanation of ''E-Cigarette Shop'', if needed>'
        # 'terms: electronic,vape,vaping,vapor'
        terms: '<translate with synonyms or related terms for ''E-Cigarette Shop'', separated by commas>'
      shop/electronics:
        # shop=electronics
        name: Electronics Store
        subtitle: '<translate with short summary or explanation of ''Electronics Store'', if needed>'
        # 'terms: appliance,audio,blueray,camera,computer,dvd,home theater,radio,speaker,tv,video'
        terms: '<translate with synonyms or related terms for ''Electronics Store'', separated by commas>'
      shop/erotic:
        # shop=erotic
        name: Erotic Store
        subtitle: '<translate with short summary or explanation of ''Erotic Store'', if needed>'
        # 'terms: sex,porn'
        terms: '<translate with synonyms or related terms for ''Erotic Store'', separated by commas>'
      shop/erotic/lgbtq:
        # 'shop=erotic, lgbtq=primary'
        name: LGBTQ+ Erotic Store
        subtitle: '<translate with short summary or explanation of ''LGBTQ+ Erotic Store'', if needed>'
        # 'terms: sex,porn'
        terms: '<translate with synonyms or related terms for ''LGBTQ+ Erotic Store'', separated by commas>'
      shop/fabric:
        # shop=fabric
        name: Fabric Store
        subtitle: '<translate with short summary or explanation of ''Fabric Store'', if needed>'
        # 'terms: sew'
        terms: '<translate with synonyms or related terms for ''Fabric Store'', separated by commas>'
      shop/farm:
        # shop=farm
        name: Produce Stand
        subtitle: '<translate with short summary or explanation of ''Produce Stand'', if needed>'
        # 'terms: farm shop,farm stand'
        terms: '<translate with synonyms or related terms for ''Produce Stand'', separated by commas>'
      shop/fashion:
        # shop=fashion
        name: Fashion Store
        subtitle: '<translate with short summary or explanation of ''Fashion Store'', if needed>'
      shop/fireplace:
        # shop=fireplace
        name: Fireplace Store
        subtitle: '<translate with short summary or explanation of ''Fireplace Store'', if needed>'
        # 'terms: fireplace,stove,masonry heater'
        terms: '<translate with synonyms or related terms for ''Fireplace Store'', separated by commas>'
      shop/fishing:
        # shop=fishing
        name: Fishing Shop
        subtitle: '<translate with short summary or explanation of ''Fishing Shop'', if needed>'
        # 'terms: bait,fishing line,flies,fly,lure,reel,rod,tackle'
        terms: '<translate with synonyms or related terms for ''Fishing Shop'', separated by commas>'
      shop/fishmonger:
        # shop=fishmonger
        name: Fishmonger
        subtitle: '<translate with short summary or explanation of ''Fishmonger'', if needed>'
      shop/florist:
        # shop=florist
        name: Florist
        subtitle: '<translate with short summary or explanation of ''Florist'', if needed>'
        # 'terms: flower'
        terms: '<translate with synonyms or related terms for ''Florist'', separated by commas>'
      shop/frame:
        # shop=frame
        name: Framing Shop
        subtitle: '<translate with short summary or explanation of ''Framing Shop'', if needed>'
        # 'terms: art*,paint*,photo*,frame'
        terms: '<translate with synonyms or related terms for ''Framing Shop'', separated by commas>'
      shop/frozen_food:
        # shop=frozen_food
        name: Frozen Food
        subtitle: '<translate with short summary or explanation of ''Frozen Food'', if needed>'
        terms: '<translate with synonyms or related terms for ''Frozen Food'', separated by commas>'
      shop/fuel:
        # shop=fuel
        name: Fuel Shop
        subtitle: '<translate with short summary or explanation of ''Fuel Shop'', if needed>'
        terms: '<translate with synonyms or related terms for ''Fuel Shop'', separated by commas>'
      shop/funeral_directors:
        # shop=funeral_directors
        name: Funeral Home
        subtitle: '<translate with short summary or explanation of ''Funeral Home'', if needed>'
        # 'terms: undertaker,memorial home'
        terms: '<translate with synonyms or related terms for ''Funeral Home'', separated by commas>'
      shop/furnace:
        # shop=furnace
        name: Furnace Store
        subtitle: '<translate with short summary or explanation of ''Furnace Store'', if needed>'
      shop/furniture:
        # shop=furniture
        name: Furniture Store
        subtitle: '<translate with short summary or explanation of ''Furniture Store'', if needed>'
        # 'terms: chair,sofa,table'
        terms: '<translate with synonyms or related terms for ''Furniture Store'', separated by commas>'
      shop/garden_centre:
        # shop=garden_centre
        name: Garden Center
        subtitle: '<translate with short summary or explanation of ''Garden Center'', if needed>'
        # 'terms: landscape,mulch,shrub,tree'
        terms: '<translate with synonyms or related terms for ''Garden Center'', separated by commas>'
      shop/gas:
        # shop=gas
        name: Bottled Gas Shop
        subtitle: '<translate with short summary or explanation of ''Bottled Gas Shop'', if needed>'
        # 'terms: cng,lpg,natural gas,propane,refill,tank'
        terms: '<translate with synonyms or related terms for ''Bottled Gas Shop'', separated by commas>'
      shop/gift:
        # shop=gift
        name: Gift Shop
        subtitle: '<translate with short summary or explanation of ''Gift Shop'', if needed>'
        # 'terms: souvenir'
        terms: '<translate with synonyms or related terms for ''Gift Shop'', separated by commas>'
      shop/greengrocer:
        # shop=greengrocer
        name: Greengrocer
        subtitle: '<translate with short summary or explanation of ''Greengrocer'', if needed>'
        # 'terms: fruit,produce,vegetable'
        terms: '<translate with synonyms or related terms for ''Greengrocer'', separated by commas>'
      shop/hairdresser:
        # shop=hairdresser
        name: Hairdresser
        subtitle: '<translate with short summary or explanation of ''Hairdresser'', if needed>'
        # 'terms: barber'
        terms: '<translate with synonyms or related terms for ''Hairdresser'', separated by commas>'
      shop/hairdresser_supply:
        # shop=hairdresser_supply
        name: Hairdresser Supply Store
        subtitle: '<translate with short summary or explanation of ''Hairdresser Supply Store'', if needed>'
        # 'terms: barber,shampoo,conditioner'
        terms: '<translate with synonyms or related terms for ''Hairdresser Supply Store'', separated by commas>'
      shop/hardware:
        # shop=hardware
        name: Hardware Store
        subtitle: '<translate with short summary or explanation of ''Hardware Store'', if needed>'
        terms: '<translate with synonyms or related terms for ''Hardware Store'', separated by commas>'
      shop/health_food:
        # shop=health_food
        name: Health Food Shop
        subtitle: '<translate with short summary or explanation of ''Health Food Shop'', if needed>'
        # 'terms: wholefood,vitamins,vegetarian,vegan'
        terms: '<translate with synonyms or related terms for ''Health Food Shop'', separated by commas>'
      shop/hearing_aids:
        # shop=hearing_aids
        name: Hearing Aids Store
        subtitle: '<translate with short summary or explanation of ''Hearing Aids Store'', if needed>'
        terms: '<translate with synonyms or related terms for ''Hearing Aids Store'', separated by commas>'
      shop/herbalist:
        # shop=herbalist
        name: Herbalist
        subtitle: '<translate with short summary or explanation of ''Herbalist'', if needed>'
        terms: '<translate with synonyms or related terms for ''Herbalist'', separated by commas>'
      shop/hifi:
        # shop=hifi
        name: Hifi Store
        subtitle: '<translate with short summary or explanation of ''Hifi Store'', if needed>'
        # 'terms: audio,hi-fi,high fidelity,stereo,video'
        terms: '<translate with synonyms or related terms for ''Hifi Store'', separated by commas>'
      shop/houseware:
        # shop=houseware
        name: Houseware Store
        subtitle: '<translate with short summary or explanation of ''Houseware Store'', if needed>'
        # 'terms: home,household'
        terms: '<translate with synonyms or related terms for ''Houseware Store'', separated by commas>'
      shop/hunting:
        # shop=hunting
        name: Hunting Shop
        subtitle: '<translate with short summary or explanation of ''Hunting Shop'', if needed>'
        # 'terms: arrows,bows,bullets,crossbows,rifles,traps'
        terms: '<translate with synonyms or related terms for ''Hunting Shop'', separated by commas>'
      shop/interior_decoration:
        # shop=interior_decoration
        name: Interior Decoration Store
        subtitle: '<translate with short summary or explanation of ''Interior Decoration Store'', if needed>'
        terms: '<translate with synonyms or related terms for ''Interior Decoration Store'', separated by commas>'
      shop/jewelry:
        # shop=jewelry
        name: Jewelry Store
        subtitle: '<translate with short summary or explanation of ''Jewelry Store'', if needed>'
        # 'terms: bracelet,diamond,earrings,gem,gold,jeweler,jewellery,jeweller,necklace,pins,ring,silver'
        terms: '<translate with synonyms or related terms for ''Jewelry Store'', separated by commas>'
      shop/kiosk:
        # shop=kiosk
        name: Kiosk
        subtitle: '<translate with short summary or explanation of ''Kiosk'', if needed>'
        terms: '<translate with synonyms or related terms for ''Kiosk'', separated by commas>'
      shop/kitchen:
        # shop=kitchen
        name: Kitchen Design Store
        subtitle: '<translate with short summary or explanation of ''Kitchen Design Store'', if needed>'
        # 'terms: cabinets,countertops,sinks'
        terms: '<translate with synonyms or related terms for ''Kitchen Design Store'', separated by commas>'
      shop/laundry:
        # shop=laundry
        name: Laundry
        subtitle: '<translate with short summary or explanation of ''Laundry'', if needed>'
        terms: '<translate with synonyms or related terms for ''Laundry'', separated by commas>'
      shop/leather:
        # shop=leather
        name: Leather Store
        subtitle: '<translate with short summary or explanation of ''Leather Store'', if needed>'
        terms: '<translate with synonyms or related terms for ''Leather Store'', separated by commas>'
      shop/locksmith:
        # shop=locksmith
        name: Locksmith
        subtitle: '<translate with short summary or explanation of ''Locksmith'', if needed>'
        # 'terms: key,lockpick'
        terms: '<translate with synonyms or related terms for ''Locksmith'', separated by commas>'
      shop/lottery:
        # shop=lottery
        name: Lottery Shop
        subtitle: '<translate with short summary or explanation of ''Lottery Shop'', if needed>'
        terms: '<translate with synonyms or related terms for ''Lottery Shop'', separated by commas>'
      shop/mall:
        # shop=mall
        name: Mall
        subtitle: '<translate with short summary or explanation of ''Mall'', if needed>'
        # 'terms: shopping'
        terms: '<translate with synonyms or related terms for ''Mall'', separated by commas>'
      shop/massage:
        # shop=massage
        name: Massage Shop
        subtitle: '<translate with short summary or explanation of ''Massage Shop'', if needed>'
        terms: '<translate with synonyms or related terms for ''Massage Shop'', separated by commas>'
      shop/medical_supply:
        # shop=medical_supply
        name: Medical Supply Store
        subtitle: '<translate with short summary or explanation of ''Medical Supply Store'', if needed>'
        terms: '<translate with synonyms or related terms for ''Medical Supply Store'', separated by commas>'
      shop/mobile_phone:
        # shop=mobile_phone
        name: Mobile Phone Store
        subtitle: '<translate with short summary or explanation of ''Mobile Phone Store'', if needed>'
        terms: '<translate with synonyms or related terms for ''Mobile Phone Store'', separated by commas>'
      shop/money_lender:
        # shop=money_lender
        name: Money Lender
        subtitle: '<translate with short summary or explanation of ''Money Lender'', if needed>'
        terms: '<translate with synonyms or related terms for ''Money Lender'', separated by commas>'
      shop/motorcycle:
        # shop=motorcycle
        name: Motorcycle Dealership
        subtitle: '<translate with short summary or explanation of ''Motorcycle Dealership'', if needed>'
        # 'terms: bike'
        terms: '<translate with synonyms or related terms for ''Motorcycle Dealership'', separated by commas>'
      shop/motorcycle_repair:
        # shop=motorcycle_repair
        name: Motorcycle Repair Shop
        subtitle: '<translate with short summary or explanation of ''Motorcycle Repair Shop'', if needed>'
        # 'terms: auto,bike,garage,motorcycle,repair,service'
        terms: '<translate with synonyms or related terms for ''Motorcycle Repair Shop'', separated by commas>'
      shop/music:
        # shop=music
        name: Music Store
        subtitle: '<translate with short summary or explanation of ''Music Store'', if needed>'
        # 'terms: tape casettes,CDs,compact discs,vinyl records'
        terms: '<translate with synonyms or related terms for ''Music Store'', separated by commas>'
      shop/musical_instrument:
        # shop=musical_instrument
        name: Musical Instrument Store
        subtitle: '<translate with short summary or explanation of ''Musical Instrument Store'', if needed>'
        # 'terms: guitar'
        terms: '<translate with synonyms or related terms for ''Musical Instrument Store'', separated by commas>'
      shop/newsagent:
        # shop=newsagent
        name: Newspaper/Magazine Shop
        subtitle: '<translate with short summary or explanation of ''Newspaper/Magazine Shop'', if needed>'
        terms: '<translate with synonyms or related terms for ''Newspaper/Magazine Shop'', separated by commas>'
      shop/nutrition_supplements:
        # shop=nutrition_supplements
        name: Nutrition Supplements Store
        subtitle: '<translate with short summary or explanation of ''Nutrition Supplements Store'', if needed>'
        terms: '<translate with synonyms or related terms for ''Nutrition Supplements Store'', separated by commas>'
      shop/optician:
        # shop=optician
        name: Optician
        subtitle: '<translate with short summary or explanation of ''Optician'', if needed>'
        # 'terms: eye,glasses'
        terms: '<translate with synonyms or related terms for ''Optician'', separated by commas>'
      shop/organic:
        # 'shop=supermarket, organic=only'
        name: Organic Goods Store
        subtitle: '<translate with short summary or explanation of ''Organic Goods Store'', if needed>'
        terms: '<translate with synonyms or related terms for ''Organic Goods Store'', separated by commas>'
      shop/outdoor:
        # shop=outdoor
        name: Outdoors Store
        subtitle: '<translate with short summary or explanation of ''Outdoors Store'', if needed>'
        # 'terms: camping,climbing,hiking,outfitter,outdoor equipment,outdoor supplies'
        terms: '<translate with synonyms or related terms for ''Outdoors Store'', separated by commas>'
      shop/paint:
        # shop=paint
        name: Paint Store
        subtitle: '<translate with short summary or explanation of ''Paint Store'', if needed>'
        terms: '<translate with synonyms or related terms for ''Paint Store'', separated by commas>'
      shop/party:
        # shop=party
        name: Party Supply Store
        subtitle: '<translate with short summary or explanation of ''Party Supply Store'', if needed>'
        # 'terms: balloons,costumes,decorations,invitations'
        terms: '<translate with synonyms or related terms for ''Party Supply Store'', separated by commas>'
      shop/pastry:
        # shop=pastry
        name: Pastry Shop
        subtitle: '<translate with short summary or explanation of ''Pastry Shop'', if needed>'
        # 'terms: patisserie,cake shop,cakery'
        terms: '<translate with synonyms or related terms for ''Pastry Shop'', separated by commas>'
      shop/pawnbroker:
        # shop=pawnbroker
        name: Pawn Shop
        subtitle: '<translate with short summary or explanation of ''Pawn Shop'', if needed>'
        terms: '<translate with synonyms or related terms for ''Pawn Shop'', separated by commas>'
      shop/perfumery:
        # shop=perfumery
        name: Perfume Store
        subtitle: '<translate with short summary or explanation of ''Perfume Store'', if needed>'
        terms: '<translate with synonyms or related terms for ''Perfume Store'', separated by commas>'
      shop/pet:
        # shop=pet
        name: Pet Store
        subtitle: '<translate with short summary or explanation of ''Pet Store'', if needed>'
        # 'terms: animal,cat,dog,fish,kitten,puppy,reptile'
        terms: '<translate with synonyms or related terms for ''Pet Store'', separated by commas>'
      shop/pet_grooming:
        # shop=pet_grooming
        name: Pet Grooming Store
        subtitle: '<translate with short summary or explanation of ''Pet Grooming Store'', if needed>'
        # 'terms: cat,dog'
        terms: '<translate with synonyms or related terms for ''Pet Grooming Store'', separated by commas>'
      shop/photo:
        # shop=photo
        name: Photography Store
        subtitle: '<translate with short summary or explanation of ''Photography Store'', if needed>'
        # 'terms: camera,film'
        terms: '<translate with synonyms or related terms for ''Photography Store'', separated by commas>'
      shop/pyrotechnics:
        # shop=pyrotechnics
        name: Fireworks Store
        subtitle: '<translate with short summary or explanation of ''Fireworks Store'', if needed>'
        terms: '<translate with synonyms or related terms for ''Fireworks Store'', separated by commas>'
      shop/radiotechnics:
        # shop=radiotechnics
        name: Radio/Electronic Component Store
        subtitle: '<translate with short summary or explanation of ''Radio/Electronic Component Store'', if needed>'
        # 'terms: antenna,transistor'
        terms: '<translate with synonyms or related terms for ''Radio/Electronic Component Store'', separated by commas>'
      shop/religion:
        # shop=religion
        name: Religious Store
        subtitle: '<translate with short summary or explanation of ''Religious Store'', if needed>'
        terms: '<translate with synonyms or related terms for ''Religious Store'', separated by commas>'
      shop/scuba_diving:
        # shop=scuba_diving
        name: Scuba Diving Shop
        subtitle: '<translate with short summary or explanation of ''Scuba Diving Shop'', if needed>'
        # 'terms: diving,scuba'
        terms: '<translate with synonyms or related terms for ''Scuba Diving Shop'', separated by commas>'
      shop/seafood:
        # shop=seafood
        name: Seafood Shop
        subtitle: '<translate with short summary or explanation of ''Seafood Shop'', if needed>'
        # 'terms: fishmonger'
        terms: '<translate with synonyms or related terms for ''Seafood Shop'', separated by commas>'
      shop/second_hand:
        # shop=second_hand
        name: Consignment/Thrift Store
        subtitle: '<translate with short summary or explanation of ''Consignment/Thrift Store'', if needed>'
        # 'terms: secondhand,second hand,resale,thrift,used'
        terms: '<translate with synonyms or related terms for ''Consignment/Thrift Store'', separated by commas>'
      shop/sewing:
        # shop=sewing
        name: Sewing Supply Shop
        subtitle: '<translate with short summary or explanation of ''Sewing Supply Shop'', if needed>'
        # 'terms: haberdashery'
        terms: '<translate with synonyms or related terms for ''Sewing Supply Shop'', separated by commas>'
      shop/shoes:
        # shop=shoes
        name: Shoe Store
        subtitle: '<translate with short summary or explanation of ''Shoe Store'', if needed>'
        # 'terms: boots,cleats,clogs,heels,loafers,oxfords,sneakers'
        terms: '<translate with synonyms or related terms for ''Shoe Store'', separated by commas>'
      shop/sports:
        # shop=sports
        name: Sporting Goods Store
        subtitle: '<translate with short summary or explanation of ''Sporting Goods Store'', if needed>'
        # 'terms: athletics'
        terms: '<translate with synonyms or related terms for ''Sporting Goods Store'', separated by commas>'
      shop/stationery:
        # shop=stationery
        name: Stationery Store
        subtitle: '<translate with short summary or explanation of ''Stationery Store'', if needed>'
        # 'terms: card,paper'
        terms: '<translate with synonyms or related terms for ''Stationery Store'', separated by commas>'
      shop/storage_rental:
        # shop=storage_rental
        name: Storage Rental
        subtitle: '<translate with short summary or explanation of ''Storage Rental'', if needed>'
        # 'terms: garages'
        terms: '<translate with synonyms or related terms for ''Storage Rental'', separated by commas>'
      shop/supermarket:
        # shop=supermarket
        name: Supermarket
        subtitle: '<translate with short summary or explanation of ''Supermarket'', if needed>'
        # 'terms: grocery,store,shop'
        terms: '<translate with synonyms or related terms for ''Supermarket'', separated by commas>'
      shop/tailor:
        # shop=tailor
        name: Tailor
        subtitle: '<translate with short summary or explanation of ''Tailor'', if needed>'
        # 'terms: clothes,suit'
        terms: '<translate with synonyms or related terms for ''Tailor'', separated by commas>'
      shop/tattoo:
        # shop=tattoo
        name: Tattoo Parlor
        subtitle: '<translate with short summary or explanation of ''Tattoo Parlor'', if needed>'
        # 'terms: ink'
        terms: '<translate with synonyms or related terms for ''Tattoo Parlor'', separated by commas>'
      shop/tea:
        # shop=tea
        name: Tea Store
        subtitle: '<translate with short summary or explanation of ''Tea Store'', if needed>'
        terms: '<translate with synonyms or related terms for ''Tea Store'', separated by commas>'
      shop/ticket:
        # shop=ticket
        name: Ticket Seller
        subtitle: '<translate with short summary or explanation of ''Ticket Seller'', if needed>'
        # 'terms: box office'
        terms: '<translate with synonyms or related terms for ''Ticket Seller'', separated by commas>'
      shop/tiles:
        # shop=tiles
        name: Tile Shop
        subtitle: '<translate with short summary or explanation of ''Tile Shop'', if needed>'
        terms: '<translate with synonyms or related terms for ''Tile Shop'', separated by commas>'
      shop/tobacco:
        # shop=tobacco
        name: Tobacco Shop
        subtitle: '<translate with short summary or explanation of ''Tobacco Shop'', if needed>'
        # 'terms: cigarettes,cigars'
        terms: '<translate with synonyms or related terms for ''Tobacco Shop'', separated by commas>'
      shop/toys:
        # shop=toys
        name: Toy Store
        subtitle: '<translate with short summary or explanation of ''Toy Store'', if needed>'
        # 'terms: games'
        terms: '<translate with synonyms or related terms for ''Toy Store'', separated by commas>'
      shop/trade:
        # shop=trade
        name: Trade Shop
        subtitle: '<translate with short summary or explanation of ''Trade Shop'', if needed>'
        terms: '<translate with synonyms or related terms for ''Trade Shop'', separated by commas>'
      shop/travel_agency:
        # shop=travel_agency
        name: Travel Agency
        subtitle: '<translate with short summary or explanation of ''Travel Agency'', if needed>'
        terms: '<translate with synonyms or related terms for ''Travel Agency'', separated by commas>'
      shop/tyres:
        # shop=tyres
        name: Tire Store
        subtitle: '<translate with short summary or explanation of ''Tire Store'', if needed>'
        terms: '<translate with synonyms or related terms for ''Tire Store'', separated by commas>'
      shop/vacant:
        # shop=vacant
        name: Vacant Shop
        subtitle: '<translate with short summary or explanation of ''Vacant Shop'', if needed>'
      shop/vacuum_cleaner:
        # shop=vacuum_cleaner
        name: Vacuum Cleaner Store
        subtitle: '<translate with short summary or explanation of ''Vacuum Cleaner Store'', if needed>'
        terms: '<translate with synonyms or related terms for ''Vacuum Cleaner Store'', separated by commas>'
      shop/variety_store:
        # shop=variety_store
        name: Variety Store
        subtitle: '<translate with short summary or explanation of ''Variety Store'', if needed>'
        terms: '<translate with synonyms or related terms for ''Variety Store'', separated by commas>'
      shop/video:
        # shop=video
        name: Video Store
        subtitle: '<translate with short summary or explanation of ''Video Store'', if needed>'
        # 'terms: DVD,VHS,video casette'
        terms: '<translate with synonyms or related terms for ''Video Store'', separated by commas>'
      shop/video_games:
        # shop=video_games
        name: Video Game Store
        subtitle: '<translate with short summary or explanation of ''Video Game Store'', if needed>'
        terms: '<translate with synonyms or related terms for ''Video Game Store'', separated by commas>'
      shop/watches:
        # shop=watches
        name: Watches Shop
        subtitle: '<translate with short summary or explanation of ''Watches Shop'', if needed>'
        terms: '<translate with synonyms or related terms for ''Watches Shop'', separated by commas>'
      shop/water:
        # shop=water
        name: Drinking Water Shop
        subtitle: '<translate with short summary or explanation of ''Drinking Water Shop'', if needed>'
        terms: '<translate with synonyms or related terms for ''Drinking Water Shop'', separated by commas>'
      shop/water_sports:
        # shop=water_sports
        name: Watersport/Swim Shop
        subtitle: '<translate with short summary or explanation of ''Watersport/Swim Shop'', if needed>'
        terms: '<translate with synonyms or related terms for ''Watersport/Swim Shop'', separated by commas>'
      shop/weapons:
        # shop=weapons
        name: Weapon Shop
        subtitle: '<translate with short summary or explanation of ''Weapon Shop'', if needed>'
        # 'terms: ammo,gun,knife,knives'
        terms: '<translate with synonyms or related terms for ''Weapon Shop'', separated by commas>'
      shop/wholesale:
        # shop=wholesale
        name: Wholesale Store
        subtitle: '<translate with short summary or explanation of ''Wholesale Store'', if needed>'
        # 'terms: warehouse club,cash and carry'
        terms: '<translate with synonyms or related terms for ''Wholesale Store'', separated by commas>'
      shop/window_blind:
        # shop=window_blind
        name: Window Blind Store
        subtitle: '<translate with short summary or explanation of ''Window Blind Store'', if needed>'
        terms: '<translate with synonyms or related terms for ''Window Blind Store'', separated by commas>'
      shop/wine:
        # shop=wine
        name: Wine Shop
        subtitle: '<translate with short summary or explanation of ''Wine Shop'', if needed>'
        terms: '<translate with synonyms or related terms for ''Wine Shop'', separated by commas>'
      tactile_paving:
        # tactile_paving=*
        name: Tactile Paving
        subtitle: '<translate with short summary or explanation of ''Tactile Paving'', if needed>'
        # 'terms: blind path,detectable warning surfaces,tactile ground surface indicators,tactile walking surface indicators,truncated domes,visually impaired path'
        terms: '<translate with synonyms or related terms for ''Tactile Paving'', separated by commas>'
      telecom/data_center:
        # telecom=data_center
        name: Data Center
        subtitle: '<translate with short summary or explanation of ''Data Center'', if needed>'
        # 'terms: computer systems storage,information technology,server farm,the cloud,telecommunications'
        terms: '<translate with synonyms or related terms for ''Data Center'', separated by commas>'
      tourism:
        # tourism=*
        name: Tourism
        subtitle: '<translate with short summary or explanation of ''Tourism'', if needed>'
      tourism/alpine_hut:
        # tourism=alpine_hut
        name: Alpine Hut
        subtitle: Staffed mountain lodging
        # 'terms: climbing hut'
        terms: '<translate with synonyms or related terms for ''Alpine Hut'', separated by commas>'
      tourism/apartment:
        # tourism=apartment
        name: Guest Apartment / Condo
        subtitle: '<translate with short summary or explanation of ''Guest Apartment / Condo'', if needed>'
        terms: '<translate with synonyms or related terms for ''Guest Apartment / Condo'', separated by commas>'
      tourism/aquarium:
        # tourism=aquarium
        name: Aquarium
        subtitle: '<translate with short summary or explanation of ''Aquarium'', if needed>'
        # 'terms: fish,sea,water'
        terms: '<translate with synonyms or related terms for ''Aquarium'', separated by commas>'
      tourism/artwork:
        # tourism=artwork
        name: Artwork
        subtitle: '<translate with short summary or explanation of ''Artwork'', if needed>'
        # 'terms: mural,sculpture,statue'
        terms: '<translate with synonyms or related terms for ''Artwork'', separated by commas>'
      tourism/artwork/mural:
        # 'tourism=artwork, artwork_type=mural'
        name: Mural
        subtitle: Wall or ceiling painted as art
        # 'terms: fresco,wall painting'
        terms: '<translate with synonyms or related terms for ''Mural'', separated by commas>'
      tourism/artwork/sculpture:
        # 'tourism=artwork, artwork_type=sculpture'
        name: Sculpture
        subtitle: Three-dimensional artwork
        # 'terms: statue,figure,carving'
        terms: '<translate with synonyms or related terms for ''Sculpture'', separated by commas>'
      tourism/artwork/statue:
        # 'tourism=artwork, artwork_type=statue'
        name: Statue
        subtitle: Sculpture of people or animals
        # 'terms: sculpture,figure,carving'
        terms: '<translate with synonyms or related terms for ''Statue'', separated by commas>'
      tourism/attraction:
        # tourism=attraction
        name: Tourist Attraction
        subtitle: '<translate with short summary or explanation of ''Tourist Attraction'', if needed>'
        terms: '<translate with synonyms or related terms for ''Tourist Attraction'', separated by commas>'
      tourism/camp_site:
        # tourism=camp_site
        name: Campground
        subtitle: '<translate with short summary or explanation of ''Campground'', if needed>'
        # 'terms: tent,rv'
        terms: '<translate with synonyms or related terms for ''Campground'', separated by commas>'
      tourism/caravan_site:
        # tourism=caravan_site
        name: RV Park
        subtitle: '<translate with short summary or explanation of ''RV Park'', if needed>'
        # 'terms: Motor Home,Camper'
        terms: '<translate with synonyms or related terms for ''RV Park'', separated by commas>'
      tourism/chalet:
        # tourism=chalet
        name: Holiday Cottage
        subtitle: '<translate with short summary or explanation of ''Holiday Cottage'', if needed>'
        # 'terms: holiday,holiday cottage,holiday home,vacation,vacation home'
        terms: '<translate with synonyms or related terms for ''Holiday Cottage'', separated by commas>'
      tourism/gallery:
        # tourism=gallery
        name: Art Gallery
        subtitle: '<translate with short summary or explanation of ''Art Gallery'', if needed>'
        # 'terms: art*,exhibit*,paint*,photo*,sculpt*'
        terms: '<translate with synonyms or related terms for ''Art Gallery'', separated by commas>'
      tourism/guest_house:
        # tourism=guest_house
        name: Guest House
        subtitle: '<translate with short summary or explanation of ''Guest House'', if needed>'
        # 'terms: B&B,Bed and Breakfast'
        terms: '<translate with synonyms or related terms for ''Guest House'', separated by commas>'
      tourism/hostel:
        # tourism=hostel
        name: Hostel
        subtitle: '<translate with short summary or explanation of ''Hostel'', if needed>'
        terms: '<translate with synonyms or related terms for ''Hostel'', separated by commas>'
      tourism/hotel:
        # tourism=hotel
        name: Hotel
        subtitle: '<translate with short summary or explanation of ''Hotel'', if needed>'
        terms: '<translate with synonyms or related terms for ''Hotel'', separated by commas>'
      tourism/information:
        # tourism=information
        name: Information
        subtitle: '<translate with short summary or explanation of ''Information'', if needed>'
        terms: '<translate with synonyms or related terms for ''Information'', separated by commas>'
      tourism/information/board:
        # 'tourism=information, information=board'
        name: Information Board
        subtitle: '<translate with short summary or explanation of ''Information Board'', if needed>'
        terms: '<translate with synonyms or related terms for ''Information Board'', separated by commas>'
      tourism/information/guidepost:
        # 'tourism=information, information=guidepost'
        name: Guidepost
        subtitle: '<translate with short summary or explanation of ''Guidepost'', if needed>'
        # 'terms: signpost'
        terms: '<translate with synonyms or related terms for ''Guidepost'', separated by commas>'
      tourism/information/map:
        # 'tourism=information, information=map'
        name: Map
        subtitle: '<translate with short summary or explanation of ''Map'', if needed>'
        terms: '<translate with synonyms or related terms for ''Map'', separated by commas>'
      tourism/information/office:
        # 'tourism=information, information=office'
        name: Tourist Information Office
        subtitle: '<translate with short summary or explanation of ''Tourist Information Office'', if needed>'
        terms: '<translate with synonyms or related terms for ''Tourist Information Office'', separated by commas>'
      tourism/information/route_marker:
        # 'tourism=information, information=route_marker'
        name: Trail Marker
        subtitle: '<translate with short summary or explanation of ''Trail Marker'', if needed>'
        # 'terms: cairn,painted blaze,route flag,route marker,stone pile,trail blaze,trail post,way marker'
        terms: '<translate with synonyms or related terms for ''Trail Marker'', separated by commas>'
      tourism/motel:
        # tourism=motel
        name: Motel
        subtitle: '<translate with short summary or explanation of ''Motel'', if needed>'
        terms: '<translate with synonyms or related terms for ''Motel'', separated by commas>'
      tourism/museum:
        # tourism=museum
        name: Museum
        subtitle: '<translate with short summary or explanation of ''Museum'', if needed>'
        # 'terms: art*,exhibit*,gallery,foundation,hall,institution,paint*,photo*,sculpt*'
        terms: '<translate with synonyms or related terms for ''Museum'', separated by commas>'
      tourism/picnic_site:
        # tourism=picnic_site
        name: Picnic Site
        subtitle: '<translate with short summary or explanation of ''Picnic Site'', if needed>'
        # 'terms: camp'
        terms: '<translate with synonyms or related terms for ''Picnic Site'', separated by commas>'
      tourism/theme_park:
        # tourism=theme_park
        name: Theme Park
        subtitle: '<translate with short summary or explanation of ''Theme Park'', if needed>'
        terms: '<translate with synonyms or related terms for ''Theme Park'', separated by commas>'
      tourism/trail_riding_station:
        # tourism=trail_riding_station
        name: Trail Riding Station
        subtitle: Horse facility along a bridleway
        terms: '<translate with synonyms or related terms for ''Trail Riding Station'', separated by commas>'
      tourism/viewpoint:
        # tourism=viewpoint
        name: Viewpoint
        subtitle: '<translate with short summary or explanation of ''Viewpoint'', if needed>'
        terms: '<translate with synonyms or related terms for ''Viewpoint'', separated by commas>'
      tourism/wilderness_hut:
        # tourism=wilderness_hut
        name: Wilderness Hut
        subtitle: Unstaffed backcountry lodging
        # 'terms: wilderness hut,backcountry hut,bothy'
        terms: '<translate with synonyms or related terms for ''Wilderness Hut'', separated by commas>'
      tourism/zoo:
        # tourism=zoo
        name: Zoo
        subtitle: '<translate with short summary or explanation of ''Zoo'', if needed>'
        # 'terms: animal'
        terms: '<translate with synonyms or related terms for ''Zoo'', separated by commas>'
      traffic_calming:
        # traffic_calming=*
        name: Traffic Calming
        subtitle: '<translate with short summary or explanation of ''Traffic Calming'', if needed>'
        # 'terms: bump,hump,slow,speed'
        terms: '<translate with synonyms or related terms for ''Traffic Calming'', separated by commas>'
      traffic_calming/bump:
        # traffic_calming=bump
        name: Speed Bump
        subtitle: '<translate with short summary or explanation of ''Speed Bump'', if needed>'
        # 'terms: hump,speed,slow'
        terms: '<translate with synonyms or related terms for ''Speed Bump'', separated by commas>'
      traffic_calming/chicane:
        # traffic_calming=chicane
        name: Traffic Chicane
        subtitle: '<translate with short summary or explanation of ''Traffic Chicane'', if needed>'
        # 'terms: driveway link,speed,slow'
        terms: '<translate with synonyms or related terms for ''Traffic Chicane'', separated by commas>'
      traffic_calming/choker:
        # traffic_calming=choker
        name: Traffic Choker
        subtitle: '<translate with short summary or explanation of ''Traffic Choker'', if needed>'
        # 'terms: speed,slow'
        terms: '<translate with synonyms or related terms for ''Traffic Choker'', separated by commas>'
      traffic_calming/cushion:
        # traffic_calming=cushion
        name: Speed Cushion
        subtitle: '<translate with short summary or explanation of ''Speed Cushion'', if needed>'
        # 'terms: bump,hump,speed,slow'
        terms: '<translate with synonyms or related terms for ''Speed Cushion'', separated by commas>'
      traffic_calming/dip:
        # traffic_calming=dip
        name: Dip
        subtitle: '<translate with short summary or explanation of ''Dip'', if needed>'
        # 'terms: speed,slow'
        terms: '<translate with synonyms or related terms for ''Dip'', separated by commas>'
      traffic_calming/hump:
        # traffic_calming=hump
        name: Speed Hump
        subtitle: '<translate with short summary or explanation of ''Speed Hump'', if needed>'
        # 'terms: bump,speed,slow'
        terms: '<translate with synonyms or related terms for ''Speed Hump'', separated by commas>'
      traffic_calming/island:
        # traffic_calming=island
        name: Traffic Island
        subtitle: '<translate with short summary or explanation of ''Traffic Island'', if needed>'
        # 'terms: circle,roundabout,slow'
        terms: '<translate with synonyms or related terms for ''Traffic Island'', separated by commas>'
      traffic_calming/rumble_strip:
        # traffic_calming=rumble_strip
        name: Rumble Strip
        subtitle: '<translate with short summary or explanation of ''Rumble Strip'', if needed>'
        # 'terms: audible lines,sleeper lines,growlers'
        terms: '<translate with synonyms or related terms for ''Rumble Strip'', separated by commas>'
      traffic_calming/table:
        # traffic_calming=table
        name: Speed Table
        subtitle: '<translate with short summary or explanation of ''Speed Table'', if needed>'
        # 'terms: flat top,hump,speed,slow'
        terms: '<translate with synonyms or related terms for ''Speed Table'', separated by commas>'
      traffic_sign:
        # traffic_sign=*
        name: Traffic Sign
        subtitle: '<translate with short summary or explanation of ''Traffic Sign'', if needed>'
        # 'terms: road,highway'
        terms: '<translate with synonyms or related terms for ''Traffic Sign'', separated by commas>'
      traffic_sign/city_limit:
        # traffic_sign=city_limit
        name: City Limit Sign
        subtitle: '<translate with short summary or explanation of ''City Limit Sign'', if needed>'
        # 'terms: town,village,hamlet,boundary,edge,border,road,highway'
        terms: '<translate with synonyms or related terms for ''City Limit Sign'', separated by commas>'
      traffic_sign/city_limit_vertex:
        # traffic_sign=city_limit
        name: City Limit Sign
        subtitle: '<translate with short summary or explanation of ''City Limit Sign'', if needed>'
        # 'terms: town,village,hamlet,boundary,edge,border,road,highway'
        terms: '<translate with synonyms or related terms for ''City Limit Sign'', separated by commas>'
      traffic_sign/maxspeed:
        # traffic_sign=maxspeed
        name: Speed Limit Sign
        subtitle: '<translate with short summary or explanation of ''Speed Limit Sign'', if needed>'
        # 'terms: max speed,maximum speed,road,highway'
        terms: '<translate with synonyms or related terms for ''Speed Limit Sign'', separated by commas>'
      traffic_sign/maxspeed_vertex:
        # traffic_sign=maxspeed
        name: Speed Limit Sign
        subtitle: '<translate with short summary or explanation of ''Speed Limit Sign'', if needed>'
        # 'terms: max speed,maximum speed,road,highway'
        terms: '<translate with synonyms or related terms for ''Speed Limit Sign'', separated by commas>'
      traffic_sign_vertex:
        # traffic_sign=*
        name: Traffic Sign
        subtitle: '<translate with short summary or explanation of ''Traffic Sign'', if needed>'
        # 'terms: road,highway'
        terms: '<translate with synonyms or related terms for ''Traffic Sign'', separated by commas>'
      type/boundary:
        # type=boundary
        name: Boundary
        subtitle: '<translate with short summary or explanation of ''Boundary'', if needed>'
        terms: '<translate with synonyms or related terms for ''Boundary'', separated by commas>'
      type/boundary/administrative:
        # 'type=boundary, boundary=administrative'
        name: Administrative Boundary
        subtitle: '<translate with short summary or explanation of ''Administrative Boundary'', if needed>'
        terms: '<translate with synonyms or related terms for ''Administrative Boundary'', separated by commas>'
      type/enforcement:
        # type=enforcement
        name: Enforcement
        subtitle: '<translate with short summary or explanation of ''Enforcement'', if needed>'
        terms: '<translate with synonyms or related terms for ''Enforcement'', separated by commas>'
      type/multipolygon:
        # type=multipolygon
        name: Multipolygon
        subtitle: '<translate with short summary or explanation of ''Multipolygon'', if needed>'
      type/restriction:
        # type=restriction
        name: Restriction
        subtitle: '<translate with short summary or explanation of ''Restriction'', if needed>'
        terms: '<translate with synonyms or related terms for ''Restriction'', separated by commas>'
      type/restriction/no_left_turn:
        # 'type=restriction, restriction=no_left_turn'
        name: No Left Turn
        subtitle: '<translate with short summary or explanation of ''No Left Turn'', if needed>'
        terms: '<translate with synonyms or related terms for ''No Left Turn'', separated by commas>'
      type/restriction/no_right_turn:
        # 'type=restriction, restriction=no_right_turn'
        name: No Right Turn
        subtitle: '<translate with short summary or explanation of ''No Right Turn'', if needed>'
        terms: '<translate with synonyms or related terms for ''No Right Turn'', separated by commas>'
      type/restriction/no_straight_on:
        # 'type=restriction, restriction=no_straight_on'
        name: No Straight On
        subtitle: '<translate with short summary or explanation of ''No Straight On'', if needed>'
        terms: '<translate with synonyms or related terms for ''No Straight On'', separated by commas>'
      type/restriction/no_u_turn:
        # 'type=restriction, restriction=no_u_turn'
        name: No U-turn
        subtitle: '<translate with short summary or explanation of ''No U-turn'', if needed>'
        terms: '<translate with synonyms or related terms for ''No U-turn'', separated by commas>'
      type/restriction/only_left_turn:
        # 'type=restriction, restriction=only_left_turn'
        name: Only Left Turn
        subtitle: '<translate with short summary or explanation of ''Only Left Turn'', if needed>'
        terms: '<translate with synonyms or related terms for ''Only Left Turn'', separated by commas>'
      type/restriction/only_right_turn:
        # 'type=restriction, restriction=only_right_turn'
        name: Only Right Turn
        subtitle: '<translate with short summary or explanation of ''Only Right Turn'', if needed>'
        terms: '<translate with synonyms or related terms for ''Only Right Turn'', separated by commas>'
      type/restriction/only_straight_on:
        # 'type=restriction, restriction=only_straight_on'
        name: Only Straight On
        subtitle: '<translate with short summary or explanation of ''Only Straight On'', if needed>'
        terms: '<translate with synonyms or related terms for ''Only Straight On'', separated by commas>'
      type/restriction/only_u_turn:
        # 'type=restriction, restriction=only_u_turn'
        name: Only U-turn
        subtitle: '<translate with short summary or explanation of ''Only U-turn'', if needed>'
        terms: '<translate with synonyms or related terms for ''Only U-turn'', separated by commas>'
      type/route:
        # type=route
        name: Route
        subtitle: '<translate with short summary or explanation of ''Route'', if needed>'
        terms: '<translate with synonyms or related terms for ''Route'', separated by commas>'
      type/route/bicycle:
        # 'type=route, route=bicycle'
        name: Cycle Route
        subtitle: '<translate with short summary or explanation of ''Cycle Route'', if needed>'
        terms: '<translate with synonyms or related terms for ''Cycle Route'', separated by commas>'
      type/route/bus:
        # 'type=route, route=bus'
        name: Bus Route
        subtitle: '<translate with short summary or explanation of ''Bus Route'', if needed>'
        terms: '<translate with synonyms or related terms for ''Bus Route'', separated by commas>'
      type/route/detour:
        # 'type=route, route=detour'
        name: Detour Route
        subtitle: '<translate with short summary or explanation of ''Detour Route'', if needed>'
        terms: '<translate with synonyms or related terms for ''Detour Route'', separated by commas>'
      type/route/ferry:
        # 'type=route, route=ferry'
        name: Ferry Route
        subtitle: '<translate with short summary or explanation of ''Ferry Route'', if needed>'
        terms: '<translate with synonyms or related terms for ''Ferry Route'', separated by commas>'
      type/route/foot:
        # 'type=route, route=foot'
        name: Foot Route
        subtitle: '<translate with short summary or explanation of ''Foot Route'', if needed>'
        terms: '<translate with synonyms or related terms for ''Foot Route'', separated by commas>'
      type/route/hiking:
        # 'type=route, route=hiking'
        name: Hiking Route
        subtitle: '<translate with short summary or explanation of ''Hiking Route'', if needed>'
        terms: '<translate with synonyms or related terms for ''Hiking Route'', separated by commas>'
      type/route/horse:
        # 'type=route, route=horse'
        name: Riding Route
        subtitle: '<translate with short summary or explanation of ''Riding Route'', if needed>'
        terms: '<translate with synonyms or related terms for ''Riding Route'', separated by commas>'
      type/route/light_rail:
        # 'type=route, route=light_rail'
        name: Light Rail Route
        subtitle: '<translate with short summary or explanation of ''Light Rail Route'', if needed>'
        terms: '<translate with synonyms or related terms for ''Light Rail Route'', separated by commas>'
      type/route/pipeline:
        # 'type=route, route=pipeline'
        name: Pipeline Route
        subtitle: '<translate with short summary or explanation of ''Pipeline Route'', if needed>'
        terms: '<translate with synonyms or related terms for ''Pipeline Route'', separated by commas>'
      type/route/piste:
        # 'type=route, route=piste'
        name: Piste/Ski Route
        subtitle: '<translate with short summary or explanation of ''Piste/Ski Route'', if needed>'
        terms: '<translate with synonyms or related terms for ''Piste/Ski Route'', separated by commas>'
      type/route/power:
        # 'type=route, route=power'
        name: Power Route
        subtitle: '<translate with short summary or explanation of ''Power Route'', if needed>'
        terms: '<translate with synonyms or related terms for ''Power Route'', separated by commas>'
      type/route/road:
        # 'type=route, route=road'
        name: Road Route
        subtitle: '<translate with short summary or explanation of ''Road Route'', if needed>'
        terms: '<translate with synonyms or related terms for ''Road Route'', separated by commas>'
      type/route/subway:
        # 'type=route, route=subway'
        name: Subway Route
        subtitle: '<translate with short summary or explanation of ''Subway Route'', if needed>'
        terms: '<translate with synonyms or related terms for ''Subway Route'', separated by commas>'
      type/route/train:
        # 'type=route, route=train'
        name: Train Route
        subtitle: '<translate with short summary or explanation of ''Train Route'', if needed>'
        terms: '<translate with synonyms or related terms for ''Train Route'', separated by commas>'
      type/route/tram:
        # 'type=route, route=tram'
        name: Tram Route
        subtitle: '<translate with short summary or explanation of ''Tram Route'', if needed>'
        terms: '<translate with synonyms or related terms for ''Tram Route'', separated by commas>'
      type/route_master:
        # type=route_master
        name: Route Master
        subtitle: '<translate with short summary or explanation of ''Route Master'', if needed>'
        terms: '<translate with synonyms or related terms for ''Route Master'', separated by commas>'
      type/site:
        # type=site
        name: Site
        subtitle: '<translate with short summary or explanation of ''Site'', if needed>'
        terms: '<translate with synonyms or related terms for ''Site'', separated by commas>'
      type/waterway:
        # type=waterway
        name: Waterway
        subtitle: '<translate with short summary or explanation of ''Waterway'', if needed>'
        terms: '<translate with synonyms or related terms for ''Waterway'', separated by commas>'
      waterway:
        # waterway=*
        name: Waterway
        subtitle: '<translate with short summary or explanation of ''Waterway'', if needed>'
      waterway/boatyard:
        # waterway=boatyard
        name: Boatyard
        subtitle: '<translate with short summary or explanation of ''Boatyard'', if needed>'
        terms: '<translate with synonyms or related terms for ''Boatyard'', separated by commas>'
      waterway/canal:
        # waterway=canal
        name: Canal
        subtitle: '<translate with short summary or explanation of ''Canal'', if needed>'
        terms: '<translate with synonyms or related terms for ''Canal'', separated by commas>'
      waterway/canal/lock:
        # 'waterway=canal, lock=yes'
        name: Canal Lock
        terms: '<translate with synonyms or related terms for ''Canal Lock'', separated by commas>'
      waterway/dam:
        # waterway=dam
        name: Dam
        subtitle: '<translate with short summary or explanation of ''Dam'', if needed>'
        terms: '<translate with synonyms or related terms for ''Dam'', separated by commas>'
      waterway/ditch:
        # waterway=ditch
        name: Ditch
        subtitle: '<translate with short summary or explanation of ''Ditch'', if needed>'
        terms: '<translate with synonyms or related terms for ''Ditch'', separated by commas>'
      waterway/dock:
        # waterway=dock
        name: Wet Dock / Dry Dock
        subtitle: '<translate with short summary or explanation of ''Wet Dock / Dry Dock'', if needed>'
        # 'terms: boat,ship,vessel,marine'
        terms: '<translate with synonyms or related terms for ''Wet Dock / Dry Dock'', separated by commas>'
      waterway/drain:
        # waterway=drain
        name: Drain
        subtitle: '<translate with short summary or explanation of ''Drain'', if needed>'
        terms: '<translate with synonyms or related terms for ''Drain'', separated by commas>'
      waterway/fuel:
        # waterway=fuel
        name: Marine Fuel Station
        subtitle: '<translate with short summary or explanation of ''Marine Fuel Station'', if needed>'
        # 'terms: petrol,gas,diesel,boat'
        terms: '<translate with synonyms or related terms for ''Marine Fuel Station'', separated by commas>'
      waterway/lock_gate:
        # waterway=lock_gate
        name: Lock Gate
        # 'terms: canal'
        terms: '<translate with synonyms or related terms for ''Lock Gate'', separated by commas>'
      waterway/milestone:
        # waterway=milestone
        name: Waterway Milestone
        subtitle: '<translate with short summary or explanation of ''Waterway Milestone'', if needed>'
        # 'terms: milestone,marker'
        terms: '<translate with synonyms or related terms for ''Waterway Milestone'', separated by commas>'
      waterway/river:
        # waterway=river
        name: River
        subtitle: Major natural waterway
        # 'terms: beck,branch,brook,course,creek,estuary,rill,rivulet,run,runnel,stream,tributary,watercourse'
        terms: '<translate with synonyms or related terms for ''River'', separated by commas>'
      waterway/riverbank:
        # waterway=riverbank
        name: Riverbank
        subtitle: '<translate with short summary or explanation of ''Riverbank'', if needed>'
      waterway/sanitary_dump_station:
        # waterway=sanitary_dump_station
        name: Marine Toilet Disposal
        subtitle: '<translate with short summary or explanation of ''Marine Toilet Disposal'', if needed>'
        # 'terms: Boat,Watercraft,Sanitary,Dump Station,Pumpout,Pump out,Elsan,CDP,CTDP,Chemical Toilet'
        terms: '<translate with synonyms or related terms for ''Marine Toilet Disposal'', separated by commas>'
      waterway/stream:
        # waterway=stream
        name: Stream
        subtitle: Minor natural waterway
        # 'terms: beck,branch,brook,burn,course,creek,current,drift,flood,flow,freshet,race,rill,rindle,rivulet,run,runnel,rush,spate,spritz,surge,tide,torrent,tributary,watercourse'
        terms: '<translate with synonyms or related terms for ''Stream'', separated by commas>'
      waterway/stream_intermittent:
        # 'waterway=stream, intermittent=yes'
        name: Intermittent Stream
        subtitle: '<translate with short summary or explanation of ''Intermittent Stream'', if needed>'
        # 'terms: arroyo,beck,branch,brook,burn,course,creek,drift,flood,flow,gully,run,runnel,rush,spate,spritz,tributary,wadi,wash,watercourse'
        terms: '<translate with synonyms or related terms for ''Intermittent Stream'', separated by commas>'
      waterway/water_point:
        # waterway=water_point
        name: Marine Drinking Water
        subtitle: '<translate with short summary or explanation of ''Marine Drinking Water'', if needed>'
        terms: '<translate with synonyms or related terms for ''Marine Drinking Water'', separated by commas>'
      waterway/waterfall:
        # waterway=waterfall
        name: Waterfall
        subtitle: Where water flows down a steep drop
        # 'terms: fall'
        terms: '<translate with synonyms or related terms for ''Waterfall'', separated by commas>'
      waterway/weir:
        # waterway=weir
        name: Weir
        subtitle: '<translate with short summary or explanation of ''Weir'', if needed>'
        terms: '<translate with synonyms or related terms for ''Weir'', separated by commas>'<|MERGE_RESOLUTION|>--- conflicted
+++ resolved
@@ -4333,14 +4333,6 @@
         name: Golf Cartpath
         subtitle: '<translate with short summary or explanation of ''Golf Cartpath'', if needed>'
         terms: '<translate with synonyms or related terms for ''Golf Cartpath'', separated by commas>'
-<<<<<<< HEAD
-      golf/cartpath_service:
-        # 'highway=service, golf=cartpath, golf_cart=designated'
-        name: Golf Cartpath / Service Road
-        subtitle: '<translate with short summary or explanation of ''Golf Cartpath / Service Road'', if needed>'
-        terms: '<translate with synonyms or related terms for ''Golf Cartpath / Service Road'', separated by commas>'
-=======
->>>>>>> b02bb74d
       golf/driving_range:
         # 'golf=driving_range, landuse=grass'
         name: Driving Range
@@ -5704,6 +5696,7 @@
       man_made/beehive:
         # man_made=beehive
         name: Beehive
+        subtitle: '<translate with short summary or explanation of ''Beehive'', if needed>'
         # 'terms: apiary,beekeeper,farm,honey,pollination'
         terms: '<translate with synonyms or related terms for ''Beehive'', separated by commas>'
       man_made/breakwater:
@@ -5867,6 +5860,7 @@
       man_made/street_cabinet:
         # man_made=street_cabinet
         name: Street Cabinet
+        subtitle: '<translate with short summary or explanation of ''Street Cabinet'', if needed>'
         # 'terms: cable tv,monitoring box,technical box,telecommunications,traffic signal controls'
         terms: '<translate with synonyms or related terms for ''Street Cabinet'', separated by commas>'
       man_made/surveillance:
@@ -8379,6 +8373,7 @@
       waterway/canal/lock:
         # 'waterway=canal, lock=yes'
         name: Canal Lock
+        subtitle: '<translate with short summary or explanation of ''Canal Lock'', if needed>'
         terms: '<translate with synonyms or related terms for ''Canal Lock'', separated by commas>'
       waterway/dam:
         # waterway=dam
@@ -8410,6 +8405,7 @@
       waterway/lock_gate:
         # waterway=lock_gate
         name: Lock Gate
+        subtitle: '<translate with short summary or explanation of ''Lock Gate'', if needed>'
         # 'terms: canal'
         terms: '<translate with synonyms or related terms for ''Lock Gate'', separated by commas>'
       waterway/milestone:
