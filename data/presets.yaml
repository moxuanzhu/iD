en:
  presets:
    categories:
      category-barrier:
        name: Barrier Features
      category-building:
        name: Building Features
      category-golf:
        name: Golf Features
      category-landuse:
        name: Land Use Features
      category-natural:
        name: Natural Features
      category-path:
        name: Paths
      category-rail:
        name: Rails
      category-restriction:
        name: Restriction Features
      category-road_major:
        name: Major Roads
      category-road_minor:
        name: Minor Roads
      category-road_service:
        name: Service Roads
      category-route:
        name: Route Features
      category-utility:
        name: Utility Features
      category-water:
        name: Water Bodies
      category-waterway:
        name: Waterways
    fields:
      access:
        # 'access=*, foot=*, motor_vehicle=*, bicycle=*, horse=*'
        label: Allowed Access
        options:
          designated:
            # access=designated
            description: Access allowed according to signs or specific local laws
            # access=designated
            title: Designated
          destination:
            # access=destination
            description: Access allowed only to reach a destination
            # access=destination
            title: Destination
          dismount:
            # access=dismount
            description: Access allowed but rider must dismount
            # access=dismount
            title: Dismount
          'no':
            # access=no
            description: Access not allowed to the general public
            # access=no
            title: Prohibited
          permissive:
            # access=permissive
            description: Access allowed until such time as the owner revokes the permission
            # access=permissive
            title: Permissive
          permit:
            # access=permit
            description: Access allowed only with a valid permit or license
            # access=permit
            title: Permit
          private:
            # access=private
            description: Access allowed only with permission of the owner on an individual basis
            # access=private
            title: Private
          'yes':
            # access=yes
            description: Access allowed by law; a right of way
            # access=yes
            title: Allowed
        # access field placeholder
        placeholder: Not Specified
        types:
          access: All
          bicycle: Bicycles
          foot: Foot
          horse: Horses
          motor_vehicle: Motor Vehicles
      access_simple:
        # access=*
        label: Allowed Access
      address:
        # 'addr:block_number=*, addr:city=*, addr:block_number=*, addr:conscriptionnumber=*, addr:county=*, addr:country=*, addr:county=*, addr:district=*, addr:floor=*, addr:hamlet=*, addr:housename=*, addr:housenumber=*, addr:neighbourhood=*, addr:place=*, addr:postcode=*, addr:province=*, addr:quarter=*, addr:state=*, addr:street=*, addr:subdistrict=*, addr:suburb=*, addr:unit=*'
        label: Address
        placeholders:
          block_number: Block Number
          block_number!jp: Block No.
          city: City
          city!jp: City/Town/Village/Tokyo Special Ward
          city!vn: City/Town
          conscriptionnumber: '123'
          country: Country
          county: County
          county!jp: District
          district: District
          district!vn: Arrondissement/Town/District
          floor: Floor
          hamlet: Hamlet
          housename: Housename
          housenumber: '123'
          housenumber!jp: Building No./Lot No.
          neighbourhood: Neighbourhood
          neighbourhood!jp: Chōme/Aza/Koaza
          place: Place
          postcode: Postcode
          province: Province
          province!jp: Prefecture
          quarter: Quarter
          quarter!jp: Ōaza/Machi
          state: State
          street: Street
          subdistrict: Subdistrict
          subdistrict!vn: Ward/Commune/Townlet
          suburb: Suburb
          suburb!jp: Ward
          unit: Unit
      admin_level:
        # admin_level=*
        label: Admin Level
      aerialway:
        # aerialway=*
        label: Type
      aerialway/access:
        # 'aerialway:access=*'
        label: Access
        options:
          # 'aerialway:access=both'
          both: Both
          # 'aerialway:access=entry'
          entry: Entry
          # 'aerialway:access=exit'
          exit: Exit
      aerialway/bubble:
        # 'aerialway:bubble=*'
        label: Bubble
      aerialway/capacity:
        # 'aerialway:capacity=*'
        label: Capacity (per hour)
        # aerialway/capacity field placeholder
        placeholder: '500, 2500, 5000...'
      aerialway/duration:
        # 'aerialway:duration=*'
        label: Duration (minutes)
        # aerialway/duration field placeholder
        placeholder: '1, 2, 3...'
      aerialway/heating:
        # 'aerialway:heating=*'
        label: Heated
      aerialway/occupancy:
        # 'aerialway:occupancy=*'
        label: Occupancy
        # aerialway/occupancy field placeholder
        placeholder: '2, 4, 8...'
      aerialway/summer/access:
        # 'aerialway:summer:access=*'
        label: Access (summer)
        options:
          # 'aerialway:summer:access=both'
          both: Both
          # 'aerialway:summer:access=entry'
          entry: Entry
          # 'aerialway:summer:access=exit'
          exit: Exit
      aeroway:
        # aeroway=*
        label: Type
      agrarian:
        # agrarian=*
        label: Products
      air_conditioning:
        # air_conditioning=*
        label: Air Conditioning
      amenity:
        # amenity=*
        label: Type
      animal_boarding:
        # animal_boarding=*
        label: For Animals
      animal_breeding:
        # animal_breeding=*
        label: For Animals
      animal_shelter:
        # animal_shelter=*
        label: For Animals
      architect:
        # architect=*
        label: Architect
      area/highway:
        # 'area:highway=*'
        label: Type
      artist:
        # artist_name=*
        label: Artist
      artwork_type:
        # artwork_type=*
        label: Type
      atm:
        # atm=*
        label: ATM
      attraction:
        # attraction=*
        label: Type
      backrest:
        # backrest=*
        label: Backrest
      bar:
        # bar=*
        label: Bar
      barrier:
        # barrier=*
        label: Type
      basin:
        # basin=*
        label: Type
      bath/open_air:
        # 'bath:open_air=*'
        label: Open Air
      bath/sand_bath:
        # 'bath:sand_bath=*'
        label: Sand Bath
      bath/type:
        # 'bath:type=*'
        label: Specialty
        options:
          # 'bath:type=foot_bath'
          foot_bath: Foot Bath
          # 'bath:type=hot_spring'
          hot_spring: Hot Spring
          # 'bath:type=onsen'
          onsen: Japanese Onsen
      beauty:
        # beauty=*
        label: Beauty Specialty
      bench:
        # bench=*
        label: Bench
      bicycle_parking:
        # bicycle_parking=*
        label: Type
      bin:
        # bin=*
        label: Waste Bin
      blood_components:
        # 'blood:=*'
        label: Blood Components
        options:
          # 'blood:=plasma'
          plasma: plasma
          # 'blood:=platelets'
          platelets: platelets
          # 'blood:=stemcells'
          stemcells: stem cell samples
          # 'blood:=whole'
          whole: whole blood
      board_type:
        # board_type=*
        label: Type
      booth:
        # booth=*
        label: Booth
      boules:
        # boules=*
        label: Type
      boundary:
        # boundary=*
        label: Type
      brand:
        # brand=*
        label: Brand
      brewery:
        # brewery=*
        label: Draft Beers
      bridge:
        # bridge=*
        label: Type
        # bridge field placeholder
        placeholder: Default
      bridge/support:
        # 'bridge:support=*'
        label: Type
      building:
        # building=*
        label: Building
      building/material:
        # 'building:material=*'
        label: Material
      building_area:
        # building=*
        label: Building
      bunker_type:
        # bunker_type=*
        label: Type
      cables:
        # cables=*
        label: Cables
        # cables field placeholder
        placeholder: '1, 2, 3...'
      camera/direction:
        # 'camera:direction=*'
        label: Direction (Degrees Clockwise)
        # camera/direction field placeholder
        placeholder: '45, 90, 180, 270'
      camera/mount:
        # 'camera:mount=*'
        label: Camera Mount
      camera/type:
        # 'camera:type=*'
        label: Camera Type
        options:
          # 'camera:type=dome'
          dome: Dome
          # 'camera:type=fixed'
          fixed: Fixed
          # 'camera:type=panning'
          panning: Panning
      capacity:
        # capacity=*
        label: Capacity
        # capacity field placeholder
        placeholder: '50, 100, 200...'
      cash_in:
        # cash_in=*
        label: Cash In
      castle_type:
        # castle_type=*
        label: Type
      check_date:
        # check_date=*
        label: Last Checked Date
      clothes:
        # clothes=*
        label: Clothes
      club:
        # club=*
        label: Type
      collection_times:
        # collection_times=*
        label: Collection Times
      colour:
        # colour=*
        label: Color
      comment:
        # comment=*
        label: Changeset Comment
        # comment field placeholder
        placeholder: Brief description of your contributions (required)
      communication_multi:
        # 'communication:=*'
        label: Communication Types
      construction:
        # construction=*
        label: Type
      consulate:
        # consulate=*
        label: Type
      contact/webcam:
        # 'contact:webcam=*'
        label: Webcam URL
        # contact/webcam field placeholder
        placeholder: 'http://example.com/'
      content:
        # content=*
        label: Content
      conveying:
        # conveying=*
        label: Movement Direction
        options:
          # conveying=backward
          backward: Backward
          # conveying=forward
          forward: Forward
          # conveying=reversible
          reversible: Reversible
      country:
        # country=*
        label: Country
      couplings:
        # couplings=*
        label: Couplings
        # couplings field placeholder
        placeholder: '1, 2, 3...'
      covered:
        # covered=*
        label: Covered
      craft:
        # craft=*
        label: Type
      crane/type:
        # 'crane:type=*'
        label: Crane Type
        options:
          # 'crane:type=floor-mounted_crane'
          floor-mounted_crane: Floor-mounted Crane
          # 'crane:type=portal_crane'
          portal_crane: Portal Crane
          # 'crane:type=travel_lift'
          travel_lift: Travel Lift
      crop:
        # crop=*
        label: Crops
      crossing:
        # crossing=*
        label: Type
      cuisine:
        # cuisine=*
        label: Cuisines
      currency_multi:
        # 'currency:=*'
        label: Currency Types
      cutting:
        # cutting=*
        label: Type
        # cutting field placeholder
        placeholder: Default
      cycle_network:
        # cycle_network=*
        label: Network
      cycleway:
        # 'cycleway=*, cycleway:left=*, cycleway:right=*'
        label: Bike Lanes
        options:
          # lane=yes
          lane:
            description: A bike lane separated from auto traffic by a painted line
            title: Standard bike lane
          # none=yes
          none:
            description: No bike lane
            title: None
          # opposite=yes
          opposite:
            description: A bike lane that travels in both directions on a one-way street
            title: Contraflow bike lane
          # opposite_lane=yes
          opposite_lane:
            description: A bike lane that travels in the opposite direction of traffic
            title: Opposite bike lane
          # share_busway=yes
          share_busway:
            description: A bike lane shared with a bus lane
            title: Bike lane shared with bus
          # shared_lane=yes
          shared_lane:
            description: A bike lane with no separation from auto traffic
            title: Shared bike lane
          # track=yes
          track:
            description: A bike lane separated from traffic by a physical barrier
            title: Bike track
        # cycleway field placeholder
        placeholder: none
        types:
          'cycleway:left': Left side
          'cycleway:right': Right side
      dance/style:
        # 'dance:style=*'
        label: Dance Styles
      date:
        # date=*
        label: Date
      delivery:
        # delivery=*
        label: Delivery
      denomination:
        # denomination=*
        label: Denomination
      denotation:
        # denotation=*
        label: Denotation
      departures_board:
        # departures_board=*
        label: Departures Board
        options:
          # departures_board=no
          'no': None
          # departures_board=realtime
          realtime: Realtime
          # departures_board=timetable
          timetable: Timetable
          # departures_board=yes
          'yes': 'Yes'
      description:
        # description=*
        label: Description
      design:
        # design=*
        label: Design
      destination/ref_oneway:
        # 'destination:ref=*'
        label: Destination Road Numbers
      destination/symbol_oneway:
        # 'destination:symbol=*'
        label: Destination Symbols
      destination_oneway:
        # destination=*
        label: Destinations
      devices:
        # devices=*
        label: Devices
        # devices field placeholder
        placeholder: '1, 2, 3...'
      diaper:
        # diaper=*
        label: Diaper Changing Available
      diet_multi:
        # 'diet:=*'
        label: Diet Types
      diplomatic:
        # diplomatic=*
        label: Type
      diplomatic/services:
        # 'diplomatic:services:=*'
        label: Services
      direction:
        # direction=*
        label: Direction (Degrees Clockwise)
        # direction field placeholder
        placeholder: '45, 90, 180, 270'
      direction_cardinal:
        # direction=*
        label: Direction
        options:
          # direction=E
          E: East
          # direction=ENE
          ENE: East-northeast
          # direction=ESE
          ESE: East-southeast
          # direction=N
          'N': North
          # direction=NE
          NE: Northeast
          # direction=NNE
          NNE: North-northeast
          # direction=NNW
          NNW: North-northwest
          # direction=NW
          NW: Northwest
          # direction=S
          S: South
          # direction=SE
          SE: Southeast
          # direction=SSE
          SSE: South-southeast
          # direction=SSW
          SSW: South-southwest
          # direction=SW
          SW: Southwest
          # direction=W
          W: West
          # direction=WNW
          WNW: West-northwest
          # direction=WSW
          WSW: West-southwest
      direction_clock:
        # direction=*
        label: Direction
        options:
          # direction=anticlockwise
          anticlockwise: Counterclockwise
          # direction=clockwise
          clockwise: Clockwise
      direction_vertex:
        # direction=*
        label: Direction
        options:
          # direction=backward
          backward: Backward
          # direction=both
          both: Both / All
          # direction=forward
          forward: Forward
      dispensing:
        # dispensing=*
        label: Dispenses Prescriptions
      display:
        # display=*
        label: Display
      distance:
        # distance=*
        label: Distance
      dock:
        # dock=*
        label: Type
      dog:
        # dog=*
        label: Dogs
        options:
          # dog=leashed
          leashed: Leashed Only
          # dog=no
          'no': Not Allowed
          # dog=yes
          'yes': Allowed
      door:
        # door=*
        label: Door
      door_type:
        # door=*
        label: Type
      drive_through:
        # drive_through=*
        label: Drive-Through
      duration:
        # duration=*
        label: Duration
        # duration field placeholder
        placeholder: '00:00'
      electrified:
        # electrified=*
        label: Electrification
        options:
          # electrified=contact_line
          contact_line: Contact Line
          # electrified=no
          'no': 'No'
          # electrified=rail
          rail: Electrified Rail
          # electrified=yes
          'yes': Yes (unspecified)
        # electrified field placeholder
        placeholder: 'Contact Line, Electrified Rail...'
      elevation:
        # ele=*
        label: Elevation
      email:
        # email=*
        label: Email
        # email field placeholder
        placeholder: example@example.com
      embankment:
        # embankment=*
        label: Type
        # embankment field placeholder
        placeholder: Default
      embassy:
        # embassy=*
        label: Type
      emergency:
        # emergency=*
        label: Emergency
      enforcement:
        # enforcement=*
        label: Type
      entrance:
        # entrance=*
        label: Type
      except:
        # except=*
        label: Exceptions
      faces:
        # faces=*
        label: Faces
      fax:
        # fax=*
        label: Fax
        # fax field placeholder
        placeholder: +31 42 123 4567
      fee:
        # fee=*
        label: Fee
      fence_type:
        # fence_type=*
        label: Type
      fire_hydrant/diameter:
        # 'fire_hydrant:diameter=*'
        label: 'Diameter (mm, in, or letters)'
      fire_hydrant/pressure:
        # 'fire_hydrant:pressure=*'
        label: Pressure (bar)
      fire_hydrant/type:
        # 'fire_hydrant:type=*'
        label: Shape
        options:
          # 'fire_hydrant:type=pillar'
          pillar: Pillar/Aboveground
          # 'fire_hydrant:type=pipe'
          pipe: Capped Pipe
          # 'fire_hydrant:type=underground'
          underground: Underground
          # 'fire_hydrant:type=wall'
          wall: Wall
      fireplace:
        # fireplace=*
        label: Fireplace
      fitness_station:
        # fitness_station=*
        label: Equipment Type
      fixme:
        # fixme=*
        label: Fix Me
      flag/type:
        # 'flag:type=*'
        label: Flag Type
      floating:
        # floating=*
        label: Floating
      flood_prone:
        # flood_prone=*
        label: Flood Prone
      ford:
        # ford=*
        label: Type
        # ford field placeholder
        placeholder: Default
      frequency:
        # frequency=*
        label: Operating Frequency
      frequency_electrified:
        # frequency=*
        label: Operating Frequency
      from:
        # from=*
        label: From
      fuel:
        # fuel=*
        label: Fuel
      fuel_multi:
        # 'fuel:=*'
        label: Fuel Types
      gauge:
        # gauge=*
        label: Gauge
      gender:
        # 'male=*, female=*, unisex=*'
        label: Gender
        options:
          # female=yes
          female: Female
          # male=yes
          male: Male
          # unisex=yes
          unisex: Unisex
        # gender field placeholder
        placeholder: Unknown
      generator/method:
        # 'generator:method=*'
        label: Method
      generator/output/electricity:
        # 'generator:output:electricity=*'
        label: Power Output
        # generator/output/electricity field placeholder
        placeholder: '50 MW, 100 MW, 200 MW...'
      generator/source:
        # 'generator:source=*'
        label: Source
      generator/type:
        # 'generator:type=*'
        label: Type
      government:
        # government=*
        label: Type
      grape_variety:
        # grape_variety=*
        label: Grape Varieties
      handicap:
        # handicap=*
        label: Handicap
        # handicap field placeholder
        placeholder: 1-18
      handrail:
        # handrail=*
        label: Handrail
      hashtags:
        # hashtags=*
        label: Suggested Hashtags
        # hashtags field placeholder
        placeholder: '#example'
      healthcare:
        # healthcare=*
        label: Type
      healthcare/speciality:
        # 'healthcare:speciality=*'
        label: Specialties
      height:
        # height=*
        label: Height (Meters)
      highspeed:
        # highspeed=*
        label: High-Speed
      highway:
        # highway=*
        label: Type
      historic:
        # historic=*
        label: Type
      historic/civilization:
        # 'historic:civilization=*'
        label: Historic Civilization
      historic/wreck/date_sunk:
        # 'wreck:date_sunk=*'
        label: Date Sunk
      historic/wreck/visible_at_high_tide:
        # 'wreck:visible_at_high_tide=*'
        label: Visible At High Tide
      historic/wreck/visible_at_low_tide:
        # 'wreck:visible_at_low_tide=*'
        label: Visible At Low Tide
      hoops:
        # hoops=*
        label: Hoops
        # hoops field placeholder
        placeholder: '1, 2, 4...'
      horse_dressage:
        # sport=*
        label: Dressage Riding
        options:
          # sport=equestrian
          equestrian: 'Yes'
          # sport=undefined
          undefined: 'No'
      horse_riding:
        # leisure=*
        label: Horseback Riding
        options:
          # leisure=horse_riding
          horse_riding: 'Yes'
          # leisure=undefined
          undefined: 'No'
      horse_scale:
        # horse_scale=*
        label: Horseback Riding Difficulty
        options:
          # horse_scale=common
          common: 'Easy: No problems or difficulties. (default)'
          # horse_scale=critical
          critical: 'Borderline: Passable only for experienced riders and horses. Major obstacles. Bridges should be examined carefully.'
          # horse_scale=dangerous
          dangerous: 'Dangerous: Passable only for very experienced riders and horses and only in good weather. Dismount.'
          # horse_scale=demanding
          demanding: 'Use with caution: Uneven way, occasional difficult passages.'
          # horse_scale=difficult
          difficult: 'Difficult: Way narrow and exposed. May contain obstacles to step over and narrow passages.'
          # horse_scale=impossible
          impossible: 'Impassable: Way or bridge not passable for horses. Too narrow, insuffient support, obstacles like ladders. Danger of life.'
        # horse_scale field placeholder
        placeholder: 'Difficult, Dangerous...'
      horse_stables:
        # amenity=*
        label: Riding Stable
        options:
          # amenity=stables
          stables: 'Yes'
          # amenity=undefined
          undefined: 'No'
      iata:
        # iata=*
        label: IATA
      icao:
        # icao=*
        label: ICAO
      incline:
        # incline=*
        label: Incline
      incline_steps:
        # incline=*
        label: Incline
        options:
          # incline=down
          down: Down
          # incline=up
          up: Up
      indoor:
        # indoor=*
        label: Indoor
      indoor_type:
        # indoor=*
        label: Type
      industrial:
        # industrial=*
        label: Type
      information:
        # information=*
        label: Type
      inscription:
        # inscription=*
        label: Inscription
      intermittent:
        # intermittent=*
        label: Intermittent
      intermittent_yes:
        # intermittent=*
        label: Intermittent
      internet_access:
        # internet_access=*
        label: Internet Access
        options:
          # internet_access=no
          'no': 'No'
          # internet_access=terminal
          terminal: Terminal
          # internet_access=wired
          wired: Wired
          # internet_access=wlan
          wlan: Wifi
          # internet_access=yes
          'yes': 'Yes'
      internet_access/fee:
        # 'internet_access:fee=*'
        label: Internet Access Fee
      internet_access/ssid:
        # 'internet_access:ssid=*'
        label: SSID (Network Name)
      interval:
        # interval=*
        label: Interval
      junction/ref_oneway:
        # 'junction:ref=*'
        label: Junction Number
      junction_line:
        # junction=*
        label: Junction
        options:
          # junction=circular
          circular: Traffic Circle
          # junction=jughandle
          jughandle: Jughandle
          # junction=roundabout
          roundabout: Roundabout
      kerb:
        # kerb=*
        label: Curb
      kerb/height:
        # 'kerb:height=*'
        label: Height
      label:
        # label=*
        label: Label
      lamp_type:
        # lamp_type=*
        label: Type
      landuse:
        # landuse=*
        label: Type
      lanes:
        # lanes=*
        label: Lanes
        # lanes field placeholder
        placeholder: '1, 2, 3...'
      language_multi:
        # 'language:=*'
        label: Languages
      layer:
        # layer=*
        label: Layer
        # layer field placeholder
        placeholder: '0'
      leaf_cycle:
        # leaf_cycle=*
        label: Leaf Cycle
        options:
          # leaf_cycle=deciduous
          deciduous: Deciduous
          # leaf_cycle=evergreen
          evergreen: Evergreen
          # leaf_cycle=mixed
          mixed: Mixed
          # leaf_cycle=semi_deciduous
          semi_deciduous: Semi-Deciduous
          # leaf_cycle=semi_evergreen
          semi_evergreen: Semi-Evergreen
      leaf_cycle_singular:
        # leaf_cycle=*
        label: Leaf Cycle
        options:
          # leaf_cycle=deciduous
          deciduous: Deciduous
          # leaf_cycle=evergreen
          evergreen: Evergreen
          # leaf_cycle=semi_deciduous
          semi_deciduous: Semi-Deciduous
          # leaf_cycle=semi_evergreen
          semi_evergreen: Semi-Evergreen
      leaf_type:
        # leaf_type=*
        label: Leaf Type
        options:
          # leaf_type=broadleaved
          broadleaved: Broadleaved
          # leaf_type=leafless
          leafless: Leafless
          # leaf_type=mixed
          mixed: Mixed
          # leaf_type=needleleaved
          needleleaved: Needleleaved
      leaf_type_singular:
        # leaf_type=*
        label: Leaf Type
        options:
          # leaf_type=broadleaved
          broadleaved: Broadleaved
          # leaf_type=leafless
          leafless: Leafless
          # leaf_type=needleleaved
          needleleaved: Needleleaved
      leisure:
        # leisure=*
        label: Type
      length:
        # length=*
        label: Length (Meters)
      level:
        # level=*
        label: Level
      levels:
        # 'building:levels=*'
        label: Levels
        # levels field placeholder
        placeholder: '2, 4, 6...'
      liaison:
        # liaison=*
        label: Type
      lit:
        # lit=*
        label: Lit
      location:
        # location=*
        label: Location
      location_pool:
        # location=*
        label: Location
        options:
          # location=indoor
          indoor: Indoor
          # location=outdoor
          outdoor: Outdoor
          # location=roof
          roof: Rooftop
      man_made:
        # man_made=*
        label: Type
      manhole:
        # manhole=*
        label: Type
      map_size:
        # map_size=*
        label: Coverage
      map_type:
        # map_type=*
        label: Type
      material:
        # material=*
        label: Material
      maxheight:
        # maxheight=*
        label: Max Height
        # maxheight field placeholder
        placeholder: '4, 4.5, 5, 14''0", 14''6", 15''0"'
      maxspeed:
        # maxspeed=*
        label: Speed Limit
        # maxspeed field placeholder
        placeholder: '40, 50, 60...'
      maxspeed/advisory:
        # 'maxspeed:advisory=*'
        label: Advisory Speed Limit
        # maxspeed/advisory field placeholder
        placeholder: '40, 50, 60...'
      maxstay:
        # maxstay=*
        label: Max Stay
      maxweight:
        # maxweight=*
        label: Max Weight
      maxweight_bridge:
        # maxweight=*
        label: Max Weight
      memorial:
        # memorial=*
        label: Type
      microbrewery:
        # microbrewery=*
        label: Microbrewery
      minspeed:
        # minspeed=*
        label: Minimum Speed Limit
        # minspeed field placeholder
        placeholder: '20, 30, 40...'
      monitoring_multi:
        # 'monitoring:=*'
        label: Monitoring
      mtb/scale:
        # 'mtb:scale=*'
        label: Mountain Biking Difficulty
        options:
          # 'mtb:scale=0'
          '0': '0: Solid gravel/packed earth, no obstacles, wide curves'
          # 'mtb:scale=1'
          '1': '1: Some loose surface, small obstacles, wide curves'
          # 'mtb:scale=2'
          '2': '2: Much loose surface, large obstacles, easy hairpins'
          # 'mtb:scale=3'
          '3': '3: Slippery surface, large obstacles, tight hairpins'
          # 'mtb:scale=4'
          '4': '4: Loose surface or boulders, dangerous hairpins'
          # 'mtb:scale=5'
          '5': '5: Maximum difficulty, boulder fields, landslides'
          # 'mtb:scale=6'
          '6': '6: Not rideable except by the very best mountain bikers'
        # mtb/scale field placeholder
        placeholder: '0, 1, 2, 3...'
      mtb/scale/imba:
        # 'mtb:scale:imba=*'
        label: IMBA Trail Difficulty
        options:
          # 'mtb:scale:imba=0'
          '0': Easiest (white circle)
          # 'mtb:scale:imba=1'
          '1': Easy (green circle)
          # 'mtb:scale:imba=2'
          '2': Medium (blue square)
          # 'mtb:scale:imba=3'
          '3': Difficult (black diamond)
          # 'mtb:scale:imba=4'
          '4': Extremely Difficult (double black diamond)
        # mtb/scale/imba field placeholder
        placeholder: 'Easy, Medium, Difficult...'
      mtb/scale/uphill:
        # 'mtb:scale:uphill=*'
        label: Mountain Biking Uphill Difficulty
        options:
          # 'mtb:scale:uphill=0'
          '0': '0: Avg. incline <10%, gravel/packed earth, no obstacles'
          # 'mtb:scale:uphill=1'
          '1': '1: Avg. incline <15%, gravel/packed earth, few small objects'
          # 'mtb:scale:uphill=2'
          '2': '2: Avg. incline <20%, stable surface, fistsize rocks/roots'
          # 'mtb:scale:uphill=3'
          '3': '3: Avg. incline <25%, variable surface, fistsize rocks/branches'
          # 'mtb:scale:uphill=4'
          '4': '4: Avg. incline <30%, poor condition, big rocks/branches'
          # 'mtb:scale:uphill=5'
          '5': '5: Very steep, bike generally needs to be pushed or carried'
        # mtb/scale/uphill field placeholder
        placeholder: '0, 1, 2, 3...'
      name:
        # name=*
        label: Name
        # name field placeholder
        placeholder: Common name (if any)
      natural:
        # natural=*
        label: Natural
      network:
        # network=*
        label: Network
      network_bicycle:
        # network=*
        label: Network Type
        options:
          # network=icn
          icn: International
          # network=lcn
          lcn: Local
          # network=ncn
          ncn: National
          # network=rcn
          rcn: Regional
        # network_bicycle field placeholder
        placeholder: 'Local, Regional, National, International'
      network_foot:
        # network=*
        label: Network Type
        options:
          # network=iwn
          iwn: International
          # network=lwn
          lwn: Local
          # network=nwn
          nwn: National
          # network=rwn
          rwn: Regional
        # network_foot field placeholder
        placeholder: 'Local, Regional, National, International'
      network_horse:
        # network=*
        label: Network Type
        options:
          # network=ihn
          ihn: International
          # network=lhn
          lhn: Local
          # network=nhn
          nhn: National
          # network=rhn
          rhn: Regional
        # network_horse field placeholder
        placeholder: 'Local, Regional, National, International'
      network_road:
        # network=*
        label: Network
      note:
        # note=*
        label: Note
      office:
        # office=*
        label: Type
      oneway:
        # oneway=*
        label: One Way
        options:
          # oneway=alternating
          alternating: Alternating
          # oneway=no
          'no': 'No'
          # oneway=reversible
          reversible: Reversible
          # oneway=undefined
          undefined: Assumed to be No
          # oneway=yes
          'yes': 'Yes'
      oneway/bicycle:
        # 'oneway:bicycle=*'
        label: One Way (Bicycles)
      oneway_yes:
        # oneway=*
        label: One Way
        options:
          # oneway=alternating
          alternating: Alternating
          # oneway=no
          'no': 'No'
          # oneway=reversible
          reversible: Reversible
          # oneway=undefined
          undefined: Assumed to be Yes
          # oneway=yes
          'yes': 'Yes'
      opening_date:
        # opening_date=*
        label: Expected Opening Date
      opening_hours:
        # opening_hours=*
        label: Hours
      operator:
        # operator=*
        label: Operator
      outdoor_seating:
        # outdoor_seating=*
        label: Outdoor Seating
      par:
        # par=*
        label: Par
        # par field placeholder
        placeholder: '3, 4, 5...'
      park_ride:
        # park_ride=*
        label: Park and Ride
      parking:
        # parking=*
        label: Type
        options:
          # parking=carports
          carports: Carports
          # parking=garage_boxes
          garage_boxes: Garage Boxes
          # parking=lane
          lane: Roadside Lane
          # parking=multi-storey
          multi-storey: Multilevel
          # parking=sheds
          sheds: Sheds
          # parking=surface
          surface: Surface
          # parking=underground
          underground: Underground
      payment_multi:
        # 'payment:=*'
        label: Payment Types
      phases:
        # phases=*
        label: Phases
        # phases field placeholder
        placeholder: '1, 2, 3...'
      phone:
        # phone=*
        label: Telephone
        # phone field placeholder
        placeholder: +31 42 123 4567
      piste/difficulty:
        # 'piste:difficulty=*'
        label: Difficulty
        options:
          # 'piste:difficulty=advanced'
          advanced: Advanced
          # 'piste:difficulty=easy'
          easy: Easy
          # 'piste:difficulty=expert'
          expert: Expert
          # 'piste:difficulty=extreme'
          extreme: Extreme
          # 'piste:difficulty=freeride'
          freeride: Freeride
          # 'piste:difficulty=intermediate'
          intermediate: Intermediate
          # 'piste:difficulty=novice'
          novice: Novice
        # piste/difficulty field placeholder
        placeholder: 'Easy, Intermediate, Advanced...'
      piste/difficulty_downhill:
        # 'piste:difficulty=*'
        label: Difficulty
        options:
          # 'piste:difficulty=advanced'
          advanced: Advanced (black diamond)
          # 'piste:difficulty=easy'
          easy: Easy (green circle)
          # 'piste:difficulty=expert'
          expert: Expert (double black diamond)
          # 'piste:difficulty=extreme'
          extreme: Extreme (climbing equipment required)
          # 'piste:difficulty=freeride'
          freeride: Freeride (off-piste)
          # 'piste:difficulty=intermediate'
          intermediate: Intermediate (blue square)
          # 'piste:difficulty=novice'
          novice: Novice (instructional)
        # piste/difficulty_downhill field placeholder
        placeholder: 'Easy, Intermediate, Advanced...'
      piste/difficulty_nordic:
        # 'piste:difficulty=*'
        label: Difficulty
        options:
          # 'piste:difficulty=advanced'
          advanced: 'Advanced - Narrow, steep or icy section, sharp turn'
          # 'piste:difficulty=easy'
          easy: 'Easy - Soft hills, short steep section'
          # 'piste:difficulty=expert'
          expert: Expert - Dangerous terrain around
          # 'piste:difficulty=intermediate'
          intermediate: Intermediate - Steep section
          # 'piste:difficulty=novice'
          novice: 'Novice - Flat, no effort needed'
        # piste/difficulty_nordic field placeholder
        placeholder: 'Easy, Intermediate, Advanced...'
      piste/difficulty_skitour:
        # 'piste:difficulty=*'
        label: Difficulty
        options:
          # 'piste:difficulty=advanced'
          advanced: 'Advanced - S: 40-45° incline'
          # 'piste:difficulty=easy'
          easy: 'Easy - WS: 30-35° incline'
          # 'piste:difficulty=expert'
          expert: 'Expert - SS: 45–50° incline'
          # 'piste:difficulty=extreme'
          extreme: 'Extreme - EX: >55° incline'
          # 'piste:difficulty=freeride'
          freeride: 'Freeride - AS: 50–55° incline'
          # 'piste:difficulty=intermediate'
          intermediate: 'Intermediate - ZS: 35-40° incline'
          # 'piste:difficulty=novice'
          novice: 'Novice - L: <30° incline'
        # piste/difficulty_skitour field placeholder
        placeholder: 'Easy, Intermediate, Advanced...'
      piste/grooming:
        # 'piste:grooming=*'
        label: Grooming
        options:
          # 'piste:grooming=backcountry'
          backcountry: Backcountry
          # 'piste:grooming=classic'
          classic: Classic
          # 'piste:grooming=classic+skating'
          classic+skating: Classic and Skating
          # 'piste:grooming=mogul'
          mogul: Mogul
          # 'piste:grooming=scooter'
          scooter: Scooter/Snowmobile
          # 'piste:grooming=skating'
          skating: Skating
      piste/grooming_downhill:
        # 'piste:grooming=*'
        label: Grooming
        options:
          # 'piste:grooming=backcountry'
          backcountry: Backcountry - no grooming
          # 'piste:grooming=classic'
          classic: Classic
          # 'piste:grooming=mogul'
          mogul: Mogul
      piste/grooming_hike:
        # 'piste:grooming=*'
        label: Grooming
        options:
          # 'piste:grooming=backcountry'
          backcountry: Backcountry - Snowshoeing
          # 'piste:grooming=classic'
          classic: Classic - Winter Hiking
      piste/grooming_nordic:
        # 'piste:grooming=*'
        label: Grooming
        options:
          # 'piste:grooming=backcountry'
          backcountry: 'Backcountry, no grooming'
          # 'piste:grooming=classic'
          classic: Classic
          # 'piste:grooming=classic+skating'
          classic+skating: Classic and Skating
          # 'piste:grooming=scooter'
          scooter: Scooter/Snowmobile
          # 'piste:grooming=skating'
          skating: Skating
      piste/type:
        # 'piste:type=*'
        label: Type
        options:
          # 'piste:type=connection'
          connection: Connection
          # 'piste:type=downhill'
          downhill: Downhill
          # 'piste:type=hike'
          hike: Hike
          # 'piste:type=ice_skate'
          ice_skate: Ice Skate
          # 'piste:type=nordic'
          nordic: Nordic
          # 'piste:type=playground'
          playground: Playground
          # 'piste:type=skitour'
          skitour: Skitour
          # 'piste:type=sled'
          sled: Sled
          # 'piste:type=sleigh'
          sleigh: Sleigh
          # 'piste:type=snow_park'
          snow_park: Snow Park
      place:
        # place=*
        label: Type
      plant:
        # plant=*
        label: Plant
      plant/output/electricity:
        # 'plant:output:electricity=*'
        label: Power Output
        # plant/output/electricity field placeholder
        placeholder: '500 MW, 1000 MW, 2000 MW...'
      playground/baby:
        # baby=*
        label: Baby Seat
      playground/max_age:
        # max_age=*
        label: Maximum Age
      playground/min_age:
        # min_age=*
        label: Minimum Age
      population:
        # population=*
        label: Population
      power:
        # power=*
        label: Type
      power_supply:
        # power_supply=*
        label: Power Supply
      produce:
        # produce=*
        label: Produce
      product:
        # product=*
        label: Products
      railway:
        # railway=*
        label: Type
      railway/position:
        # 'railway:position=*'
        label: Milestone Position
        # railway/position field placeholder
        placeholder: Distance to one decimal (123.4)
      railway/signal/direction:
        # 'railway:signal:direction=*'
        label: Direction
        options:
          # 'railway:signal:direction=backward'
          backward: Backward
          # 'railway:signal:direction=both'
          both: Both / All
          # 'railway:signal:direction=forward'
          forward: Forward
      rating:
        # rating=*
        label: Power Rating
      recycling_accepts:
        # 'recycling:=*'
        label: Accepts
      recycling_type:
        # recycling_type=*
        label: Type
        options:
          # recycling_type=centre
          centre: Center
          # recycling_type=container
          container: Container
        # recycling_type field placeholder
        placeholder: 'Container, Center'
      ref:
        # ref=*
        label: Reference Code
      ref/isil:
        # 'ref:isil=*'
        label: ISIL Code
      ref_aeroway_gate:
        # ref=*
        label: Gate Number
      ref_golf_hole:
        # ref=*
        label: Hole Number
        # ref_golf_hole field placeholder
        placeholder: 1-18
      ref_highway_junction:
        # ref=*
        label: Junction Number
      ref_platform:
        # ref=*
        label: Platform Number
      ref_road_number:
        # ref=*
        label: Road Number
      ref_room_number:
        # ref=*
        label: Room Number
      ref_route:
        # ref=*
        label: Route Number
      ref_runway:
        # ref=*
        label: Runway Number
        # ref_runway field placeholder
        placeholder: e.g. 01L/19R
      ref_stop_position:
        # ref=*
        label: Stop Number
      ref_taxiway:
        # ref=*
        label: Taxiway Name
        # ref_taxiway field placeholder
        placeholder: e.g. A5
      relation:
        # type=*
        label: Type
      religion:
        # religion=*
        label: Religion
      resource:
        # resource=*
        label: Resources
      restriction:
        # restriction=*
        label: Type
      restrictions:
        label: Turn Restrictions
      roof/colour:
        # 'roof:colour=*'
        label: Roof Color
      room:
        # room=*
        label: Type
      rooms:
        # rooms=*
        label: Rooms
      route:
        # route=*
        label: Type
      route_master:
        # route_master=*
        label: Type
      sac_scale:
        # sac_scale=*
        label: Hiking Difficulty
        options:
          # sac_scale=alpine_hiking
          alpine_hiking: 'T4: Alpine Hiking'
          # sac_scale=demanding_alpine_hiking
          demanding_alpine_hiking: 'T5: Demanding Alpine Hiking'
          # sac_scale=demanding_mountain_hiking
          demanding_mountain_hiking: 'T3: Demanding Mountain Hiking'
          # sac_scale=difficult_alpine_hiking
          difficult_alpine_hiking: 'T6: Difficult Alpine Hiking'
          # sac_scale=hiking
          hiking: 'T1: Hiking'
          # sac_scale=mountain_hiking
          mountain_hiking: 'T2: Mountain Hiking'
        # sac_scale field placeholder
        placeholder: 'Mountain Hiking, Alpine Hiking...'
      salt:
        # salt=*
        label: Salt
      sanitary_dump_station:
        # sanitary_dump_station=*
        label: Toilet Disposal
      scuba_diving:
        # 'scuba_diving:=*'
        label: Services
      seamark/beacon_isolated_danger/shape:
        # 'seamark:beacon_isolated_danger:shape=*'
        label: Shape
      seamark/beacon_lateral/category:
        # 'seamark:beacon_lateral:category=*'
        label: Category
        options:
          # 'seamark:beacon_lateral:category=danger_left'
          danger_left: Danger Left
          # 'seamark:beacon_lateral:category=danger_right'
          danger_right: Danger Right
          # 'seamark:beacon_lateral:category=port'
          port: Port
          # 'seamark:beacon_lateral:category=starboard'
          starboard: Starboard
          # 'seamark:beacon_lateral:category=waterway_left'
          waterway_left: Waterway Left
          # 'seamark:beacon_lateral:category=waterway_right'
          waterway_right: Waterway Right
      seamark/beacon_lateral/colour:
        # 'seamark:beacon_lateral:colour=*'
        label: Color
        options:
          # 'seamark:beacon_lateral:colour=green'
          green: Green
          # 'seamark:beacon_lateral:colour=grey'
          grey: Grey
          # 'seamark:beacon_lateral:colour=red'
          red: Red
      seamark/beacon_lateral/shape:
        # 'seamark:beacon_lateral:shape=*'
        label: Shape
      seamark/beacon_lateral/system:
        # 'seamark:beacon_lateral:system=*'
        label: System
        options:
          # 'seamark:beacon_lateral:system=cevni'
          cevni: CEVNI
          # 'seamark:beacon_lateral:system=iala-a'
          iala-a: IALA A
          # 'seamark:beacon_lateral:system=iala-b'
          iala-b: IALA B
          # 'seamark:beacon_lateral:system=other'
          other: Other
      seamark/buoy_lateral/category:
        # 'seamark:buoy_lateral:category=*'
        label: Category
        options:
          # 'seamark:buoy_lateral:category=channel_left'
          channel_left: Channel Left
          # 'seamark:buoy_lateral:category=channel_right'
          channel_right: Channel Right
          # 'seamark:buoy_lateral:category=danger_left'
          danger_left: Danger Left
          # 'seamark:buoy_lateral:category=danger_right'
          danger_right: Danger Right
          # 'seamark:buoy_lateral:category=port'
          port: Port
          # 'seamark:buoy_lateral:category=preferred_channel_port'
          preferred_channel_port: Preferred Channel Port
          # 'seamark:buoy_lateral:category=preferred_channel_starboard'
          preferred_channel_starboard: Preferred Channel Starboard
          # 'seamark:buoy_lateral:category=starboard'
          starboard: Starboard
          # 'seamark:buoy_lateral:category=waterway_left'
          waterway_left: Waterway Left
          # 'seamark:buoy_lateral:category=waterway_right'
          waterway_right: Waterway Right
      seamark/buoy_lateral/colour:
        # 'seamark:buoy_lateral:colour=*'
        label: Color
        options:
          # 'seamark:buoy_lateral:colour=green'
          green: Green
          # 'seamark:buoy_lateral:colour=green;red;green'
          green;red;green: Green-Red-Green
          # 'seamark:buoy_lateral:colour=green;white;green;white'
          green;white;green;white: Green-White-Green-White
          # 'seamark:buoy_lateral:colour=red'
          red: Red
          # 'seamark:buoy_lateral:colour=red;green;red'
          red;green;red: Red-Green-Red
          # 'seamark:buoy_lateral:colour=red;white;red;white'
          red;white;red;white: Red-White-Red-White
          # 'seamark:buoy_lateral:colour=white'
          white: White
          # 'seamark:buoy_lateral:colour=yellow'
          yellow: Yellow
      seamark/buoy_lateral/shape:
        # 'seamark:buoy_lateral:shape=*'
        label: Shape
      seamark/buoy_lateral/system:
        # 'seamark:buoy_lateral:system=*'
        label: System
        options:
          # 'seamark:buoy_lateral:system=cevni'
          cevni: CEVNI
          # 'seamark:buoy_lateral:system=iala-a'
          iala-a: IALA A
          # 'seamark:buoy_lateral:system=iala-b'
          iala-b: IALA B
          # 'seamark:buoy_lateral:system=other'
          other: Other
      seamark/mooring/category:
        # 'seamark:mooring:category=*'
        label: Category
      seamark/type:
        # 'seamark:type=*'
        label: Seamark
      seamark/wreck/category:
        # 'seamark:wreck:category=*'
        label: Category
      seasonal:
        # seasonal=*
        label: Seasonal
      seats:
        # seats=*
        label: Seats
        # seats field placeholder
        placeholder: '2, 4, 6...'
      second_hand:
        # second_hand=*
        label: Sells Used
        options:
          # second_hand=no
          'no': 'No'
          # second_hand=only
          only: Only
          # second_hand=yes
          'yes': 'Yes'
        # second_hand field placeholder
        placeholder: 'Yes, No, Only'
      service:
        # service=*
        label: Type
      service/bicycle:
        # 'service:bicycle:=*'
        label: Services
      service/vehicle:
        # 'service:vehicle:=*'
        label: Services
      service_rail:
        # service=*
        label: Service Type
        options:
          # service=crossover
          crossover: Crossover
          # service=siding
          siding: Siding
          # service=spur
          spur: Spur
          # service=yard
          yard: Yard
      service_times:
        # service_times=*
        label: Service Times
      shelter:
        # shelter=*
        label: Shelter
      shelter_type:
        # shelter_type=*
        label: Type
      shop:
        # shop=*
        label: Type
      siren/purpose:
        # 'siren:purpose=*'
        label: Purpose
      siren/type:
        # 'siren:type=*'
        label: Type
        options:
          # 'siren:type=electronic'
          electronic: Electronic
          # 'siren:type=other'
          other: Other
          # 'siren:type=pneumatic'
          pneumatic: Pneumatic
      site:
        # site=*
        label: Type
      site_type:
        # site_type=*
        label: Site Type
      smoking:
        # smoking=*
        label: Smoking
        options:
          # smoking=dedicated
          dedicated: Dedicated to smokers (e.g. smokers' club)
          # smoking=isolated
          isolated: 'In smoking areas, physically isolated'
          # smoking=no
          'no': No smoking anywhere
          # smoking=outside
          outside: Allowed outside
          # smoking=separated
          separated: 'In smoking areas, not physically isolated'
          # smoking=yes
          'yes': Allowed everywhere
        # smoking field placeholder
        placeholder: 'No, Separated, Yes...'
      smoothness:
        # smoothness=*
        label: Smoothness
        options:
          # smoothness=bad
          bad: 'Robust Wheels: trekking bike, car, rickshaw'
          # smoothness=excellent
          excellent: 'Thin Rollers: rollerblade, skateboard'
          # smoothness=good
          good: 'Thin Wheels: racing bike'
          # smoothness=horrible
          horrible: 'Off-Road: heavy duty off-road vehicle'
          # smoothness=impassable
          impassable: Impassable / No wheeled vehicle
          # smoothness=intermediate
          intermediate: 'Wheels: city bike, wheelchair, scooter'
          # smoothness=very_bad
          very_bad: 'High Clearance: light duty off-road vehicle'
          # smoothness=very_horrible
          very_horrible: 'Specialized off-road: tractor, ATV'
        # smoothness field placeholder
        placeholder: 'Thin Rollers, Wheels, Off-Road...'
      social_facility:
        # social_facility=*
        label: Type
      social_facility_for:
        # 'social_facility:for=*'
        label: People Served
      source:
        # source=*
        label: Sources
      sport:
        # sport=*
        label: Sports
      sport_ice:
        # sport=*
        label: Sports
      sport_racing_motor:
        # sport=*
        label: Sports
      sport_racing_nonmotor:
        # sport=*
        label: Sports
      stars:
        # stars=*
        label: Stars
      start_date:
        # start_date=*
        label: Start Date
      step_count:
        # step_count=*
        label: Number of Steps
      stop:
        # stop=*
        label: Stop Type
        options:
          # stop=all
          all: All Ways
          # stop=minor
          minor: Minor Road
      structure:
        # 'bridge=*, tunnel=*, embankment=*, cutting=*, ford=*'
        label: Structure
        options:
          # bridge=yes
          bridge: Bridge
          # cutting=yes
          cutting: Cutting
          # embankment=yes
          embankment: Embankment
          # ford=yes
          ford: Ford
          # tunnel=yes
          tunnel: Tunnel
        # structure field placeholder
        placeholder: Unknown
      structure_waterway:
        # tunnel=*
        label: Structure
        options:
          # tunnel=yes
          tunnel: Tunnel
        # structure_waterway field placeholder
        placeholder: Unknown
      studio:
        # studio=*
        label: Type
      substance:
        # substance=*
        label: Substance
      substation:
        # substation=*
        label: Type
      supervised:
        # supervised=*
        label: Supervised
      support:
        # support=*
        label: Support
      surface:
        # surface=*
        label: Surface
      surveillance:
        # surveillance=*
        label: Surveillance Kind
      surveillance/type:
        # 'surveillance:type=*'
        label: Surveillance Type
        options:
          # 'surveillance:type=ALPR'
          ALPR: Automatic License Plate Reader
          # 'surveillance:type=camera'
          camera: Camera
          # 'surveillance:type=guard'
          guard: Guard
      surveillance/zone:
        # 'surveillance:zone=*'
        label: Surveillance Zone
      survey/date:
        # 'survey:date=*'
        label: Last Survey Date
      swimming_pool:
        # swimming_pool=*
        label: Type
      switch:
        # switch=*
        label: Type
        options:
          # switch=circuit_breaker
          circuit_breaker: Circuit Breaker
          # switch=disconnector
          disconnector: Disconnector
          # switch=earthing
          earthing: Earthing
          # switch=mechanical
          mechanical: Mechanical
      tactile_paving:
        # tactile_paving=*
        label: Tactile Paving
      takeaway:
        # takeaway=*
        label: Takeaway
        options:
          # takeaway=no
          'no': 'No'
          # takeaway=only
          only: Takeaway Only
          # takeaway=yes
          'yes': 'Yes'
        # takeaway field placeholder
        placeholder: 'Yes, No, Takeaway Only...'
      target:
        # target=*
        label: Target
      tidal:
        # tidal=*
        label: Tidal
      to:
        # to=*
        label: To
      toilets/disposal:
        # 'toilets:disposal=*'
        label: Disposal
        options:
          # 'toilets:disposal=bucket'
          bucket: Bucket
          # 'toilets:disposal=chemical'
          chemical: Chemical
          # 'toilets:disposal=flush'
          flush: Flush
          # 'toilets:disposal=pitlatrine'
          pitlatrine: Pit/Latrine
      toll:
        # toll=*
        label: Toll
      tomb:
        # tomb=*
        label: Type
      tourism:
        # tourism=*
        label: Type
      tower/construction:
        # 'tower:construction=*'
        label: Construction
        # tower/construction field placeholder
        placeholder: 'Guyed, Lattice, Concealed, ...'
      tower/type:
        # 'tower:type=*'
        label: Type
      tracktype:
        # tracktype=*
        label: Track Type
        options:
          # tracktype=grade1
          grade1: 'Solid: paved or heavily compacted hardcore surface'
          # tracktype=grade2
          grade2: 'Mostly Solid: gravel/rock with some soft material mixed in'
          # tracktype=grade3
          grade3: Even mixture of hard and soft materials
          # tracktype=grade4
          grade4: 'Mostly Soft: soil/sand/grass with some hard material mixed in'
          # tracktype=grade5
          grade5: 'Soft: soil/sand/grass'
        # tracktype field placeholder
        placeholder: 'Solid, Mostly Solid, Soft...'
      trade:
        # trade=*
        label: Type
      traffic_calming:
        # traffic_calming=*
        label: Type
      traffic_sign:
        # traffic_sign=*
        label: Traffic Sign
      traffic_sign/direction:
        # 'traffic_sign:direction=*'
        label: Direction
        options:
          # 'traffic_sign:direction=backward'
          backward: Backward
          # 'traffic_sign:direction=both'
          both: Both / All
          # 'traffic_sign:direction=forward'
          forward: Forward
      traffic_signals:
        # traffic_signals=*
        label: Type
      traffic_signals/direction:
        # 'traffic_signals:direction=*'
        label: Direction
        options:
          # 'traffic_signals:direction=backward'
          backward: Backward
          # 'traffic_signals:direction=both'
          both: Both / All
          # 'traffic_signals:direction=forward'
          forward: Forward
      trail_visibility:
        # trail_visibility=*
        label: Trail Visibility
        options:
          # trail_visibility=bad
          bad: 'Bad: no markers, path sometimes invisible/pathless'
          # trail_visibility=excellent
          excellent: 'Excellent: unambiguous path or markers everywhere'
          # trail_visibility=good
          good: 'Good: markers visible, sometimes require searching'
          # trail_visibility=horrible
          horrible: 'Horrible: often pathless, some orientation skills required'
          # trail_visibility=intermediate
          intermediate: 'Intermediate: few markers, path mostly visible'
          # trail_visibility=no
          'no': 'No: pathless, excellent orientation skills required'
        # trail_visibility field placeholder
        placeholder: 'Excellent, Good, Bad...'
      transformer:
        # transformer=*
        label: Type
        options:
          # transformer=auto
          auto: Autotransformer
          # transformer=auxiliary
          auxiliary: Auxiliary
          # transformer=converter
          converter: Converter
          # transformer=distribution
          distribution: Distribution
          # transformer=generator
          generator: Generator
          # transformer=phase_angle_regulator
          phase_angle_regulator: Phase Angle Regulator
          # transformer=traction
          traction: Traction
          # transformer=yes
          'yes': Unknown
      trees:
        # trees=*
        label: Trees
      tunnel:
        # tunnel=*
        label: Type
        # tunnel field placeholder
        placeholder: Default
      usage_rail:
        # usage=*
        label: Usage Type
        options:
          # usage=branch
          branch: Branch
          # usage=industrial
          industrial: Industrial
          # usage=main
          main: Main
          # usage=military
          military: Military
          # usage=test
          test: Test
          # usage=tourism
          tourism: Tourism
      vending:
        # vending=*
        label: Types of Goods
      visibility:
        # visibility=*
        label: Visibility
        options:
          # visibility=area
          area: Over 20m (65ft)
          # visibility=house
          house: Up to 5m (16ft)
          # visibility=street
          street: 5 to 20m (16 to 65ft)
      volcano/status:
        # 'volcano:status=*'
        label: Volcano Status
        options:
          # 'volcano:status=active'
          active: Active
          # 'volcano:status=dormant'
          dormant: Dormant
          # 'volcano:status=extinct'
          extinct: Extinct
      volcano/type:
        # 'volcano:type=*'
        label: Volcano Type
        options:
          # 'volcano:type=scoria'
          scoria: Scoria
          # 'volcano:type=shield'
          shield: Shield
          # 'volcano:type=stratovolcano'
          stratovolcano: Stratovolcano
      voltage:
        # voltage=*
        label: Voltage
      voltage/primary:
        # 'voltage:primary=*'
        label: Primary Voltage
      voltage/secondary:
        # 'voltage:secondary=*'
        label: Secondary Voltage
      voltage/tertiary:
        # 'voltage:tertiary=*'
        label: Tertiary Voltage
      voltage_electrified:
        # voltage=*
        label: Voltage
      wall:
        # wall=*
        label: Type
      water:
        # water=*
        label: Type
      water_point:
        # water_point=*
        label: Water Point
      water_source:
        # water_source=*
        label: Water Source
      water_volume:
        # water_volume=*
        label: Water Reserve Volume (m³)
      waterway:
        # waterway=*
        label: Type
      website:
        # website=*
        label: Website
        # website field placeholder
        placeholder: 'https://example.com'
      wetland:
        # wetland=*
        label: Type
      wheelchair:
        # wheelchair=*
        label: Wheelchair Access
      wholesale:
        # wholesale=*
        label: Wholesale
      width:
        # width=*
        label: Width (Meters)
      wikidata:
        # 'wikidata=*, wikipedia=*'
        label: Wikidata
      wikipedia:
        # 'wikipedia=*, wikidata=*'
        label: Wikipedia
      windings:
        # windings=*
        label: Windings
        # windings field placeholder
        placeholder: '1, 2, 3...'
      windings/configuration:
        # 'windings:configuration=*'
        label: Windings Configuration
        options:
          # 'windings:configuration=delta'
          delta: Delta
          # 'windings:configuration=leblanc'
          leblanc: Leblanc
          # 'windings:configuration=open'
          open: Open
          # 'windings:configuration=open-delta'
          open-delta: Open Delta
          # 'windings:configuration=scott'
          scott: Scott
          # 'windings:configuration=star'
          star: Star / Wye
          # 'windings:configuration=zigzag'
          zigzag: Zig Zag
    presets:
      address:
        # 'addr:*=*'
        name: Address
        subtitle: '<translate with short summary or explanation of ''Address'', if needed>'
        terms: '<translate with synonyms or related terms for ''Address'', separated by commas>'
      advertising/billboard:
        # advertising=billboard
        name: Billboard
        subtitle: 'Large, flat advertising structure'
        terms: '<translate with synonyms or related terms for ''Billboard'', separated by commas>'
      advertising/column:
        # advertising=column
        name: Advertising Column
        subtitle: '<translate with short summary or explanation of ''Advertising Column'', if needed>'
        terms: '<translate with synonyms or related terms for ''Advertising Column'', separated by commas>'
      aerialway:
        # aerialway=*
        name: Aerialway
        subtitle: '<translate with short summary or explanation of ''Aerialway'', if needed>'
      aerialway/cable_car:
        # aerialway=cable_car
        name: Cable Car
        subtitle: '<translate with short summary or explanation of ''Cable Car'', if needed>'
        # 'terms: tramway,ropeway'
        terms: '<translate with synonyms or related terms for ''Cable Car'', separated by commas>'
      aerialway/chair_lift:
        # aerialway=chair_lift
        name: Chair Lift
        subtitle: '<translate with short summary or explanation of ''Chair Lift'', if needed>'
        terms: '<translate with synonyms or related terms for ''Chair Lift'', separated by commas>'
      aerialway/drag_lift:
        # aerialway=drag_lift
        name: Drag Lift
        subtitle: '<translate with short summary or explanation of ''Drag Lift'', if needed>'
        terms: '<translate with synonyms or related terms for ''Drag Lift'', separated by commas>'
      aerialway/gondola:
        # aerialway=gondola
        name: Gondola
        subtitle: '<translate with short summary or explanation of ''Gondola'', if needed>'
        terms: '<translate with synonyms or related terms for ''Gondola'', separated by commas>'
      aerialway/goods:
        # aerialway=goods
        name: Goods Aerialway
        subtitle: '<translate with short summary or explanation of ''Goods Aerialway'', if needed>'
        terms: '<translate with synonyms or related terms for ''Goods Aerialway'', separated by commas>'
      aerialway/magic_carpet:
        # aerialway=magic_carpet
        name: Magic Carpet Lift
        subtitle: '<translate with short summary or explanation of ''Magic Carpet Lift'', if needed>'
        terms: '<translate with synonyms or related terms for ''Magic Carpet Lift'', separated by commas>'
      aerialway/mixed_lift:
        # aerialway=mixed_lift
        name: Mixed Lift
        subtitle: '<translate with short summary or explanation of ''Mixed Lift'', if needed>'
        terms: '<translate with synonyms or related terms for ''Mixed Lift'', separated by commas>'
      aerialway/platter:
        # aerialway=platter
        name: Platter Lift
        subtitle: '<translate with short summary or explanation of ''Platter Lift'', if needed>'
        # 'terms: button lift,poma lift'
        terms: '<translate with synonyms or related terms for ''Platter Lift'', separated by commas>'
      aerialway/pylon:
        # aerialway=pylon
        name: Aerialway Pylon
        subtitle: '<translate with short summary or explanation of ''Aerialway Pylon'', if needed>'
        terms: '<translate with synonyms or related terms for ''Aerialway Pylon'', separated by commas>'
      aerialway/rope_tow:
        # aerialway=rope_tow
        name: Rope Tow Lift
        subtitle: '<translate with short summary or explanation of ''Rope Tow Lift'', if needed>'
        # 'terms: handle tow,bugel lift'
        terms: '<translate with synonyms or related terms for ''Rope Tow Lift'', separated by commas>'
      aerialway/station:
        # aerialway=station
        name: Aerialway Station
        subtitle: '<translate with short summary or explanation of ''Aerialway Station'', if needed>'
      aerialway/t-bar:
        # aerialway=t-bar
        name: T-bar Lift
        subtitle: '<translate with short summary or explanation of ''T-bar Lift'', if needed>'
        # 'terms: tbar'
        terms: '<translate with synonyms or related terms for ''T-bar Lift'', separated by commas>'
      aerialway/zip_line:
        # aerialway=zip_line
        name: Zip Line
        # 'terms: aerial runway,canopy,flying fox,foefie slide,gravity propelled aerial ropeslide,Tyrolean traverse,zip wire,zip-line,zipline,zipwire'
        terms: '<translate with synonyms or related terms for ''Zip Line'', separated by commas>'
      aeroway:
        # aeroway=*
        name: Aeroway
        subtitle: '<translate with short summary or explanation of ''Aeroway'', if needed>'
      aeroway/aerodrome:
        # aeroway=aerodrome
        name: Airport
        subtitle: '<translate with short summary or explanation of ''Airport'', if needed>'
        # 'terms: aerodrome,aeroway,airplane,airport,jet,plane'
        terms: '<translate with synonyms or related terms for ''Airport'', separated by commas>'
      aeroway/apron:
        # aeroway=apron
        name: Apron
        subtitle: '<translate with short summary or explanation of ''Apron'', if needed>'
        # 'terms: ramp'
        terms: '<translate with synonyms or related terms for ''Apron'', separated by commas>'
      aeroway/gate:
        # aeroway=gate
        name: Airport Gate
        subtitle: '<translate with short summary or explanation of ''Airport Gate'', if needed>'
        terms: '<translate with synonyms or related terms for ''Airport Gate'', separated by commas>'
      aeroway/hangar:
        # aeroway=hangar
        name: Hangar
        subtitle: '<translate with short summary or explanation of ''Hangar'', if needed>'
        terms: '<translate with synonyms or related terms for ''Hangar'', separated by commas>'
      aeroway/helipad:
        # aeroway=helipad
        name: Helipad
        subtitle: '<translate with short summary or explanation of ''Helipad'', if needed>'
        # 'terms: helicopter,helipad,heliport'
        terms: '<translate with synonyms or related terms for ''Helipad'', separated by commas>'
      aeroway/runway:
        # aeroway=runway
        name: Runway
        subtitle: '<translate with short summary or explanation of ''Runway'', if needed>'
        # 'terms: landing strip'
        terms: '<translate with synonyms or related terms for ''Runway'', separated by commas>'
      aeroway/taxiway:
        # aeroway=taxiway
        name: Taxiway
        subtitle: '<translate with short summary or explanation of ''Taxiway'', if needed>'
        terms: '<translate with synonyms or related terms for ''Taxiway'', separated by commas>'
      aeroway/terminal:
        # aeroway=terminal
        name: Airport Terminal
        subtitle: '<translate with short summary or explanation of ''Airport Terminal'', if needed>'
        # 'terms: airport,aerodrome'
        terms: '<translate with synonyms or related terms for ''Airport Terminal'', separated by commas>'
      allotments/plot:
        # allotments=plot
        name: Community Garden Plot
        subtitle: '<translate with short summary or explanation of ''Community Garden Plot'', if needed>'
        terms: '<translate with synonyms or related terms for ''Community Garden Plot'', separated by commas>'
      amenity:
        # amenity=*
        name: Amenity
        subtitle: '<translate with short summary or explanation of ''Amenity'', if needed>'
      amenity/animal_boarding:
        # amenity=animal_boarding
        name: Animal Boarding Facility
        subtitle: '<translate with short summary or explanation of ''Animal Boarding Facility'', if needed>'
        # 'terms: boarding,cat,cattery,dog,horse,kennel,kitten,pet,pet boarding,pet care,pet hotel,puppy,reptile'
        terms: '<translate with synonyms or related terms for ''Animal Boarding Facility'', separated by commas>'
      amenity/animal_breeding:
        # amenity=animal_breeding
        name: Animal Breeding Facility
        subtitle: '<translate with short summary or explanation of ''Animal Breeding Facility'', if needed>'
        # 'terms: breeding,bull,cat,cow,dog,horse,husbandry,kitten,livestock,pet breeding,puppy,reptile'
        terms: '<translate with synonyms or related terms for ''Animal Breeding Facility'', separated by commas>'
      amenity/animal_shelter:
        # amenity=animal_shelter
        name: Animal Shelter
        subtitle: '<translate with short summary or explanation of ''Animal Shelter'', if needed>'
        # 'terms: adoption,aspca,cat,dog,horse,kitten,pet care,pet rescue,puppy,raptor,reptile,rescue,spca'
        terms: '<translate with synonyms or related terms for ''Animal Shelter'', separated by commas>'
      amenity/arts_centre:
        # amenity=arts_centre
        name: Arts Center
        subtitle: '<translate with short summary or explanation of ''Arts Center'', if needed>'
        terms: '<translate with synonyms or related terms for ''Arts Center'', separated by commas>'
      amenity/atm:
        # amenity=atm
        name: ATM
        subtitle: '<translate with short summary or explanation of ''ATM'', if needed>'
        # 'terms: money,cash,machine'
        terms: '<translate with synonyms or related terms for ''ATM'', separated by commas>'
      amenity/bank:
        # amenity=bank
        name: Bank
        subtitle: '<translate with short summary or explanation of ''Bank'', if needed>'
        # 'terms: credit union,check,deposit,fund,investment,repository,reserve,safe,savings,stock,treasury,trust,vault'
        terms: '<translate with synonyms or related terms for ''Bank'', separated by commas>'
      amenity/bar:
        # amenity=bar
        name: Bar
        subtitle: Serves alcoholic drinks
        # 'terms: dive,beer,bier,booze'
        terms: '<translate with synonyms or related terms for ''Bar'', separated by commas>'
      amenity/bar/lgbtq:
        # 'amenity=bar, lgbtq=primary'
        name: LGBTQ+ Bar
        subtitle: '<translate with short summary or explanation of ''LGBTQ+ Bar'', if needed>'
        # 'terms: gay bar,lesbian bar,lgbtq bar,lgbt bar,lgb bar'
        terms: '<translate with synonyms or related terms for ''LGBTQ+ Bar'', separated by commas>'
      amenity/bbq:
        # amenity=bbq
        name: Barbecue/Grill
        subtitle: '<translate with short summary or explanation of ''Barbecue/Grill'', if needed>'
        # 'terms: bbq,grill'
        terms: '<translate with synonyms or related terms for ''Barbecue/Grill'', separated by commas>'
      amenity/bench:
        # amenity=bench
        name: Bench
        subtitle: '<translate with short summary or explanation of ''Bench'', if needed>'
        # 'terms: seat'
        terms: '<translate with synonyms or related terms for ''Bench'', separated by commas>'
      amenity/bicycle_parking:
        # amenity=bicycle_parking
        name: Bicycle Parking
        subtitle: '<translate with short summary or explanation of ''Bicycle Parking'', if needed>'
        # 'terms: bike'
        terms: '<translate with synonyms or related terms for ''Bicycle Parking'', separated by commas>'
      amenity/bicycle_rental:
        # amenity=bicycle_rental
        name: Bicycle Rental
        subtitle: '<translate with short summary or explanation of ''Bicycle Rental'', if needed>'
        # 'terms: bike'
        terms: '<translate with synonyms or related terms for ''Bicycle Rental'', separated by commas>'
      amenity/bicycle_repair_station:
        # amenity=bicycle_repair_station
        name: Bicycle Repair Tool Stand
        subtitle: '<translate with short summary or explanation of ''Bicycle Repair Tool Stand'', if needed>'
        # 'terms: bike,repair,chain,pump'
        terms: '<translate with synonyms or related terms for ''Bicycle Repair Tool Stand'', separated by commas>'
      amenity/biergarten:
        # amenity=biergarten
        name: Biergarten
        subtitle: Serves beer outside
        # 'terms: beer,bier,booze'
        terms: '<translate with synonyms or related terms for ''Biergarten'', separated by commas>'
      amenity/boat_rental:
        # amenity=boat_rental
        name: Boat Rental
        subtitle: '<translate with short summary or explanation of ''Boat Rental'', if needed>'
        terms: '<translate with synonyms or related terms for ''Boat Rental'', separated by commas>'
      amenity/bureau_de_change:
        # amenity=bureau_de_change
        name: Currency Exchange
        subtitle: '<translate with short summary or explanation of ''Currency Exchange'', if needed>'
        # 'terms: bureau de change,money changer'
        terms: '<translate with synonyms or related terms for ''Currency Exchange'', separated by commas>'
      amenity/bus_station:
        # amenity=bus_station
        name: Bus Station / Terminal
        subtitle: '<translate with short summary or explanation of ''Bus Station / Terminal'', if needed>'
      amenity/cafe:
        # amenity=cafe
        name: Cafe
        subtitle: '<translate with short summary or explanation of ''Cafe'', if needed>'
        # 'terms: bistro,coffee,tea'
        terms: '<translate with synonyms or related terms for ''Cafe'', separated by commas>'
      amenity/car_pooling:
        # amenity=car_pooling
        name: Car Pooling
        subtitle: '<translate with short summary or explanation of ''Car Pooling'', if needed>'
        terms: '<translate with synonyms or related terms for ''Car Pooling'', separated by commas>'
      amenity/car_rental:
        # amenity=car_rental
        name: Car Rental
        subtitle: '<translate with short summary or explanation of ''Car Rental'', if needed>'
        terms: '<translate with synonyms or related terms for ''Car Rental'', separated by commas>'
      amenity/car_sharing:
        # amenity=car_sharing
        name: Car Sharing
        subtitle: '<translate with short summary or explanation of ''Car Sharing'', if needed>'
        terms: '<translate with synonyms or related terms for ''Car Sharing'', separated by commas>'
      amenity/car_wash:
        # amenity=car_wash
        name: Car Wash
        subtitle: '<translate with short summary or explanation of ''Car Wash'', if needed>'
        terms: '<translate with synonyms or related terms for ''Car Wash'', separated by commas>'
      amenity/casino:
        # amenity=casino
        name: Casino
        subtitle: '<translate with short summary or explanation of ''Casino'', if needed>'
        # 'terms: gambling,roulette,craps,poker,blackjack'
        terms: '<translate with synonyms or related terms for ''Casino'', separated by commas>'
      amenity/charging_station:
        # amenity=charging_station
        name: Charging Station
        subtitle: '<translate with short summary or explanation of ''Charging Station'', if needed>'
        # 'terms: EV,Electric Vehicle,Supercharger'
        terms: '<translate with synonyms or related terms for ''Charging Station'', separated by commas>'
      amenity/childcare:
        # amenity=childcare
        name: Nursery/Childcare
        subtitle: '<translate with short summary or explanation of ''Nursery/Childcare'', if needed>'
        # 'terms: daycare,orphanage,playgroup'
        terms: '<translate with synonyms or related terms for ''Nursery/Childcare'', separated by commas>'
      amenity/cinema:
        # amenity=cinema
        name: Cinema
        subtitle: Movie theater
        # 'terms: drive-in,film,flick,movie,theater,picture,show,screen'
        terms: '<translate with synonyms or related terms for ''Cinema'', separated by commas>'
      amenity/clinic:
        # amenity=clinic
        name: Clinic
        subtitle: '<translate with short summary or explanation of ''Clinic'', if needed>'
        # 'terms: medical,urgentcare'
        terms: '<translate with synonyms or related terms for ''Clinic'', separated by commas>'
      amenity/clinic/abortion:
        # 'amenity=clinic, healthcare=clinic, healthcare:speciality=abortion'
        name: Abortion Clinic
        subtitle: '<translate with short summary or explanation of ''Abortion Clinic'', if needed>'
        terms: '<translate with synonyms or related terms for ''Abortion Clinic'', separated by commas>'
      amenity/clinic/fertility:
        # 'amenity=clinic, healthcare=clinic, healthcare:speciality=fertility'
        name: Fertility Clinic
        subtitle: '<translate with short summary or explanation of ''Fertility Clinic'', if needed>'
        # 'terms: egg,fertility,reproductive,sperm,ovulation'
        terms: '<translate with synonyms or related terms for ''Fertility Clinic'', separated by commas>'
      amenity/clock:
        # amenity=clock
        name: Clock
        subtitle: '<translate with short summary or explanation of ''Clock'', if needed>'
        terms: '<translate with synonyms or related terms for ''Clock'', separated by commas>'
      amenity/clock/sundial:
        # 'amenity=clock, display=sundial'
        name: Sundial
        subtitle: Tells time from the sun
        # 'terms: gnomon,shadow'
        terms: '<translate with synonyms or related terms for ''Sundial'', separated by commas>'
      amenity/college:
        # amenity=college
        name: College Grounds
        subtitle: '<translate with short summary or explanation of ''College Grounds'', if needed>'
        # 'terms: university,undergraduate school'
        terms: '<translate with synonyms or related terms for ''College Grounds'', separated by commas>'
      amenity/community_centre:
        # amenity=community_centre
        name: Community Center
        subtitle: '<translate with short summary or explanation of ''Community Center'', if needed>'
        # 'terms: event,hall'
        terms: '<translate with synonyms or related terms for ''Community Center'', separated by commas>'
      amenity/community_centre/lgbtq:
        # 'amenity=community_centre, lgbtq=primary'
        name: LGBTQ+ Community Center
        subtitle: '<translate with short summary or explanation of ''LGBTQ+ Community Center'', if needed>'
        # 'terms: lgbtq event,lgbtq hall,lgbt event,lgbt hall,lgb event,lgb hall'
        terms: '<translate with synonyms or related terms for ''LGBTQ+ Community Center'', separated by commas>'
      amenity/compressed_air:
        # amenity=compressed_air
        name: Compressed Air
        subtitle: '<translate with short summary or explanation of ''Compressed Air'', if needed>'
        terms: '<translate with synonyms or related terms for ''Compressed Air'', separated by commas>'
      amenity/conference_centre:
        # amenity=conference_centre
        name: Convention Center
        # 'terms: auditorium,conference,exhibition,exposition,lecture'
        terms: '<translate with synonyms or related terms for ''Convention Center'', separated by commas>'
      amenity/courthouse:
        # amenity=courthouse
        name: Courthouse
        subtitle: '<translate with short summary or explanation of ''Courthouse'', if needed>'
        terms: '<translate with synonyms or related terms for ''Courthouse'', separated by commas>'
      amenity/coworking_space:
        # amenity=coworking_space
        name: Coworking Space
        subtitle: '<translate with short summary or explanation of ''Coworking Space'', if needed>'
      amenity/crematorium:
        # amenity=crematorium
        name: Crematorium
        subtitle: '<translate with short summary or explanation of ''Crematorium'', if needed>'
        # 'terms: cemetery,funeral'
        terms: '<translate with synonyms or related terms for ''Crematorium'', separated by commas>'
      amenity/dentist:
        # amenity=dentist
        name: Dentist
        subtitle: '<translate with short summary or explanation of ''Dentist'', if needed>'
        # 'terms: tooth,teeth'
        terms: '<translate with synonyms or related terms for ''Dentist'', separated by commas>'
      amenity/dive_centre:
        # amenity=dive_centre
        name: Dive Center
        subtitle: '<translate with short summary or explanation of ''Dive Center'', if needed>'
        # 'terms: diving,scuba'
        terms: '<translate with synonyms or related terms for ''Dive Center'', separated by commas>'
      amenity/doctors:
        # amenity=doctors
        name: Doctor
        subtitle: '<translate with short summary or explanation of ''Doctor'', if needed>'
        # 'terms: medic*,physician'
        terms: '<translate with synonyms or related terms for ''Doctor'', separated by commas>'
      amenity/dojo:
        # amenity=dojo
        name: Dojo
        subtitle: Martial arts academy
        # 'terms: martial arts,dojang'
        terms: '<translate with synonyms or related terms for ''Dojo'', separated by commas>'
      amenity/drinking_water:
        # amenity=drinking_water
        name: Drinking Water
        subtitle: '<translate with short summary or explanation of ''Drinking Water'', if needed>'
        # 'terms: potable water source,water fountain,drinking fountain,bubbler,water tap'
        terms: '<translate with synonyms or related terms for ''Drinking Water'', separated by commas>'
      amenity/driving_school:
        # amenity=driving_school
        name: Driving School
        subtitle: '<translate with short summary or explanation of ''Driving School'', if needed>'
        terms: '<translate with synonyms or related terms for ''Driving School'', separated by commas>'
      amenity/embassy:
        # amenity=embassy
        name: Embassy
<<<<<<< HEAD
        subtitle: '<translate with short summary or explanation of ''Embassy'', if needed>'
        terms: '<translate with synonyms or related terms for ''Embassy'', separated by commas>'
=======
      amenity/events_venue:
        # amenity=events_venue
        name: Events Venue
        # 'terms: banquet hall,baptism,Bar Mitzvah,Bat Mitzvah,birthdays,celebrations,conferences,confirmation,meetings,parties,party,quinceañera,reunions,weddings'
        terms: '<translate with synonyms or related terms for ''Events Venue'', separated by commas>'
>>>>>>> ae80c88f
      amenity/fast_food:
        # amenity=fast_food
        name: Fast Food
        subtitle: '<translate with short summary or explanation of ''Fast Food'', if needed>'
        # 'terms: restaurant,takeaway'
        terms: '<translate with synonyms or related terms for ''Fast Food'', separated by commas>'
      amenity/fast_food/burger:
        # 'amenity=fast_food, cuisine=burger'
        name: Burger Fast Food
        subtitle: '<translate with short summary or explanation of ''Burger Fast Food'', if needed>'
        # 'terms: breakfast,dine,dining,dinner,drive-in,eat,grill,lunch,table'
        terms: '<translate with synonyms or related terms for ''Burger Fast Food'', separated by commas>'
      amenity/fast_food/chicken:
        # 'amenity=fast_food, cuisine=chicken'
        name: Chicken Fast Food
        subtitle: '<translate with short summary or explanation of ''Chicken Fast Food'', if needed>'
        # 'terms: breakfast,canteen,dine,dining,dinner,drive-in,eat,grill,lunch,table'
        terms: '<translate with synonyms or related terms for ''Chicken Fast Food'', separated by commas>'
      amenity/fast_food/fish_and_chips:
        # 'amenity=fast_food, cuisine=fish_and_chips'
        name: Fish & Chips Fast Food
        subtitle: '<translate with short summary or explanation of ''Fish & Chips Fast Food'', if needed>'
        # 'terms: breakfast,cafe,café,dine,dining,dinner,drive-in,eat,grill,lunch,table,french fries'
        terms: '<translate with synonyms or related terms for ''Fish & Chips Fast Food'', separated by commas>'
      amenity/fast_food/kebab:
        # 'amenity=fast_food, cuisine=kebab'
        name: Kebab Fast Food
        subtitle: '<translate with short summary or explanation of ''Kebab Fast Food'', if needed>'
        # 'terms: bar,breakfast,cafe,café,canteen,dine,dining,dinner,drive-in,eat,grill,lunch,table'
        terms: '<translate with synonyms or related terms for ''Kebab Fast Food'', separated by commas>'
      amenity/fast_food/mexican:
        # 'amenity=fast_food, cuisine=mexican'
        name: Mexican Fast Food
        subtitle: '<translate with short summary or explanation of ''Mexican Fast Food'', if needed>'
        # 'terms: breakfast,dine,dining,dinner,drive-in,eat,grill,lunch,table,tacos,burritos,enchiladas,fajitas,nachos,tortillas,salsa,tamales,quesadillas'
        terms: '<translate with synonyms or related terms for ''Mexican Fast Food'', separated by commas>'
      amenity/fast_food/pizza:
        # 'amenity=fast_food, cuisine=pizza'
        name: Pizza Fast Food
        subtitle: '<translate with short summary or explanation of ''Pizza Fast Food'', if needed>'
        # 'terms: dine,dining,dinner,drive-in,eat,lunch,table,deep dish,thin crust,slice'
        terms: '<translate with synonyms or related terms for ''Pizza Fast Food'', separated by commas>'
      amenity/fast_food/sandwich:
        # 'amenity=fast_food, cuisine=sandwich'
        name: Sandwich Fast Food
        subtitle: '<translate with short summary or explanation of ''Sandwich Fast Food'', if needed>'
        # 'terms: breakfast,cafe,café,dine,dining,dinner,drive-in,eat,grill,lunch,table'
        terms: '<translate with synonyms or related terms for ''Sandwich Fast Food'', separated by commas>'
      amenity/ferry_terminal:
        # amenity=ferry_terminal
        name: Ferry Station / Terminal
        subtitle: '<translate with short summary or explanation of ''Ferry Station / Terminal'', if needed>'
      amenity/fire_station:
        # amenity=fire_station
        name: Fire Station
        subtitle: '<translate with short summary or explanation of ''Fire Station'', if needed>'
        terms: '<translate with synonyms or related terms for ''Fire Station'', separated by commas>'
      amenity/food_court:
        # amenity=food_court
        name: Food Court
        subtitle: '<translate with short summary or explanation of ''Food Court'', if needed>'
        # 'terms: fast food,restaurant,food'
        terms: '<translate with synonyms or related terms for ''Food Court'', separated by commas>'
      amenity/fountain:
        # amenity=fountain
        name: Fountain
        subtitle: '<translate with short summary or explanation of ''Fountain'', if needed>'
        terms: '<translate with synonyms or related terms for ''Fountain'', separated by commas>'
      amenity/fuel:
        # amenity=fuel
        name: Gas Station
        subtitle: '<translate with short summary or explanation of ''Gas Station'', if needed>'
        # 'terms: petrol,fuel,gasoline,propane,diesel,lng,cng,biodiesel'
        terms: '<translate with synonyms or related terms for ''Gas Station'', separated by commas>'
      amenity/grave_yard:
        # amenity=grave_yard
        name: Graveyard
        subtitle: '<translate with short summary or explanation of ''Graveyard'', if needed>'
        terms: '<translate with synonyms or related terms for ''Graveyard'', separated by commas>'
      amenity/grit_bin:
        # amenity=grit_bin
        name: Grit Bin
        subtitle: '<translate with short summary or explanation of ''Grit Bin'', if needed>'
        # 'terms: salt,sand'
        terms: '<translate with synonyms or related terms for ''Grit Bin'', separated by commas>'
      amenity/hospital:
        # amenity=hospital
        name: Hospital Grounds
        subtitle: '<translate with short summary or explanation of ''Hospital Grounds'', if needed>'
        # 'terms: clinic,doctor,emergency room,health,infirmary,institution,sanatorium,sanitarium,sick,surgery,ward'
        terms: '<translate with synonyms or related terms for ''Hospital Grounds'', separated by commas>'
      amenity/hunting_stand:
        # amenity=hunting_stand
        name: Hunting Stand
        subtitle: '<translate with short summary or explanation of ''Hunting Stand'', if needed>'
        # 'terms: game,gun,lookout,rifle,shoot*,wild,watch'
        terms: '<translate with synonyms or related terms for ''Hunting Stand'', separated by commas>'
      amenity/ice_cream:
        # amenity=ice_cream
        name: Ice Cream Shop
        subtitle: '<translate with short summary or explanation of ''Ice Cream Shop'', if needed>'
        # 'terms: gelato,sorbet,sherbet,frozen,yogurt'
        terms: '<translate with synonyms or related terms for ''Ice Cream Shop'', separated by commas>'
      amenity/internet_cafe:
        # amenity=internet_cafe
        name: Internet Cafe
        subtitle: '<translate with short summary or explanation of ''Internet Cafe'', if needed>'
        # 'terms: cybercafe,taxiphone,teleboutique,coffee,cafe,net,lanhouse'
        terms: '<translate with synonyms or related terms for ''Internet Cafe'', separated by commas>'
      amenity/kindergarten:
        # amenity=kindergarten
        name: Preschool/Kindergarten Grounds
        subtitle: '<translate with short summary or explanation of ''Preschool/Kindergarten Grounds'', if needed>'
        # 'terms: kindergarden,pre-school'
        terms: '<translate with synonyms or related terms for ''Preschool/Kindergarten Grounds'', separated by commas>'
      amenity/language_school:
        # amenity=language_school
        name: Language School
        subtitle: '<translate with short summary or explanation of ''Language School'', if needed>'
        # 'terms: esl'
        terms: '<translate with synonyms or related terms for ''Language School'', separated by commas>'
      amenity/library:
        # amenity=library
        name: Library
        subtitle: '<translate with short summary or explanation of ''Library'', if needed>'
        # 'terms: book'
        terms: '<translate with synonyms or related terms for ''Library'', separated by commas>'
      amenity/love_hotel:
        # amenity=love_hotel
        name: Love Hotel
        subtitle: '<translate with short summary or explanation of ''Love Hotel'', if needed>'
        terms: '<translate with synonyms or related terms for ''Love Hotel'', separated by commas>'
      amenity/marketplace:
        # amenity=marketplace
        name: Marketplace
        subtitle: '<translate with short summary or explanation of ''Marketplace'', if needed>'
        terms: '<translate with synonyms or related terms for ''Marketplace'', separated by commas>'
      amenity/monastery:
        # amenity=monastery
        name: Monastery Grounds
        subtitle: '<translate with short summary or explanation of ''Monastery Grounds'', if needed>'
        # 'terms: abbey,basilica,bethel,cathedral,chancel,chantry,chapel,church,fold,house of God,house of prayer,house of worship,minster,mission,monastery,mosque,oratory,parish,sacellum,sanctuary,shrine,synagogue,tabernacle,temple'
        terms: '<translate with synonyms or related terms for ''Monastery Grounds'', separated by commas>'
      amenity/money_transfer:
        # amenity=money_transfer
        name: Money Transfer Station
        subtitle: '<translate with short summary or explanation of ''Money Transfer Station'', if needed>'
        # 'terms: money order,check,bill,currency,finance,wire transfer,cable,person to person,cash to cash,exchange'
        terms: '<translate with synonyms or related terms for ''Money Transfer Station'', separated by commas>'
      amenity/motorcycle_parking:
        # amenity=motorcycle_parking
        name: Motorcycle Parking
        subtitle: '<translate with short summary or explanation of ''Motorcycle Parking'', if needed>'
        terms: '<translate with synonyms or related terms for ''Motorcycle Parking'', separated by commas>'
      amenity/music_school:
        # amenity=music_school
        name: Music School
        subtitle: '<translate with short summary or explanation of ''Music School'', if needed>'
        # 'terms: school of music'
        terms: '<translate with synonyms or related terms for ''Music School'', separated by commas>'
      amenity/nightclub:
        # amenity=nightclub
        name: Nightclub
        subtitle: '<translate with short summary or explanation of ''Nightclub'', if needed>'
        # 'terms: disco*,night club,dancing,dance club'
        terms: '<translate with synonyms or related terms for ''Nightclub'', separated by commas>'
      amenity/nightclub/lgbtq:
        # 'amenity=nightclub, lgbtq=primary'
        name: LGBTQ+ Nightclub
        subtitle: '<translate with short summary or explanation of ''LGBTQ+ Nightclub'', if needed>'
        # 'terms: gay nightclub,lesbian nightclub,lgbtq nightclub,lgbt nightclub,lgb nightclub'
        terms: '<translate with synonyms or related terms for ''LGBTQ+ Nightclub'', separated by commas>'
      amenity/nursing_home:
        # amenity=nursing_home
        name: Nursing Home
        subtitle: '<translate with short summary or explanation of ''Nursing Home'', if needed>'
      amenity/parking:
        # amenity=parking
        name: Parking Lot
        subtitle: '<translate with short summary or explanation of ''Parking Lot'', if needed>'
        # 'terms: automobile parking,car lot,car parking,rv parking,truck parking,vehicle parking'
        terms: '<translate with synonyms or related terms for ''Parking Lot'', separated by commas>'
      amenity/parking/multi-storey:
        # 'amenity=parking, parking=multi-storey'
        name: Multilevel Parking Garage
        subtitle: '<translate with short summary or explanation of ''Multilevel Parking Garage'', if needed>'
        # 'terms: car,indoor parking,multistorey car park,parkade,parking building,parking deck,parking garage,parking ramp,parking structure'
        terms: '<translate with synonyms or related terms for ''Multilevel Parking Garage'', separated by commas>'
      amenity/parking_entrance:
        # amenity=parking_entrance
        name: Parking Garage Entrance/Exit
        subtitle: '<translate with short summary or explanation of ''Parking Garage Entrance/Exit'', if needed>'
        terms: '<translate with synonyms or related terms for ''Parking Garage Entrance/Exit'', separated by commas>'
      amenity/parking_space:
        # amenity=parking_space
        name: Parking Space
        subtitle: '<translate with short summary or explanation of ''Parking Space'', if needed>'
        terms: '<translate with synonyms or related terms for ''Parking Space'', separated by commas>'
      amenity/payment_centre:
        # amenity=payment_centre
        name: Payment Center
        subtitle: '<translate with short summary or explanation of ''Payment Center'', if needed>'
        # 'terms: check,tax pay,bill pay,currency,finance,cash,money'
        terms: '<translate with synonyms or related terms for ''Payment Center'', separated by commas>'
      amenity/payment_terminal:
        # amenity=payment_terminal
        name: Payment Terminal
        subtitle: '<translate with short summary or explanation of ''Payment Terminal'', if needed>'
        # 'terms: interactive kiosk,ekiosk,atm,bill pay,tax pay,phone pay,finance,cash,money transfer,card'
        terms: '<translate with synonyms or related terms for ''Payment Terminal'', separated by commas>'
      amenity/pharmacy:
        # amenity=pharmacy
        name: Pharmacy Counter
        subtitle: '<translate with short summary or explanation of ''Pharmacy Counter'', if needed>'
        # 'terms: apothecary,drug store,drugstore,med*,prescription'
        terms: '<translate with synonyms or related terms for ''Pharmacy Counter'', separated by commas>'
      amenity/photo_booth:
        # amenity=photo_booth
        name: Photo Booth
        subtitle: '<translate with short summary or explanation of ''Photo Booth'', if needed>'
        # 'terms: photobooth,photo,booth,kiosk,camera'
        terms: '<translate with synonyms or related terms for ''Photo Booth'', separated by commas>'
      amenity/place_of_worship:
        # amenity=place_of_worship
        name: Place of Worship
        subtitle: '<translate with short summary or explanation of ''Place of Worship'', if needed>'
        # 'terms: abbey,basilica,bethel,cathedral,chancel,chantry,chapel,church,fold,house of God,house of prayer,house of worship,minster,mission,mosque,oratory,parish,sacellum,sanctuary,shrine,synagogue,tabernacle,temple'
        terms: '<translate with synonyms or related terms for ''Place of Worship'', separated by commas>'
      amenity/place_of_worship/buddhist:
        # 'amenity=place_of_worship, religion=buddhist'
        name: Buddhist Temple
        subtitle: '<translate with short summary or explanation of ''Buddhist Temple'', if needed>'
        # 'terms: stupa,vihara,monastery,temple,pagoda,zendo,dojo'
        terms: '<translate with synonyms or related terms for ''Buddhist Temple'', separated by commas>'
      amenity/place_of_worship/christian:
        # 'amenity=place_of_worship, religion=christian'
        name: Christian Church
        subtitle: '<translate with short summary or explanation of ''Christian Church'', if needed>'
        # 'terms: christian,abbey,basilica,bethel,cathedral,chancel,chantry,chapel,fold,house of God,house of prayer,house of worship,minster,mission,oratory,parish,sacellum,sanctuary,shrine,tabernacle,temple'
        terms: '<translate with synonyms or related terms for ''Christian Church'', separated by commas>'
      amenity/place_of_worship/hindu:
        # 'amenity=place_of_worship, religion=hindu'
        name: Hindu Temple
        subtitle: '<translate with short summary or explanation of ''Hindu Temple'', if needed>'
        # 'terms: kovil,devasthana,mandir,kshetram,alayam,shrine,temple'
        terms: '<translate with synonyms or related terms for ''Hindu Temple'', separated by commas>'
      amenity/place_of_worship/jewish:
        # 'amenity=place_of_worship, religion=jewish'
        name: Jewish Synagogue
        subtitle: '<translate with short summary or explanation of ''Jewish Synagogue'', if needed>'
        # 'terms: jewish'
        terms: '<translate with synonyms or related terms for ''Jewish Synagogue'', separated by commas>'
      amenity/place_of_worship/muslim:
        # 'amenity=place_of_worship, religion=muslim'
        name: Muslim Mosque
        subtitle: '<translate with short summary or explanation of ''Muslim Mosque'', if needed>'
        # 'terms: muslim'
        terms: '<translate with synonyms or related terms for ''Muslim Mosque'', separated by commas>'
      amenity/place_of_worship/shinto:
        # 'amenity=place_of_worship, religion=shinto'
        name: Shinto Shrine
        subtitle: '<translate with short summary or explanation of ''Shinto Shrine'', if needed>'
        # 'terms: kami,torii'
        terms: '<translate with synonyms or related terms for ''Shinto Shrine'', separated by commas>'
      amenity/place_of_worship/sikh:
        # 'amenity=place_of_worship, religion=sikh'
        name: Sikh Temple
        subtitle: '<translate with short summary or explanation of ''Sikh Temple'', if needed>'
        # 'terms: gurudwara,temple'
        terms: '<translate with synonyms or related terms for ''Sikh Temple'', separated by commas>'
      amenity/place_of_worship/taoist:
        # 'amenity=place_of_worship, religion=taoist'
        name: Taoist Temple
        subtitle: '<translate with short summary or explanation of ''Taoist Temple'', if needed>'
        # 'terms: daoist,monastery,temple'
        terms: '<translate with synonyms or related terms for ''Taoist Temple'', separated by commas>'
      amenity/planetarium:
        # amenity=planetarium
        name: Planetarium
        subtitle: '<translate with short summary or explanation of ''Planetarium'', if needed>'
        # 'terms: museum,astronomy,observatory'
        terms: '<translate with synonyms or related terms for ''Planetarium'', separated by commas>'
      amenity/police:
        # amenity=police
        name: Police
        subtitle: '<translate with short summary or explanation of ''Police'', if needed>'
        # 'terms: badge,constable,constabulary,cop,detective,fed,law,enforcement,officer,patrol'
        terms: '<translate with synonyms or related terms for ''Police'', separated by commas>'
      amenity/post_box:
        # amenity=post_box
        name: Mailbox
        subtitle: Drop box for outgoing post
        # 'terms: letter,post'
        terms: '<translate with synonyms or related terms for ''Mailbox'', separated by commas>'
      amenity/post_office:
        # amenity=post_office
        name: Post Office
        subtitle: '<translate with short summary or explanation of ''Post Office'', if needed>'
        # 'terms: letter,mail'
        terms: '<translate with synonyms or related terms for ''Post Office'', separated by commas>'
      amenity/prison:
        # amenity=prison
        name: Prison Grounds
        subtitle: '<translate with short summary or explanation of ''Prison Grounds'', if needed>'
        # 'terms: cell,jail'
        terms: '<translate with synonyms or related terms for ''Prison Grounds'', separated by commas>'
      amenity/pub:
        # amenity=pub
        name: Pub
        subtitle: Serves beer & food
        # 'terms: alcohol,drink,dive,beer,bier,booze'
        terms: '<translate with synonyms or related terms for ''Pub'', separated by commas>'
      amenity/pub/lgbtq:
        # 'amenity=pub, lgbtq=primary'
        name: LGBTQ+ Pub
        subtitle: '<translate with short summary or explanation of ''LGBTQ+ Pub'', if needed>'
        # 'terms: gay pub,lesbian pub,lgbtq pub,lgbt pub,lgb pub'
        terms: '<translate with synonyms or related terms for ''LGBTQ+ Pub'', separated by commas>'
      amenity/pub/microbrewery:
        # 'amenity=pub, microbrewery=yes'
        name: Brewpub
        subtitle: Pub with a microbrewery
        # 'terms: alcohol,drink,dive,beer,bier,booze,craft brewery,microbrewery,small batch brewery'
        terms: '<translate with synonyms or related terms for ''Brewpub'', separated by commas>'
      amenity/public_bath:
        # amenity=public_bath
        name: Public Bath
        subtitle: '<translate with short summary or explanation of ''Public Bath'', if needed>'
        # 'terms: onsen,foot bath,hot springs'
        terms: '<translate with synonyms or related terms for ''Public Bath'', separated by commas>'
      amenity/public_bookcase:
        # amenity=public_bookcase
        name: Public Bookcase
        subtitle: '<translate with short summary or explanation of ''Public Bookcase'', if needed>'
        # 'terms: library,bookcrossing'
        terms: '<translate with synonyms or related terms for ''Public Bookcase'', separated by commas>'
      amenity/ranger_station:
        # amenity=ranger_station
        name: Ranger Station
        subtitle: '<translate with short summary or explanation of ''Ranger Station'', if needed>'
        # 'terms: visitor center,visitor centre,permit center,permit centre,backcountry office,warden office,warden center'
        terms: '<translate with synonyms or related terms for ''Ranger Station'', separated by commas>'
      amenity/recycling:
        # amenity=recycling
        name: Recycling
        subtitle: '<translate with short summary or explanation of ''Recycling'', if needed>'
      amenity/recycling_centre:
        # 'amenity=recycling, recycling_type=centre'
        name: Recycling Center
        subtitle: '<translate with short summary or explanation of ''Recycling Center'', if needed>'
        # 'terms: bottle,can,dump,glass,garbage,rubbish,scrap,trash'
        terms: '<translate with synonyms or related terms for ''Recycling Center'', separated by commas>'
      amenity/recycling_container:
        # 'amenity=recycling, recycling_type=container'
        name: Recycling Container
        subtitle: '<translate with short summary or explanation of ''Recycling Container'', if needed>'
        # 'terms: bin,can,bottle,glass,garbage,rubbish,scrap,trash'
        terms: '<translate with synonyms or related terms for ''Recycling Container'', separated by commas>'
      amenity/register_office:
        # amenity=register_office
        name: Register Office
        subtitle: '<translate with short summary or explanation of ''Register Office'', if needed>'
      amenity/restaurant:
        # amenity=restaurant
        name: Restaurant
        subtitle: '<translate with short summary or explanation of ''Restaurant'', if needed>'
        # 'terms: bar,breakfast,cafe,café,canteen,coffee,dine,dining,dinner,drive-in,eat,grill,lunch,table'
        terms: '<translate with synonyms or related terms for ''Restaurant'', separated by commas>'
      amenity/restaurant/american:
        # 'amenity=restaurant, cuisine=american'
        name: American Restaurant
        subtitle: '<translate with short summary or explanation of ''American Restaurant'', if needed>'
        # 'terms: bar,breakfast,cafe,café,canteen,coffee,dine,dining,dinner,drive-in,eat,grill,lunch,table'
        terms: '<translate with synonyms or related terms for ''American Restaurant'', separated by commas>'
      amenity/restaurant/asian:
        # 'amenity=restaurant, cuisine=asian'
        name: Asian Restaurant
        subtitle: '<translate with short summary or explanation of ''Asian Restaurant'', if needed>'
        # 'terms: bar,breakfast,cafe,café,canteen,dine,dining,dinner,drive-in,eat,grill,lunch,table'
        terms: '<translate with synonyms or related terms for ''Asian Restaurant'', separated by commas>'
      amenity/restaurant/chinese:
        # 'amenity=restaurant, cuisine=chinese'
        name: Chinese Restaurant
        subtitle: '<translate with short summary or explanation of ''Chinese Restaurant'', if needed>'
        # 'terms: bar,breakfast,cafe,café,canteen,dine,dining,dinner,drive-in,eat,grill,lunch,table'
        terms: '<translate with synonyms or related terms for ''Chinese Restaurant'', separated by commas>'
      amenity/restaurant/french:
        # 'amenity=restaurant, cuisine=french'
        name: French Restaurant
        subtitle: '<translate with short summary or explanation of ''French Restaurant'', if needed>'
        # 'terms: bar,breakfast,cafe,café,canteen,dine,dining,dinner,drive-in,eat,grill,lunch,table'
        terms: '<translate with synonyms or related terms for ''French Restaurant'', separated by commas>'
      amenity/restaurant/german:
        # 'amenity=restaurant, cuisine=german'
        name: German Restaurant
        subtitle: '<translate with short summary or explanation of ''German Restaurant'', if needed>'
        # 'terms: bar,breakfast,cafe,café,canteen,dine,dining,dinner,drive-in,eat,grill,lunch,table'
        terms: '<translate with synonyms or related terms for ''German Restaurant'', separated by commas>'
      amenity/restaurant/greek:
        # 'amenity=restaurant, cuisine=greek'
        name: Greek Restaurant
        subtitle: '<translate with short summary or explanation of ''Greek Restaurant'', if needed>'
        # 'terms: bar,breakfast,cafe,café,canteen,dine,dining,dinner,drive-in,eat,grill,lunch,table,gyros,pitas,olives'
        terms: '<translate with synonyms or related terms for ''Greek Restaurant'', separated by commas>'
      amenity/restaurant/indian:
        # 'amenity=restaurant, cuisine=indian'
        name: Indian Restaurant
        subtitle: '<translate with short summary or explanation of ''Indian Restaurant'', if needed>'
        # 'terms: bar,breakfast,dine,dining,dinner,drive-in,eat,grill,lunch,table,curry'
        terms: '<translate with synonyms or related terms for ''Indian Restaurant'', separated by commas>'
      amenity/restaurant/italian:
        # 'amenity=restaurant, cuisine=italian'
        name: Italian Restaurant
        subtitle: '<translate with short summary or explanation of ''Italian Restaurant'', if needed>'
        # 'terms: bar,breakfast,cafe,café,canteen,dine,dining,dinner,drive-in,eat,grill,lunch,table,pasta,pizza'
        terms: '<translate with synonyms or related terms for ''Italian Restaurant'', separated by commas>'
      amenity/restaurant/japanese:
        # 'amenity=restaurant, cuisine=japanese'
        name: Japanese Restaurant
        subtitle: '<translate with short summary or explanation of ''Japanese Restaurant'', if needed>'
        # 'terms: bar,breakfast,cafe,café,canteen,dine,dining,dinner,drive-in,eat,grill,lunch,table'
        terms: '<translate with synonyms or related terms for ''Japanese Restaurant'', separated by commas>'
      amenity/restaurant/mexican:
        # 'amenity=restaurant, cuisine=mexican'
        name: Mexican Restaurant
        subtitle: '<translate with short summary or explanation of ''Mexican Restaurant'', if needed>'
        # 'terms: bar,breakfast,dine,dining,dinner,drive-in,eat,grill,lunch,table,tacos,burritos,enchiladas,fajitas,nachos,tortillas,salsa,tamales,quesadillas'
        terms: '<translate with synonyms or related terms for ''Mexican Restaurant'', separated by commas>'
      amenity/restaurant/noodle:
        # 'amenity=restaurant, cuisine=noodle'
        name: Noodle Restaurant
        subtitle: '<translate with short summary or explanation of ''Noodle Restaurant'', if needed>'
        # 'terms: bar,breakfast,cafe,café,canteen,dine,dining,dinner,drive-in,eat,grill,lunch,table,ramen noodles,soup,soba noodles,cellophane noodles,rice noodles'
        terms: '<translate with synonyms or related terms for ''Noodle Restaurant'', separated by commas>'
      amenity/restaurant/pizza:
        # 'amenity=restaurant, cuisine=pizza'
        name: Pizza Restaurant
        subtitle: '<translate with short summary or explanation of ''Pizza Restaurant'', if needed>'
        # 'terms: bar,dine,dining,dinner,drive-in,eat,lunch,table,deep dish,thin crust,slice'
        terms: '<translate with synonyms or related terms for ''Pizza Restaurant'', separated by commas>'
      amenity/restaurant/seafood:
        # 'amenity=restaurant, cuisine=seafood'
        name: Seafood Restaurant
        subtitle: '<translate with short summary or explanation of ''Seafood Restaurant'', if needed>'
        # 'terms: bar,breakfast,cafe,café,dine,dining,dinner,drive-in,eat,grill,lunch,table,fish,shellfish,molluscs,crustaceans,clams,oysters,lobsters,crab,shrimp,squid,octopus'
        terms: '<translate with synonyms or related terms for ''Seafood Restaurant'', separated by commas>'
      amenity/restaurant/steakhouse:
        # 'amenity=restaurant, cuisine=steak_house'
        name: Steakhouse
        subtitle: '<translate with short summary or explanation of ''Steakhouse'', if needed>'
        # 'terms: bar,breakfast,cafe,café,canteen,dine,dining,dinner,drive-in,eat,grill,lunch,table,steak house,chop house,beef'
        terms: '<translate with synonyms or related terms for ''Steakhouse'', separated by commas>'
      amenity/restaurant/sushi:
        # 'amenity=restaurant, cuisine=sushi'
        name: Sushi Restaurant
        subtitle: '<translate with short summary or explanation of ''Sushi Restaurant'', if needed>'
        # 'terms: bar,breakfast,cafe,café,canteen,dine,dining,dinner,drive-in,eat,grill,lunch,table'
        terms: '<translate with synonyms or related terms for ''Sushi Restaurant'', separated by commas>'
      amenity/restaurant/thai:
        # 'amenity=restaurant, cuisine=thai'
        name: Thai Restaurant
        subtitle: '<translate with short summary or explanation of ''Thai Restaurant'', if needed>'
        # 'terms: bar,breakfast,cafe,café,canteen,dine,dining,dinner,drive-in,eat,grill,lunch,table'
        terms: '<translate with synonyms or related terms for ''Thai Restaurant'', separated by commas>'
      amenity/restaurant/turkish:
        # 'amenity=restaurant, cuisine=turkish'
        name: Turkish Restaurant
        subtitle: '<translate with short summary or explanation of ''Turkish Restaurant'', if needed>'
        # 'terms: bar,breakfast,cafe,café,canteen,dine,dining,dinner,drive-in,eat,grill,lunch,table'
        terms: '<translate with synonyms or related terms for ''Turkish Restaurant'', separated by commas>'
      amenity/restaurant/vietnamese:
        # 'amenity=restaurant, cuisine=vietnamese'
        name: Vietnamese Restaurant
        subtitle: '<translate with short summary or explanation of ''Vietnamese Restaurant'', if needed>'
        # 'terms: bar,breakfast,cafe,café,canteen,dine,dining,dinner,drive-in,eat,grill,lunch,table'
        terms: '<translate with synonyms or related terms for ''Vietnamese Restaurant'', separated by commas>'
      amenity/sanitary_dump_station:
        # amenity=sanitary_dump_station
        name: RV Toilet Disposal
        subtitle: '<translate with short summary or explanation of ''RV Toilet Disposal'', if needed>'
        # 'terms: Motor Home,Camper,Sanitary,Dump Station,Elsan,CDP,CTDP,Chemical Toilet'
        terms: '<translate with synonyms or related terms for ''RV Toilet Disposal'', separated by commas>'
      amenity/school:
        # amenity=school
        name: School Grounds
        subtitle: '<translate with short summary or explanation of ''School Grounds'', if needed>'
        # 'terms: academy,elementary school,middle school,high school'
        terms: '<translate with synonyms or related terms for ''School Grounds'', separated by commas>'
      amenity/scrapyard:
        # amenity=scrapyard
        name: Scrap Yard
        subtitle: '<translate with short summary or explanation of ''Scrap Yard'', if needed>'
      amenity/shelter:
        # amenity=shelter
        name: Shelter
        subtitle: '<translate with short summary or explanation of ''Shelter'', if needed>'
        # 'terms: lean-to,gazebo,picnic'
        terms: '<translate with synonyms or related terms for ''Shelter'', separated by commas>'
      amenity/shelter/gazebo:
        # 'amenity=shelter, shelter_type=gazebo'
        name: Gazebo
        subtitle: '<translate with short summary or explanation of ''Gazebo'', if needed>'
        terms: '<translate with synonyms or related terms for ''Gazebo'', separated by commas>'
      amenity/shelter/lean_to:
        # 'amenity=shelter, shelter_type=lean_to'
        name: Lean-To
        subtitle: Unenclosed wilderness shelter
        terms: '<translate with synonyms or related terms for ''Lean-To'', separated by commas>'
      amenity/shelter/picnic_shelter:
        # 'amenity=shelter, shelter_type=picnic_shelter'
        name: Picnic Shelter
        subtitle: '<translate with short summary or explanation of ''Picnic Shelter'', if needed>'
        # 'terms: pavilion'
        terms: '<translate with synonyms or related terms for ''Picnic Shelter'', separated by commas>'
      amenity/shelter/public_transport:
        # 'amenity=shelter, shelter_type=public_transport'
        name: Transit Shelter
        subtitle: '<translate with short summary or explanation of ''Transit Shelter'', if needed>'
        # 'terms: bus stop,metro stop,waiting'
        terms: '<translate with synonyms or related terms for ''Transit Shelter'', separated by commas>'
      amenity/shower:
        # amenity=shower
        name: Shower
        subtitle: '<translate with short summary or explanation of ''Shower'', if needed>'
        # 'terms: rain closet'
        terms: '<translate with synonyms or related terms for ''Shower'', separated by commas>'
      amenity/smoking_area:
        # amenity=smoking_area
        name: Smoking Area
        subtitle: '<translate with short summary or explanation of ''Smoking Area'', if needed>'
        terms: '<translate with synonyms or related terms for ''Smoking Area'', separated by commas>'
      amenity/social_centre:
        # amenity=social_centre
        name: Social Center
        subtitle: '<translate with short summary or explanation of ''Social Center'', if needed>'
        # 'terms: event,fraternal,fraternity,hall,organization,professional,society,sorority,union,vetern'
        terms: '<translate with synonyms or related terms for ''Social Center'', separated by commas>'
      amenity/social_facility:
        # amenity=social_facility
        name: Social Facility
        subtitle: '<translate with short summary or explanation of ''Social Facility'', if needed>'
        terms: '<translate with synonyms or related terms for ''Social Facility'', separated by commas>'
      amenity/social_facility/food_bank:
        # 'amenity=social_facility, social_facility=food_bank'
        name: Food Bank
        subtitle: '<translate with short summary or explanation of ''Food Bank'', if needed>'
        terms: '<translate with synonyms or related terms for ''Food Bank'', separated by commas>'
      amenity/social_facility/group_home:
        # 'amenity=social_facility, social_facility=group_home, social_facility:for=senior'
        name: Elderly Group Home
        subtitle: '<translate with short summary or explanation of ''Elderly Group Home'', if needed>'
        # 'terms: old,senior,living,care home,assisted living'
        terms: '<translate with synonyms or related terms for ''Elderly Group Home'', separated by commas>'
      amenity/social_facility/homeless_shelter:
        # 'amenity=social_facility, social_facility=shelter, social_facility:for=homeless'
        name: Homeless Shelter
        subtitle: '<translate with short summary or explanation of ''Homeless Shelter'', if needed>'
        # 'terms: houseless,unhoused,displaced'
        terms: '<translate with synonyms or related terms for ''Homeless Shelter'', separated by commas>'
      amenity/social_facility/nursing_home:
        # 'amenity=social_facility, social_facility=nursing_home, social_facility:for=senior'
        name: Nursing Home
        subtitle: '<translate with short summary or explanation of ''Nursing Home'', if needed>'
        # 'terms: elderly,living,nursing,old,senior,assisted living'
        terms: '<translate with synonyms or related terms for ''Nursing Home'', separated by commas>'
      amenity/studio:
        # amenity=studio
        name: Studio
        subtitle: '<translate with short summary or explanation of ''Studio'', if needed>'
        # 'terms: recording,radio,television'
        terms: '<translate with synonyms or related terms for ''Studio'', separated by commas>'
      amenity/swimming_pool:
        # amenity=swimming_pool
        name: Swimming Pool
        subtitle: '<translate with short summary or explanation of ''Swimming Pool'', if needed>'
      amenity/taxi:
        # amenity=taxi
        name: Taxi Stand
        subtitle: '<translate with short summary or explanation of ''Taxi Stand'', if needed>'
        # 'terms: cab'
        terms: '<translate with synonyms or related terms for ''Taxi Stand'', separated by commas>'
      amenity/telephone:
        # amenity=telephone
        name: Telephone
        subtitle: '<translate with short summary or explanation of ''Telephone'', if needed>'
        # 'terms: phone'
        terms: '<translate with synonyms or related terms for ''Telephone'', separated by commas>'
      amenity/theatre:
        # amenity=theatre
        name: Theater
        subtitle: '<translate with short summary or explanation of ''Theater'', if needed>'
        # 'terms: theatre,performance,play,musical'
        terms: '<translate with synonyms or related terms for ''Theater'', separated by commas>'
      amenity/theatre/type/amphi:
        # 'amenity=theatre, theatre:type=amphi'
        name: Amphitheatre
        subtitle: Open-air theater
        # 'terms: open air,outdoor,greek,ampi'
        terms: '<translate with synonyms or related terms for ''Amphitheatre'', separated by commas>'
      amenity/toilets:
        # amenity=toilets
        name: Toilets
        subtitle: '<translate with short summary or explanation of ''Toilets'', if needed>'
        # 'terms: bathroom,restroom,outhouse,privy,head,lavatory,latrine,water closet,WC,W.C.'
        terms: '<translate with synonyms or related terms for ''Toilets'', separated by commas>'
      amenity/townhall:
        # amenity=townhall
        name: Town Hall
        subtitle: '<translate with short summary or explanation of ''Town Hall'', if needed>'
        # 'terms: village,city,government,courthouse,municipal'
        terms: '<translate with synonyms or related terms for ''Town Hall'', separated by commas>'
      amenity/toy_library:
        # amenity=toy_library
        name: Toy Library
        subtitle: '<translate with short summary or explanation of ''Toy Library'', if needed>'
        # 'terms: game,toy'
        terms: '<translate with synonyms or related terms for ''Toy Library'', separated by commas>'
      amenity/university:
        # amenity=university
        name: University Grounds
        subtitle: '<translate with short summary or explanation of ''University Grounds'', if needed>'
        # 'terms: college,graduate school,PhD program,master''s degree program'
        terms: '<translate with synonyms or related terms for ''University Grounds'', separated by commas>'
      amenity/vehicle_inspection:
        # amenity=vehicle_inspection
        name: Vehicle Inspection
        subtitle: '<translate with short summary or explanation of ''Vehicle Inspection'', if needed>'
        # 'terms: car inspection'
        terms: '<translate with synonyms or related terms for ''Vehicle Inspection'', separated by commas>'
      amenity/vending_machine:
        # amenity=vending_machine
        name: Vending Machine
        subtitle: '<translate with short summary or explanation of ''Vending Machine'', if needed>'
        terms: '<translate with synonyms or related terms for ''Vending Machine'', separated by commas>'
      amenity/vending_machine/cigarettes:
        # 'amenity=vending_machine, vending=cigarettes'
        name: Cigarette Vending Machine
        subtitle: '<translate with short summary or explanation of ''Cigarette Vending Machine'', if needed>'
        # 'terms: cigarette'
        terms: '<translate with synonyms or related terms for ''Cigarette Vending Machine'', separated by commas>'
      amenity/vending_machine/coffee:
        # 'amenity=vending_machine, vending=coffee'
        name: Coffee Vending Machine
        subtitle: '<translate with short summary or explanation of ''Coffee Vending Machine'', if needed>'
        # 'terms: coffee'
        terms: '<translate with synonyms or related terms for ''Coffee Vending Machine'', separated by commas>'
      amenity/vending_machine/condoms:
        # 'amenity=vending_machine, vending=condoms'
        name: Condom Vending Machine
        subtitle: '<translate with short summary or explanation of ''Condom Vending Machine'', if needed>'
        # 'terms: condom'
        terms: '<translate with synonyms or related terms for ''Condom Vending Machine'', separated by commas>'
      amenity/vending_machine/drinks:
        # 'amenity=vending_machine, vending=drinks'
        name: Drink Vending Machine
        subtitle: '<translate with short summary or explanation of ''Drink Vending Machine'', if needed>'
        # 'terms: drink,soda,beverage,juice,pop'
        terms: '<translate with synonyms or related terms for ''Drink Vending Machine'', separated by commas>'
      amenity/vending_machine/electronics:
        # 'amenity=vending_machine, vending=electronics'
        name: Electronics Vending Machine
        subtitle: '<translate with short summary or explanation of ''Electronics Vending Machine'', if needed>'
        # 'terms: cable,charger,earbud,headphone,phone,tablet'
        terms: '<translate with synonyms or related terms for ''Electronics Vending Machine'', separated by commas>'
      amenity/vending_machine/elongated_coin:
        # 'amenity=vending_machine, vending=elongated_coin'
        name: Flat Coin Vending Machine
        subtitle: Presses coins into souvenirs
        # 'terms: coin,crush,elongated,flatten,penny,souvenir'
        terms: '<translate with synonyms or related terms for ''Flat Coin Vending Machine'', separated by commas>'
      amenity/vending_machine/excrement_bags:
        # 'amenity=vending_machine, vending=excrement_bags'
        name: Excrement Bag Dispenser
        subtitle: '<translate with short summary or explanation of ''Excrement Bag Dispenser'', if needed>'
        # 'terms: excrement bags,poop,waste,dog,animal'
        terms: '<translate with synonyms or related terms for ''Excrement Bag Dispenser'', separated by commas>'
      amenity/vending_machine/feminine_hygiene:
        # 'amenity=vending_machine, vending=feminine_hygiene'
        name: Feminine Hygiene Vending Machine
        subtitle: '<translate with short summary or explanation of ''Feminine Hygiene Vending Machine'', if needed>'
        # 'terms: condom,tampon,pad,woman,women,menstrual hygiene products,personal care'
        terms: '<translate with synonyms or related terms for ''Feminine Hygiene Vending Machine'', separated by commas>'
      amenity/vending_machine/food:
        # 'amenity=vending_machine, vending=food'
        name: Food Vending Machine
        subtitle: '<translate with short summary or explanation of ''Food Vending Machine'', if needed>'
        # 'terms: food'
        terms: '<translate with synonyms or related terms for ''Food Vending Machine'', separated by commas>'
      amenity/vending_machine/fuel:
        # 'amenity=vending_machine, vending=fuel'
        name: Gas Pump
        subtitle: '<translate with short summary or explanation of ''Gas Pump'', if needed>'
        # 'terms: petrol,fuel,gasoline,propane,diesel,lng,cng,biodiesel'
        terms: '<translate with synonyms or related terms for ''Gas Pump'', separated by commas>'
      amenity/vending_machine/ice_cream:
        # 'amenity=vending_machine, vending=ice_cream'
        name: Ice Cream Vending Machine
        subtitle: '<translate with short summary or explanation of ''Ice Cream Vending Machine'', if needed>'
        # 'terms: chocolate,ice cream,frozen,popsicle,vanilla'
        terms: '<translate with synonyms or related terms for ''Ice Cream Vending Machine'', separated by commas>'
      amenity/vending_machine/news_papers:
        # 'amenity=vending_machine, vending=news_papers'
        name: Newspaper Vending Machine
        subtitle: '<translate with short summary or explanation of ''Newspaper Vending Machine'', if needed>'
      amenity/vending_machine/newspapers:
        # 'amenity=vending_machine, vending=newspapers'
        name: Newspaper Vending Machine
        subtitle: '<translate with short summary or explanation of ''Newspaper Vending Machine'', if needed>'
        # 'terms: newspaper'
        terms: '<translate with synonyms or related terms for ''Newspaper Vending Machine'', separated by commas>'
      amenity/vending_machine/parcel_pickup:
        # 'amenity=vending_machine, vending=parcel_pickup'
        name: Parcel Pickup Locker
        subtitle: '<translate with short summary or explanation of ''Parcel Pickup Locker'', if needed>'
        # 'terms: amazon,locker,mail,parcel,pickup'
        terms: '<translate with synonyms or related terms for ''Parcel Pickup Locker'', separated by commas>'
      amenity/vending_machine/parcel_pickup_dropoff:
        # 'amenity=vending_machine, vending=parcel_pickup;parcel_mail_in'
        name: Parcel Pickup/Dropoff Locker
        subtitle: '<translate with short summary or explanation of ''Parcel Pickup/Dropoff Locker'', if needed>'
        # 'terms: mail,parcel,pickup'
        terms: '<translate with synonyms or related terms for ''Parcel Pickup/Dropoff Locker'', separated by commas>'
      amenity/vending_machine/parking_tickets:
        # 'amenity=vending_machine, vending=parking_tickets'
        name: Parking Ticket Vending Machine
        subtitle: '<translate with short summary or explanation of ''Parking Ticket Vending Machine'', if needed>'
        # 'terms: parking,ticket'
        terms: '<translate with synonyms or related terms for ''Parking Ticket Vending Machine'', separated by commas>'
      amenity/vending_machine/public_transport_tickets:
        # 'amenity=vending_machine, vending=public_transport_tickets'
        name: Transit Ticket Vending Machine
        subtitle: '<translate with short summary or explanation of ''Transit Ticket Vending Machine'', if needed>'
        # 'terms: bus,train,ferry,rail,ticket,transportation'
        terms: '<translate with synonyms or related terms for ''Transit Ticket Vending Machine'', separated by commas>'
      amenity/vending_machine/stamps:
        # 'amenity=vending_machine, vending=stamps'
        name: Postage Vending Machine
        subtitle: '<translate with short summary or explanation of ''Postage Vending Machine'', if needed>'
        # 'terms: mail,postage,stamp'
        terms: '<translate with synonyms or related terms for ''Postage Vending Machine'', separated by commas>'
      amenity/vending_machine/sweets:
        # 'amenity=vending_machine, vending=sweets'
        name: Snack Vending Machine
        subtitle: '<translate with short summary or explanation of ''Snack Vending Machine'', if needed>'
        # 'terms: candy,gum,chip,pretzel,cookie,cracker'
        terms: '<translate with synonyms or related terms for ''Snack Vending Machine'', separated by commas>'
      amenity/veterinary:
        # amenity=veterinary
        name: Veterinary
        subtitle: '<translate with short summary or explanation of ''Veterinary'', if needed>'
        # 'terms: pet clinic,veterinarian,animal hospital,pet doctor'
        terms: '<translate with synonyms or related terms for ''Veterinary'', separated by commas>'
      amenity/waste/dog_excrement:
        # 'amenity=waste_basket, waste=dog_excrement'
        name: Dog Excrement Bin
        subtitle: '<translate with short summary or explanation of ''Dog Excrement Bin'', if needed>'
        # 'terms: bin,garbage,rubbish,litter,trash,poo,dog'
        terms: '<translate with synonyms or related terms for ''Dog Excrement Bin'', separated by commas>'
      amenity/waste_basket:
        # amenity=waste_basket
        name: Waste Basket
        subtitle: '<translate with short summary or explanation of ''Waste Basket'', if needed>'
        # 'terms: bin,garbage,rubbish,litter,trash'
        terms: '<translate with synonyms or related terms for ''Waste Basket'', separated by commas>'
      amenity/waste_disposal:
        # amenity=waste_disposal
        name: Garbage Dumpster
        subtitle: '<translate with short summary or explanation of ''Garbage Dumpster'', if needed>'
        # 'terms: garbage,rubbish,litter,trash'
        terms: '<translate with synonyms or related terms for ''Garbage Dumpster'', separated by commas>'
      amenity/waste_transfer_station:
        # amenity=waste_transfer_station
        name: Waste Transfer Station
        subtitle: '<translate with short summary or explanation of ''Waste Transfer Station'', if needed>'
        # 'terms: dump,garbage,recycling,rubbish,scrap,trash'
        terms: '<translate with synonyms or related terms for ''Waste Transfer Station'', separated by commas>'
      amenity/water_point:
        # amenity=water_point
        name: RV Drinking Water
        subtitle: '<translate with short summary or explanation of ''RV Drinking Water'', if needed>'
        terms: '<translate with synonyms or related terms for ''RV Drinking Water'', separated by commas>'
      amenity/watering_place:
        # amenity=watering_place
        name: Animal Watering Place
        subtitle: '<translate with short summary or explanation of ''Animal Watering Place'', if needed>'
        terms: '<translate with synonyms or related terms for ''Animal Watering Place'', separated by commas>'
      area:
        # area=yes
        name: Area
        subtitle: '<translate with short summary or explanation of ''Area'', if needed>'
        # 'terms: polygon'
        terms: '<translate with synonyms or related terms for ''Area'', separated by commas>'
      area/highway:
        # 'area:highway=*'
        name: Road Surface
        subtitle: '<translate with short summary or explanation of ''Road Surface'', if needed>'
        terms: '<translate with synonyms or related terms for ''Road Surface'', separated by commas>'
      attraction:
        # attraction=*
        name: Attraction
        subtitle: '<translate with short summary or explanation of ''Attraction'', if needed>'
      attraction/amusement_ride:
        # attraction=amusement_ride
        name: Amusement Ride
        subtitle: '<translate with short summary or explanation of ''Amusement Ride'', if needed>'
        # 'terms: theme park,carnival ride'
        terms: '<translate with synonyms or related terms for ''Amusement Ride'', separated by commas>'
      attraction/animal:
        # attraction=animal
        name: Animal Enclosure
        subtitle: '<translate with short summary or explanation of ''Animal Enclosure'', if needed>'
        # 'terms: amphibian,animal park,aquarium,bear,bird,fish,insect,lion,mammal,monkey,penguin,reptile,safari,theme park,tiger,zoo'
        terms: '<translate with synonyms or related terms for ''Animal Enclosure'', separated by commas>'
      attraction/big_wheel:
        # attraction=big_wheel
        name: Big Wheel
        subtitle: '<translate with short summary or explanation of ''Big Wheel'', if needed>'
        # 'terms: ferris wheel,theme park,amusement ride'
        terms: '<translate with synonyms or related terms for ''Big Wheel'', separated by commas>'
      attraction/bumper_car:
        # attraction=bumper_car
        name: Bumper Car
        subtitle: '<translate with short summary or explanation of ''Bumper Car'', if needed>'
        # 'terms: theme park,dodgem cars,autoscooter'
        terms: '<translate with synonyms or related terms for ''Bumper Car'', separated by commas>'
      attraction/bungee_jumping:
        # attraction=bungee_jumping
        name: Bungee Jumping
        subtitle: '<translate with short summary or explanation of ''Bungee Jumping'', if needed>'
        # 'terms: theme park,bungy jumping,jumping platform'
        terms: '<translate with synonyms or related terms for ''Bungee Jumping'', separated by commas>'
      attraction/carousel:
        # attraction=carousel
        name: Carousel
        subtitle: '<translate with short summary or explanation of ''Carousel'', if needed>'
        # 'terms: theme park,roundabout,merry-go-round,galloper,jumper,horseabout,flying horses'
        terms: '<translate with synonyms or related terms for ''Carousel'', separated by commas>'
      attraction/dark_ride:
        # attraction=dark_ride
        name: Dark Ride
        subtitle: '<translate with short summary or explanation of ''Dark Ride'', if needed>'
        # 'terms: theme park,ghost train'
        terms: '<translate with synonyms or related terms for ''Dark Ride'', separated by commas>'
      attraction/drop_tower:
        # attraction=drop_tower
        name: Drop Tower
        subtitle: '<translate with short summary or explanation of ''Drop Tower'', if needed>'
        # 'terms: theme park,amusement ride,gondola,tower,big drop'
        terms: '<translate with synonyms or related terms for ''Drop Tower'', separated by commas>'
      attraction/maze:
        # attraction=maze
        name: Maze
        subtitle: '<translate with short summary or explanation of ''Maze'', if needed>'
        # 'terms: theme park,amusement ride,labyrinth'
        terms: '<translate with synonyms or related terms for ''Maze'', separated by commas>'
      attraction/pirate_ship:
        # attraction=pirate_ship
        name: Pirate Ship
        subtitle: '<translate with short summary or explanation of ''Pirate Ship'', if needed>'
        # 'terms: theme park,carnival ride,amusement ride'
        terms: '<translate with synonyms or related terms for ''Pirate Ship'', separated by commas>'
      attraction/river_rafting:
        # attraction=river_rafting
        name: River Rafting
        subtitle: '<translate with short summary or explanation of ''River Rafting'', if needed>'
        # 'terms: theme park,aquatic park,water park,rafting simulator,river rafting ride,river rapids ride'
        terms: '<translate with synonyms or related terms for ''River Rafting'', separated by commas>'
      attraction/roller_coaster:
        # attraction=roller_coaster
        name: Roller Coaster
        subtitle: '<translate with short summary or explanation of ''Roller Coaster'', if needed>'
        # 'terms: theme park,amusement ride'
        terms: '<translate with synonyms or related terms for ''Roller Coaster'', separated by commas>'
      attraction/summer_toboggan:
        # attraction=summer_toboggan
        name: Summer Toboggan
        subtitle: '<translate with short summary or explanation of ''Summer Toboggan'', if needed>'
        # 'terms: alpine slide,mountain coaster'
        terms: '<translate with synonyms or related terms for ''Summer Toboggan'', separated by commas>'
      attraction/train:
        # attraction=train
        name: Tourist Train
        subtitle: '<translate with short summary or explanation of ''Tourist Train'', if needed>'
        # 'terms: theme park,rackless train,road train,Tschu-Tschu train,dotto train,park train'
        terms: '<translate with synonyms or related terms for ''Tourist Train'', separated by commas>'
      attraction/water_slide:
        # attraction=water_slide
        name: Water Slide
        subtitle: '<translate with short summary or explanation of ''Water Slide'', if needed>'
        # 'terms: theme park,aquatic park,water park,flumes,water chutes,hydroslides'
        terms: '<translate with synonyms or related terms for ''Water Slide'', separated by commas>'
      barrier:
        # barrier=*
        name: Barrier
        subtitle: '<translate with short summary or explanation of ''Barrier'', if needed>'
        terms: '<translate with synonyms or related terms for ''Barrier'', separated by commas>'
      barrier/block:
        # barrier=block
        name: Block
        subtitle: '<translate with short summary or explanation of ''Block'', if needed>'
        terms: '<translate with synonyms or related terms for ''Block'', separated by commas>'
      barrier/bollard:
        # barrier=bollard
        name: Bollard
        subtitle: '<translate with short summary or explanation of ''Bollard'', if needed>'
        terms: '<translate with synonyms or related terms for ''Bollard'', separated by commas>'
      barrier/border_control:
        # barrier=border_control
        name: Border Control
        subtitle: '<translate with short summary or explanation of ''Border Control'', if needed>'
        terms: '<translate with synonyms or related terms for ''Border Control'', separated by commas>'
      barrier/cattle_grid:
        # barrier=cattle_grid
        name: Cattle Grid
        subtitle: '<translate with short summary or explanation of ''Cattle Grid'', if needed>'
        terms: '<translate with synonyms or related terms for ''Cattle Grid'', separated by commas>'
      barrier/city_wall:
        # barrier=city_wall
        name: City Wall
        subtitle: '<translate with short summary or explanation of ''City Wall'', if needed>'
        terms: '<translate with synonyms or related terms for ''City Wall'', separated by commas>'
      barrier/cycle_barrier:
        # barrier=cycle_barrier
        name: Cycle Barrier
        subtitle: '<translate with short summary or explanation of ''Cycle Barrier'', if needed>'
        terms: '<translate with synonyms or related terms for ''Cycle Barrier'', separated by commas>'
      barrier/ditch:
        # barrier=ditch
        name: Trench
        subtitle: '<translate with short summary or explanation of ''Trench'', if needed>'
        terms: '<translate with synonyms or related terms for ''Trench'', separated by commas>'
      barrier/entrance:
        # barrier=entrance
        name: Entrance
        subtitle: '<translate with short summary or explanation of ''Entrance'', if needed>'
      barrier/fence:
        # barrier=fence
        name: Fence
        subtitle: '<translate with short summary or explanation of ''Fence'', if needed>'
        terms: '<translate with synonyms or related terms for ''Fence'', separated by commas>'
      barrier/fence/railing:
        # 'barrier=fence, fence_type=railing'
        name: Railing
        subtitle: '<translate with short summary or explanation of ''Railing'', if needed>'
        # 'terms: railing,handrail,guard rail'
        terms: '<translate with synonyms or related terms for ''Railing'', separated by commas>'
      barrier/gate:
        # barrier=gate
        name: Gate
        subtitle: '<translate with short summary or explanation of ''Gate'', if needed>'
        terms: '<translate with synonyms or related terms for ''Gate'', separated by commas>'
      barrier/guard_rail:
        # barrier=guard_rail
        name: Guard Rail
        subtitle: '<translate with short summary or explanation of ''Guard Rail'', if needed>'
        # 'terms: guardrail,traffic barrier,crash barrier,median barrier,roadside barrier,Armco barrier'
        terms: '<translate with synonyms or related terms for ''Guard Rail'', separated by commas>'
      barrier/hedge:
        # barrier=hedge
        name: Hedge
        subtitle: '<translate with short summary or explanation of ''Hedge'', if needed>'
        terms: '<translate with synonyms or related terms for ''Hedge'', separated by commas>'
      barrier/kerb:
        # barrier=kerb
        name: Curb
        subtitle: '<translate with short summary or explanation of ''Curb'', if needed>'
        terms: '<translate with synonyms or related terms for ''Curb'', separated by commas>'
      barrier/kerb/flush:
        # 'barrier=kerb, kerb=flush'
        name: Flush Curb
        subtitle: '<translate with short summary or explanation of ''Flush Curb'', if needed>'
        # 'terms: even curb,level curb,tactile curb'
        terms: '<translate with synonyms or related terms for ''Flush Curb'', separated by commas>'
      barrier/kerb/lowered:
        # 'barrier=kerb, kerb=lowered'
        name: Lowered Curb
        subtitle: '<translate with short summary or explanation of ''Lowered Curb'', if needed>'
        # 'terms: curb cut,curb ramp,kerb ramp,dropped kerb,pram ramp'
        terms: '<translate with synonyms or related terms for ''Lowered Curb'', separated by commas>'
      barrier/kerb/raised:
        # 'barrier=kerb, kerb=raised'
        name: Raised Curb
        subtitle: '<translate with short summary or explanation of ''Raised Curb'', if needed>'
        terms: '<translate with synonyms or related terms for ''Raised Curb'', separated by commas>'
      barrier/kerb/rolled:
        # 'barrier=kerb, kerb=rolled'
        name: Rolled Curb
        subtitle: '<translate with short summary or explanation of ''Rolled Curb'', if needed>'
        # 'terms: gutter'
        terms: '<translate with synonyms or related terms for ''Rolled Curb'', separated by commas>'
      barrier/kissing_gate:
        # barrier=kissing_gate
        name: Kissing Gate
        subtitle: '<translate with short summary or explanation of ''Kissing Gate'', if needed>'
        terms: '<translate with synonyms or related terms for ''Kissing Gate'', separated by commas>'
      barrier/lift_gate:
        # barrier=lift_gate
        name: Lift Gate
        subtitle: '<translate with short summary or explanation of ''Lift Gate'', if needed>'
        terms: '<translate with synonyms or related terms for ''Lift Gate'', separated by commas>'
      barrier/retaining_wall:
        # barrier=retaining_wall
        name: Retaining Wall
        subtitle: '<translate with short summary or explanation of ''Retaining Wall'', if needed>'
        terms: '<translate with synonyms or related terms for ''Retaining Wall'', separated by commas>'
      barrier/stile:
        # barrier=stile
        name: Stile
        subtitle: '<translate with short summary or explanation of ''Stile'', if needed>'
        terms: '<translate with synonyms or related terms for ''Stile'', separated by commas>'
      barrier/toll_booth:
        # barrier=toll_booth
        name: Toll Booth
        subtitle: '<translate with short summary or explanation of ''Toll Booth'', if needed>'
        terms: '<translate with synonyms or related terms for ''Toll Booth'', separated by commas>'
      barrier/wall:
        # barrier=wall
        name: Wall
        subtitle: '<translate with short summary or explanation of ''Wall'', if needed>'
        terms: '<translate with synonyms or related terms for ''Wall'', separated by commas>'
      boundary:
        # boundary=*
        name: Boundary
        subtitle: '<translate with short summary or explanation of ''Boundary'', if needed>'
      boundary/administrative:
        # boundary=administrative
        name: Administrative Boundary
        subtitle: '<translate with short summary or explanation of ''Administrative Boundary'', if needed>'
        terms: '<translate with synonyms or related terms for ''Administrative Boundary'', separated by commas>'
      bridge/support:
        # 'bridge:support=*'
        name: Bridge Support
        subtitle: '<translate with short summary or explanation of ''Bridge Support'', if needed>'
        terms: '<translate with synonyms or related terms for ''Bridge Support'', separated by commas>'
      bridge/support/pier:
        # 'bridge:support=pier'
        name: Bridge Pier
        subtitle: '<translate with short summary or explanation of ''Bridge Pier'', if needed>'
        terms: '<translate with synonyms or related terms for ''Bridge Pier'', separated by commas>'
      building:
        # building=*
        name: Building
        subtitle: Structure
        terms: '<translate with synonyms or related terms for ''Building'', separated by commas>'
      building/apartments:
        # building=apartments
        name: Apartment Building
        subtitle: '<translate with short summary or explanation of ''Apartment Building'', if needed>'
        terms: '<translate with synonyms or related terms for ''Apartment Building'', separated by commas>'
      building/barn:
        # building=barn
        name: Barn
        subtitle: '<translate with short summary or explanation of ''Barn'', if needed>'
        terms: '<translate with synonyms or related terms for ''Barn'', separated by commas>'
      building/boathouse:
        # building=boathouse
        name: Boathouse
        subtitle: '<translate with short summary or explanation of ''Boathouse'', if needed>'
        terms: '<translate with synonyms or related terms for ''Boathouse'', separated by commas>'
      building/bungalow:
        # building=bungalow
        name: Bungalow
        subtitle: '<translate with short summary or explanation of ''Bungalow'', if needed>'
        # 'terms: home,detached'
        terms: '<translate with synonyms or related terms for ''Bungalow'', separated by commas>'
      building/bunker:
        # building=bunker
        name: Bunker
        subtitle: '<translate with short summary or explanation of ''Bunker'', if needed>'
      building/cabin:
        # building=cabin
        name: Cabin
        subtitle: '<translate with short summary or explanation of ''Cabin'', if needed>'
        terms: '<translate with synonyms or related terms for ''Cabin'', separated by commas>'
      building/carport:
        # building=carport
        name: Carport
        subtitle: '<translate with short summary or explanation of ''Carport'', if needed>'
        # 'terms: covered parking space,garage,car,porch'
        terms: '<translate with synonyms or related terms for ''Carport'', separated by commas>'
      building/cathedral:
        # building=cathedral
        name: Cathedral Building
        subtitle: '<translate with short summary or explanation of ''Cathedral Building'', if needed>'
        terms: '<translate with synonyms or related terms for ''Cathedral Building'', separated by commas>'
      building/chapel:
        # building=chapel
        name: Chapel Building
        subtitle: '<translate with short summary or explanation of ''Chapel Building'', if needed>'
        terms: '<translate with synonyms or related terms for ''Chapel Building'', separated by commas>'
      building/church:
        # building=church
        name: Church Building
        subtitle: '<translate with short summary or explanation of ''Church Building'', if needed>'
        terms: '<translate with synonyms or related terms for ''Church Building'', separated by commas>'
      building/civic:
        # building=civic
        name: Civic Building
        subtitle: '<translate with short summary or explanation of ''Civic Building'', if needed>'
        terms: '<translate with synonyms or related terms for ''Civic Building'', separated by commas>'
      building/college:
        # building=college
        name: College Building
        subtitle: '<translate with short summary or explanation of ''College Building'', if needed>'
        # 'terms: university'
        terms: '<translate with synonyms or related terms for ''College Building'', separated by commas>'
      building/commercial:
        # building=commercial
        name: Commercial Building
        subtitle: '<translate with short summary or explanation of ''Commercial Building'', if needed>'
        terms: '<translate with synonyms or related terms for ''Commercial Building'', separated by commas>'
      building/construction:
        # building=construction
        name: Building Under Construction
        subtitle: '<translate with short summary or explanation of ''Building Under Construction'', if needed>'
        terms: '<translate with synonyms or related terms for ''Building Under Construction'', separated by commas>'
      building/detached:
        # building=detached
        name: Detached House
        subtitle: '<translate with short summary or explanation of ''Detached House'', if needed>'
        # 'terms: home,single,family,residence,dwelling'
        terms: '<translate with synonyms or related terms for ''Detached House'', separated by commas>'
      building/dormitory:
        # building=dormitory
        name: Dormitory
        subtitle: '<translate with short summary or explanation of ''Dormitory'', if needed>'
        terms: '<translate with synonyms or related terms for ''Dormitory'', separated by commas>'
      building/entrance:
        # building=entrance
        name: Entrance/Exit
        subtitle: '<translate with short summary or explanation of ''Entrance/Exit'', if needed>'
      building/farm:
        # building=farm
        name: Farm House
        subtitle: '<translate with short summary or explanation of ''Farm House'', if needed>'
        terms: '<translate with synonyms or related terms for ''Farm House'', separated by commas>'
      building/farm_auxiliary:
        # building=farm_auxiliary
        name: Farm Building
        subtitle: '<translate with short summary or explanation of ''Farm Building'', if needed>'
        terms: '<translate with synonyms or related terms for ''Farm Building'', separated by commas>'
      building/garage:
        # building=garage
        name: Garage
        subtitle: '<translate with short summary or explanation of ''Garage'', if needed>'
        terms: '<translate with synonyms or related terms for ''Garage'', separated by commas>'
      building/garages:
        # building=garages
        name: Garages
        subtitle: '<translate with short summary or explanation of ''Garages'', if needed>'
        terms: '<translate with synonyms or related terms for ''Garages'', separated by commas>'
      building/grandstand:
        # building=grandstand
        name: Grandstand
        subtitle: '<translate with short summary or explanation of ''Grandstand'', if needed>'
        # 'terms: tribune,stand,stands,bleachers'
        terms: '<translate with synonyms or related terms for ''Grandstand'', separated by commas>'
      building/greenhouse:
        # building=greenhouse
        name: Greenhouse
        subtitle: '<translate with short summary or explanation of ''Greenhouse'', if needed>'
        terms: '<translate with synonyms or related terms for ''Greenhouse'', separated by commas>'
      building/hospital:
        # building=hospital
        name: Hospital Building
        subtitle: '<translate with short summary or explanation of ''Hospital Building'', if needed>'
        terms: '<translate with synonyms or related terms for ''Hospital Building'', separated by commas>'
      building/hotel:
        # building=hotel
        name: Hotel Building
        subtitle: '<translate with short summary or explanation of ''Hotel Building'', if needed>'
        terms: '<translate with synonyms or related terms for ''Hotel Building'', separated by commas>'
      building/house:
        # building=house
        name: House
        subtitle: '<translate with short summary or explanation of ''House'', if needed>'
        # 'terms: home,family,residence,dwelling'
        terms: '<translate with synonyms or related terms for ''House'', separated by commas>'
      building/hut:
        # building=hut
        name: Hut
        subtitle: '<translate with short summary or explanation of ''Hut'', if needed>'
        terms: '<translate with synonyms or related terms for ''Hut'', separated by commas>'
      building/industrial:
        # building=industrial
        name: Industrial Building
        subtitle: '<translate with short summary or explanation of ''Industrial Building'', if needed>'
        terms: '<translate with synonyms or related terms for ''Industrial Building'', separated by commas>'
      building/kindergarten:
        # building=kindergarten
        name: Preschool/Kindergarten Building
        subtitle: '<translate with short summary or explanation of ''Preschool/Kindergarten Building'', if needed>'
        # 'terms: kindergarden,pre-school'
        terms: '<translate with synonyms or related terms for ''Preschool/Kindergarten Building'', separated by commas>'
      building/mosque:
        # building=mosque
        name: Mosque Building
        subtitle: '<translate with short summary or explanation of ''Mosque Building'', if needed>'
        terms: '<translate with synonyms or related terms for ''Mosque Building'', separated by commas>'
      building/pavilion:
        # building=pavilion
        name: Pavilion Building
        subtitle: '<translate with short summary or explanation of ''Pavilion Building'', if needed>'
        # 'terms: sports'
        terms: '<translate with synonyms or related terms for ''Pavilion Building'', separated by commas>'
      building/public:
        # building=public
        name: Public Building
        subtitle: '<translate with short summary or explanation of ''Public Building'', if needed>'
        terms: '<translate with synonyms or related terms for ''Public Building'', separated by commas>'
      building/residential:
        # building=residential
        name: Residential Building
        subtitle: '<translate with short summary or explanation of ''Residential Building'', if needed>'
        terms: '<translate with synonyms or related terms for ''Residential Building'', separated by commas>'
      building/retail:
        # building=retail
        name: Retail Building
        subtitle: '<translate with short summary or explanation of ''Retail Building'', if needed>'
        terms: '<translate with synonyms or related terms for ''Retail Building'', separated by commas>'
      building/roof:
        # building=roof
        name: Roof
        subtitle: '<translate with short summary or explanation of ''Roof'', if needed>'
        terms: '<translate with synonyms or related terms for ''Roof'', separated by commas>'
      building/ruins:
        # building=ruins
        name: Building Ruins
        subtitle: '<translate with short summary or explanation of ''Building Ruins'', if needed>'
        terms: '<translate with synonyms or related terms for ''Building Ruins'', separated by commas>'
      building/school:
        # building=school
        name: School Building
        subtitle: '<translate with short summary or explanation of ''School Building'', if needed>'
        # 'terms: academy,elementary school,middle school,high school'
        terms: '<translate with synonyms or related terms for ''School Building'', separated by commas>'
      building/semidetached_house:
        # building=semidetached_house
        name: Semi-Detached House
        subtitle: '<translate with short summary or explanation of ''Semi-Detached House'', if needed>'
        # 'terms: home,double,duplex,twin,family,residence,dwelling'
        terms: '<translate with synonyms or related terms for ''Semi-Detached House'', separated by commas>'
      building/service:
        # building=service
        name: Service Building
        subtitle: '<translate with short summary or explanation of ''Service Building'', if needed>'
        terms: '<translate with synonyms or related terms for ''Service Building'', separated by commas>'
      building/shed:
        # building=shed
        name: Shed
        subtitle: '<translate with short summary or explanation of ''Shed'', if needed>'
        terms: '<translate with synonyms or related terms for ''Shed'', separated by commas>'
      building/stable:
        # building=stable
        name: Stable
        subtitle: '<translate with short summary or explanation of ''Stable'', if needed>'
        terms: '<translate with synonyms or related terms for ''Stable'', separated by commas>'
      building/stadium:
        # building=stadium
        name: Stadium Building
        subtitle: '<translate with short summary or explanation of ''Stadium Building'', if needed>'
        terms: '<translate with synonyms or related terms for ''Stadium Building'', separated by commas>'
      building/static_caravan:
        # building=static_caravan
        name: Static Mobile Home
        subtitle: '<translate with short summary or explanation of ''Static Mobile Home'', if needed>'
        terms: '<translate with synonyms or related terms for ''Static Mobile Home'', separated by commas>'
      building/temple:
        # building=temple
        name: Temple Building
        subtitle: '<translate with short summary or explanation of ''Temple Building'', if needed>'
        terms: '<translate with synonyms or related terms for ''Temple Building'', separated by commas>'
      building/terrace:
        # building=terrace
        name: Row Houses
        subtitle: '<translate with short summary or explanation of ''Row Houses'', if needed>'
        # 'terms: home,terrace,brownstone,family,residence,dwelling'
        terms: '<translate with synonyms or related terms for ''Row Houses'', separated by commas>'
      building/train_station:
        # building=train_station
        name: Train Station Building
        subtitle: '<translate with short summary or explanation of ''Train Station Building'', if needed>'
      building/transportation:
        # building=transportation
        name: Transportation Building
        subtitle: '<translate with short summary or explanation of ''Transportation Building'', if needed>'
        terms: '<translate with synonyms or related terms for ''Transportation Building'', separated by commas>'
      building/university:
        # building=university
        name: University Building
        subtitle: '<translate with short summary or explanation of ''University Building'', if needed>'
        # 'terms: college'
        terms: '<translate with synonyms or related terms for ''University Building'', separated by commas>'
      building/warehouse:
        # building=warehouse
        name: Warehouse
        subtitle: '<translate with short summary or explanation of ''Warehouse'', if needed>'
        terms: '<translate with synonyms or related terms for ''Warehouse'', separated by commas>'
      building_part:
        # 'building:part=*'
        name: Building Part
        subtitle: '<translate with short summary or explanation of ''Building Part'', if needed>'
        # 'terms: roof,simple 3D buildings'
        terms: '<translate with synonyms or related terms for ''Building Part'', separated by commas>'
      building_point:
        # building=*
        name: Building
        subtitle: '<translate with short summary or explanation of ''Building'', if needed>'
      camp_site/camp_pitch:
        # camp_site=camp_pitch
        name: Camp Pitch
        subtitle: '<translate with short summary or explanation of ''Camp Pitch'', if needed>'
        # 'terms: tent,rv'
        terms: '<translate with synonyms or related terms for ''Camp Pitch'', separated by commas>'
      club:
        # club=*
        name: Club
        subtitle: Meeting place of a social group
        # 'terms: social'
        terms: '<translate with synonyms or related terms for ''Club'', separated by commas>'
      club/sport:
        # club=sport
        name: Sports Club
        subtitle: '<translate with short summary or explanation of ''Sports Club'', if needed>'
        # 'terms: athletics club,sporting club,sports association,sports society'
        terms: '<translate with synonyms or related terms for ''Sports Club'', separated by commas>'
      craft:
        # craft=*
        name: Craft
        subtitle: Workshop
        terms: '<translate with synonyms or related terms for ''Craft'', separated by commas>'
      craft/basket_maker:
        # craft=basket_maker
        name: Basket Maker
        subtitle: '<translate with short summary or explanation of ''Basket Maker'', if needed>'
        terms: '<translate with synonyms or related terms for ''Basket Maker'', separated by commas>'
      craft/beekeeper:
        # craft=beekeeper
        name: Beekeeper
        subtitle: '<translate with short summary or explanation of ''Beekeeper'', if needed>'
        terms: '<translate with synonyms or related terms for ''Beekeeper'', separated by commas>'
      craft/blacksmith:
        # craft=blacksmith
        name: Blacksmith
        subtitle: '<translate with short summary or explanation of ''Blacksmith'', if needed>'
        terms: '<translate with synonyms or related terms for ''Blacksmith'', separated by commas>'
      craft/boatbuilder:
        # craft=boatbuilder
        name: Boat Builder
        subtitle: '<translate with short summary or explanation of ''Boat Builder'', if needed>'
        terms: '<translate with synonyms or related terms for ''Boat Builder'', separated by commas>'
      craft/bookbinder:
        # craft=bookbinder
        name: Bookbinder
        subtitle: '<translate with short summary or explanation of ''Bookbinder'', if needed>'
        # 'terms: book repair'
        terms: '<translate with synonyms or related terms for ''Bookbinder'', separated by commas>'
      craft/brewery:
        # craft=brewery
        name: Brewery
        subtitle: '<translate with short summary or explanation of ''Brewery'', if needed>'
        # 'terms: alcohol,beer,beverage,bier,booze,cider'
        terms: '<translate with synonyms or related terms for ''Brewery'', separated by commas>'
      craft/carpenter:
        # craft=carpenter
        name: Carpenter
        subtitle: '<translate with short summary or explanation of ''Carpenter'', if needed>'
        # 'terms: woodworker'
        terms: '<translate with synonyms or related terms for ''Carpenter'', separated by commas>'
      craft/carpet_layer:
        # craft=carpet_layer
        name: Carpet Layer
        subtitle: '<translate with short summary or explanation of ''Carpet Layer'', if needed>'
        terms: '<translate with synonyms or related terms for ''Carpet Layer'', separated by commas>'
      craft/caterer:
        # craft=caterer
        name: Caterer
        subtitle: '<translate with short summary or explanation of ''Caterer'', if needed>'
        terms: '<translate with synonyms or related terms for ''Caterer'', separated by commas>'
      craft/chimney_sweeper:
        # craft=chimney_sweeper
        name: Chimney Sweeper
        subtitle: '<translate with short summary or explanation of ''Chimney Sweeper'', if needed>'
        terms: '<translate with synonyms or related terms for ''Chimney Sweeper'', separated by commas>'
      craft/clockmaker:
        # craft=clockmaker
        name: Clockmaker
        subtitle: '<translate with short summary or explanation of ''Clockmaker'', if needed>'
        terms: '<translate with synonyms or related terms for ''Clockmaker'', separated by commas>'
      craft/confectionery:
        # craft=confectionery
        name: Candy Maker
        subtitle: '<translate with short summary or explanation of ''Candy Maker'', if needed>'
        # 'terms: sweet,candy'
        terms: '<translate with synonyms or related terms for ''Candy Maker'', separated by commas>'
      craft/distillery:
        # craft=distillery
        name: Distillery
        subtitle: '<translate with short summary or explanation of ''Distillery'', if needed>'
        # 'terms: alcohol,beverage,bourbon,booze,brandy,gin,hooch,liquor,mezcal,moonshine,rum,scotch,spirits,still,tequila,vodka,whiskey,whisky'
        terms: '<translate with synonyms or related terms for ''Distillery'', separated by commas>'
      craft/dressmaker:
        # craft=dressmaker
        name: Dressmaker
        subtitle: '<translate with short summary or explanation of ''Dressmaker'', if needed>'
        # 'terms: seamstress'
        terms: '<translate with synonyms or related terms for ''Dressmaker'', separated by commas>'
      craft/electrician:
        # craft=electrician
        name: Electrician
        subtitle: '<translate with short summary or explanation of ''Electrician'', if needed>'
        # 'terms: power,wire'
        terms: '<translate with synonyms or related terms for ''Electrician'', separated by commas>'
      craft/electronics_repair:
        # craft=electronics_repair
        name: Electronics Repair Shop
        subtitle: '<translate with short summary or explanation of ''Electronics Repair Shop'', if needed>'
        terms: '<translate with synonyms or related terms for ''Electronics Repair Shop'', separated by commas>'
      craft/gardener:
        # craft=gardener
        name: Gardener
        subtitle: '<translate with short summary or explanation of ''Gardener'', if needed>'
        # 'terms: landscaper,grounds keeper'
        terms: '<translate with synonyms or related terms for ''Gardener'', separated by commas>'
      craft/glaziery:
        # craft=glaziery
        name: Glaziery
        subtitle: '<translate with short summary or explanation of ''Glaziery'', if needed>'
        # 'terms: glass,stained-glass,window'
        terms: '<translate with synonyms or related terms for ''Glaziery'', separated by commas>'
      craft/handicraft:
        # craft=handicraft
        name: Handicraft
        subtitle: '<translate with short summary or explanation of ''Handicraft'', if needed>'
        terms: '<translate with synonyms or related terms for ''Handicraft'', separated by commas>'
      craft/hvac:
        # craft=hvac
        name: HVAC
        subtitle: '<translate with short summary or explanation of ''HVAC'', if needed>'
        # 'terms: heat*,vent*,air conditioning'
        terms: '<translate with synonyms or related terms for ''HVAC'', separated by commas>'
      craft/insulator:
        # craft=insulation
        name: Insulator
        subtitle: '<translate with short summary or explanation of ''Insulator'', if needed>'
        terms: '<translate with synonyms or related terms for ''Insulator'', separated by commas>'
      craft/jeweler:
        # craft=jeweler
        name: Jeweler
        subtitle: '<translate with short summary or explanation of ''Jeweler'', if needed>'
      craft/key_cutter:
        # craft=key_cutter
        name: Key Cutter
        subtitle: '<translate with short summary or explanation of ''Key Cutter'', if needed>'
        terms: '<translate with synonyms or related terms for ''Key Cutter'', separated by commas>'
      craft/locksmith:
        # craft=locksmith
        name: Locksmith
        subtitle: '<translate with short summary or explanation of ''Locksmith'', if needed>'
      craft/metal_construction:
        # craft=metal_construction
        name: Metal Construction
        subtitle: '<translate with short summary or explanation of ''Metal Construction'', if needed>'
        terms: '<translate with synonyms or related terms for ''Metal Construction'', separated by commas>'
      craft/optician:
        # craft=optician
        name: Optician
        subtitle: '<translate with short summary or explanation of ''Optician'', if needed>'
      craft/painter:
        # craft=painter
        name: Painter
        subtitle: '<translate with short summary or explanation of ''Painter'', if needed>'
        terms: '<translate with synonyms or related terms for ''Painter'', separated by commas>'
      craft/photographer:
        # craft=photographer
        name: Photographer
        subtitle: '<translate with short summary or explanation of ''Photographer'', if needed>'
        terms: '<translate with synonyms or related terms for ''Photographer'', separated by commas>'
      craft/photographic_laboratory:
        # craft=photographic_laboratory
        name: Photographic Laboratory
        subtitle: '<translate with short summary or explanation of ''Photographic Laboratory'', if needed>'
        # 'terms: film'
        terms: '<translate with synonyms or related terms for ''Photographic Laboratory'', separated by commas>'
      craft/plasterer:
        # craft=plasterer
        name: Plasterer
        subtitle: '<translate with short summary or explanation of ''Plasterer'', if needed>'
        terms: '<translate with synonyms or related terms for ''Plasterer'', separated by commas>'
      craft/plumber:
        # craft=plumber
        name: Plumber
        subtitle: '<translate with short summary or explanation of ''Plumber'', if needed>'
        # 'terms: pipe'
        terms: '<translate with synonyms or related terms for ''Plumber'', separated by commas>'
      craft/pottery:
        # craft=pottery
        name: Pottery
        subtitle: '<translate with short summary or explanation of ''Pottery'', if needed>'
        # 'terms: ceramic'
        terms: '<translate with synonyms or related terms for ''Pottery'', separated by commas>'
      craft/rigger:
        # craft=rigger
        name: Rigger
        subtitle: '<translate with short summary or explanation of ''Rigger'', if needed>'
        terms: '<translate with synonyms or related terms for ''Rigger'', separated by commas>'
      craft/roofer:
        # craft=roofer
        name: Roofer
        subtitle: '<translate with short summary or explanation of ''Roofer'', if needed>'
        terms: '<translate with synonyms or related terms for ''Roofer'', separated by commas>'
      craft/saddler:
        # craft=saddler
        name: Saddler
        subtitle: '<translate with short summary or explanation of ''Saddler'', if needed>'
        terms: '<translate with synonyms or related terms for ''Saddler'', separated by commas>'
      craft/sailmaker:
        # craft=sailmaker
        name: Sailmaker
        subtitle: '<translate with short summary or explanation of ''Sailmaker'', if needed>'
        terms: '<translate with synonyms or related terms for ''Sailmaker'', separated by commas>'
      craft/sawmill:
        # craft=sawmill
        name: Sawmill
        subtitle: '<translate with short summary or explanation of ''Sawmill'', if needed>'
        # 'terms: lumber'
        terms: '<translate with synonyms or related terms for ''Sawmill'', separated by commas>'
      craft/scaffolder:
        # craft=scaffolder
        name: Scaffolder
        subtitle: '<translate with short summary or explanation of ''Scaffolder'', if needed>'
        terms: '<translate with synonyms or related terms for ''Scaffolder'', separated by commas>'
      craft/sculptor:
        # craft=sculptor
        name: Sculptor
        subtitle: '<translate with short summary or explanation of ''Sculptor'', if needed>'
        terms: '<translate with synonyms or related terms for ''Sculptor'', separated by commas>'
      craft/shoemaker:
        # craft=shoemaker
        name: Shoemaker
        subtitle: '<translate with short summary or explanation of ''Shoemaker'', if needed>'
        # 'terms: cobbler'
        terms: '<translate with synonyms or related terms for ''Shoemaker'', separated by commas>'
      craft/stonemason:
        # craft=stonemason
        name: Stonemason
        subtitle: '<translate with short summary or explanation of ''Stonemason'', if needed>'
        # 'terms: masonry'
        terms: '<translate with synonyms or related terms for ''Stonemason'', separated by commas>'
      craft/tailor:
        # craft=tailor
        name: Tailor
        subtitle: '<translate with short summary or explanation of ''Tailor'', if needed>'
      craft/tiler:
        # craft=tiler
        name: Tiler
        subtitle: '<translate with short summary or explanation of ''Tiler'', if needed>'
        terms: '<translate with synonyms or related terms for ''Tiler'', separated by commas>'
      craft/tinsmith:
        # craft=tinsmith
        name: Tinsmith
        subtitle: '<translate with short summary or explanation of ''Tinsmith'', if needed>'
        terms: '<translate with synonyms or related terms for ''Tinsmith'', separated by commas>'
      craft/upholsterer:
        # craft=upholsterer
        name: Upholsterer
        subtitle: '<translate with short summary or explanation of ''Upholsterer'', if needed>'
        terms: '<translate with synonyms or related terms for ''Upholsterer'', separated by commas>'
      craft/watchmaker:
        # craft=watchmaker
        name: Watchmaker
        subtitle: '<translate with short summary or explanation of ''Watchmaker'', if needed>'
        terms: '<translate with synonyms or related terms for ''Watchmaker'', separated by commas>'
      craft/window_construction:
        # craft=window_construction
        name: Window Construction
        subtitle: '<translate with short summary or explanation of ''Window Construction'', if needed>'
        # 'terms: glass'
        terms: '<translate with synonyms or related terms for ''Window Construction'', separated by commas>'
      craft/winery:
        # craft=winery
        name: Winery
        subtitle: '<translate with short summary or explanation of ''Winery'', if needed>'
        terms: '<translate with synonyms or related terms for ''Winery'', separated by commas>'
      embankment:
        # embankment=yes
        name: Embankment
        subtitle: '<translate with short summary or explanation of ''Embankment'', if needed>'
      emergency/ambulance_station:
        # emergency=ambulance_station
        name: Ambulance Station
        subtitle: '<translate with short summary or explanation of ''Ambulance Station'', if needed>'
        # 'terms: EMS,EMT,rescue'
        terms: '<translate with synonyms or related terms for ''Ambulance Station'', separated by commas>'
      emergency/defibrillator:
        # emergency=defibrillator
        name: Defibrillator
        subtitle: '<translate with short summary or explanation of ''Defibrillator'', if needed>'
        # 'terms: AED'
        terms: '<translate with synonyms or related terms for ''Defibrillator'', separated by commas>'
      emergency/designated:
        # emergency=designated
        name: Emergency Access Designated
        subtitle: '<translate with short summary or explanation of ''Emergency Access Designated'', if needed>'
      emergency/destination:
        # emergency=destination
        name: Emergency Access Destination
        subtitle: '<translate with short summary or explanation of ''Emergency Access Destination'', if needed>'
      emergency/fire_alarm:
        # emergency=fire_alarm_box
        name: Fire Alarm Call Box
        subtitle: '<translate with short summary or explanation of ''Fire Alarm Call Box'', if needed>'
        terms: '<translate with synonyms or related terms for ''Fire Alarm Call Box'', separated by commas>'
      emergency/fire_extinguisher:
        # emergency=fire_extinguisher
        name: Fire Extinguisher
        subtitle: '<translate with short summary or explanation of ''Fire Extinguisher'', if needed>'
        terms: '<translate with synonyms or related terms for ''Fire Extinguisher'', separated by commas>'
      emergency/fire_hydrant:
        # emergency=fire_hydrant
        name: Fire Hydrant
        subtitle: '<translate with short summary or explanation of ''Fire Hydrant'', if needed>'
        # 'terms: fire plug,fire water well,hydrant'
        terms: '<translate with synonyms or related terms for ''Fire Hydrant'', separated by commas>'
      emergency/first_aid_kit:
        # emergency=first_aid_kit
        name: First Aid Kit
        subtitle: '<translate with short summary or explanation of ''First Aid Kit'', if needed>'
        # 'terms: bandage,first aid,med,med kit,medic*,medkit'
        terms: '<translate with synonyms or related terms for ''First Aid Kit'', separated by commas>'
      emergency/life_ring:
        # emergency=life_ring
        name: Life Ring
        subtitle: '<translate with short summary or explanation of ''Life Ring'', if needed>'
        # 'terms: life buoy,kisby ring,kisbie ring,perry buoy'
        terms: '<translate with synonyms or related terms for ''Life Ring'', separated by commas>'
      emergency/lifeguard:
        # emergency=lifeguard
        name: Lifeguard
        subtitle: '<translate with short summary or explanation of ''Lifeguard'', if needed>'
        # 'terms: CPR,rescue'
        terms: '<translate with synonyms or related terms for ''Lifeguard'', separated by commas>'
      emergency/no:
        # emergency=no
        name: Emergency Access No
        subtitle: '<translate with short summary or explanation of ''Emergency Access No'', if needed>'
      emergency/official:
        # emergency=official
        name: Emergency Access Official
        subtitle: '<translate with short summary or explanation of ''Emergency Access Official'', if needed>'
      emergency/phone:
        # emergency=phone
        name: Emergency Phone
        subtitle: '<translate with short summary or explanation of ''Emergency Phone'', if needed>'
        terms: '<translate with synonyms or related terms for ''Emergency Phone'', separated by commas>'
      emergency/private:
        # emergency=private
        name: Emergency Access Private
        subtitle: '<translate with short summary or explanation of ''Emergency Access Private'', if needed>'
      emergency/siren:
        # emergency=siren
        name: Siren
        subtitle: '<translate with short summary or explanation of ''Siren'', if needed>'
        # 'terms: air raid,loud,noise,storm,tornado,warning'
        terms: '<translate with synonyms or related terms for ''Siren'', separated by commas>'
      emergency/water_tank:
        # emergency=water_tank
        name: Emergency Water Tank
        subtitle: '<translate with short summary or explanation of ''Emergency Water Tank'', if needed>'
        # 'terms: water tank,cistern,reservoir'
        terms: '<translate with synonyms or related terms for ''Emergency Water Tank'', separated by commas>'
      emergency/yes:
        # emergency=yes
        name: Emergency Access Yes
        subtitle: '<translate with short summary or explanation of ''Emergency Access Yes'', if needed>'
      entrance:
        # entrance=*
        name: Entrance/Exit
        subtitle: '<translate with short summary or explanation of ''Entrance/Exit'', if needed>'
        # 'terms: entrance,exit,door'
        terms: '<translate with synonyms or related terms for ''Entrance/Exit'', separated by commas>'
      ford:
        # ford=yes
        name: Ford
        subtitle: Where water flows over a road
        terms: '<translate with synonyms or related terms for ''Ford'', separated by commas>'
      golf/bunker:
        # 'golf=bunker, natural=sand'
        name: Sand Trap
        subtitle: '<translate with short summary or explanation of ''Sand Trap'', if needed>'
        # 'terms: hazard,bunker'
        terms: '<translate with synonyms or related terms for ''Sand Trap'', separated by commas>'
      golf/cartpath:
        # 'golf=cartpath, golf_cart=designated'
        name: Golf Cartpath
        subtitle: '<translate with short summary or explanation of ''Golf Cartpath'', if needed>'
        terms: '<translate with synonyms or related terms for ''Golf Cartpath'', separated by commas>'
      golf/cartpath_service:
        # 'highway=service, golf=cartpath, golf_cart=designated'
        name: Golf Cartpath / Service Road
        subtitle: '<translate with short summary or explanation of ''Golf Cartpath / Service Road'', if needed>'
        terms: '<translate with synonyms or related terms for ''Golf Cartpath / Service Road'', separated by commas>'
      golf/driving_range:
        # 'golf=driving_range, landuse=grass'
        name: Driving Range
        subtitle: '<translate with short summary or explanation of ''Driving Range'', if needed>'
        terms: '<translate with synonyms or related terms for ''Driving Range'', separated by commas>'
      golf/fairway:
        # 'golf=fairway, landuse=grass'
        name: Fairway
        subtitle: '<translate with short summary or explanation of ''Fairway'', if needed>'
        terms: '<translate with synonyms or related terms for ''Fairway'', separated by commas>'
      golf/green:
        # 'golf=green, landuse=grass, leisure=pitch, sport=golf'
        name: Putting Green
        subtitle: '<translate with short summary or explanation of ''Putting Green'', if needed>'
        terms: '<translate with synonyms or related terms for ''Putting Green'', separated by commas>'
      golf/hole:
        # golf=hole
        name: Golf Hole
        subtitle: '<translate with short summary or explanation of ''Golf Hole'', if needed>'
        terms: '<translate with synonyms or related terms for ''Golf Hole'', separated by commas>'
      golf/lateral_water_hazard:
        # 'golf=lateral_water_hazard, natural=water'
        name: Lateral Water Hazard
        subtitle: '<translate with short summary or explanation of ''Lateral Water Hazard'', if needed>'
        terms: '<translate with synonyms or related terms for ''Lateral Water Hazard'', separated by commas>'
      golf/path:
        # 'golf=path, foot=designated'
        name: Golf Walking Path
        subtitle: '<translate with short summary or explanation of ''Golf Walking Path'', if needed>'
        terms: '<translate with synonyms or related terms for ''Golf Walking Path'', separated by commas>'
      golf/rough:
        # 'golf=rough, landuse=grass'
        name: Rough
        subtitle: '<translate with short summary or explanation of ''Rough'', if needed>'
        terms: '<translate with synonyms or related terms for ''Rough'', separated by commas>'
      golf/tee:
        # 'golf=tee, landuse=grass'
        name: Tee Box
        subtitle: '<translate with short summary or explanation of ''Tee Box'', if needed>'
        # 'terms: teeing ground'
        terms: '<translate with synonyms or related terms for ''Tee Box'', separated by commas>'
      golf/water_hazard:
        # 'golf=water_hazard, natural=water'
        name: Water Hazard
        subtitle: '<translate with short summary or explanation of ''Water Hazard'', if needed>'
        terms: '<translate with synonyms or related terms for ''Water Hazard'', separated by commas>'
      healthcare:
        # healthcare=*
        name: Healthcare Facility
        subtitle: '<translate with short summary or explanation of ''Healthcare Facility'', if needed>'
        # 'terms: clinic,doctor,disease,health,institution,sick,surgery,wellness'
        terms: '<translate with synonyms or related terms for ''Healthcare Facility'', separated by commas>'
      healthcare/alternative:
        # healthcare=alternative
        name: Alternative Medicine
        subtitle: '<translate with short summary or explanation of ''Alternative Medicine'', if needed>'
        # 'terms: acupuncture,anthroposophical,applied kinesiology,aromatherapy,ayurveda,herbalism,homeopathy,hydrotherapy,hypnosis,naturopathy,osteopathy,reflexology,reiki,shiatsu,traditional,tuina,unani'
        terms: '<translate with synonyms or related terms for ''Alternative Medicine'', separated by commas>'
      healthcare/alternative/chiropractic:
        # 'healthcare=alternative, healthcare:speciality=chiropractic'
        name: Chiropractor
        subtitle: '<translate with short summary or explanation of ''Chiropractor'', if needed>'
        # 'terms: back,pain,spine'
        terms: '<translate with synonyms or related terms for ''Chiropractor'', separated by commas>'
      healthcare/audiologist:
        # healthcare=audiologist
        name: Audiologist
        subtitle: '<translate with short summary or explanation of ''Audiologist'', if needed>'
        # 'terms: ear,hearing,sound'
        terms: '<translate with synonyms or related terms for ''Audiologist'', separated by commas>'
      healthcare/birthing_center:
        # healthcare=birthing_center
        name: Birthing Center
        subtitle: '<translate with short summary or explanation of ''Birthing Center'', if needed>'
        # 'terms: baby,childbirth,delivery,labour,labor,pregnancy'
        terms: '<translate with synonyms or related terms for ''Birthing Center'', separated by commas>'
      healthcare/blood_donation:
        # healthcare=blood_donation
        name: Blood Donor Center
        subtitle: '<translate with short summary or explanation of ''Blood Donor Center'', if needed>'
        # 'terms: blood bank,blood donation,blood transfusion,apheresis,plasmapheresis,plateletpheresis,stem cell donation'
        terms: '<translate with synonyms or related terms for ''Blood Donor Center'', separated by commas>'
      healthcare/hospice:
        # healthcare=hospice
        name: Hospice
        subtitle: '<translate with short summary or explanation of ''Hospice'', if needed>'
        # 'terms: terminal,illness'
        terms: '<translate with synonyms or related terms for ''Hospice'', separated by commas>'
      healthcare/laboratory:
        # healthcare=laboratory
        name: Medical Laboratory
        subtitle: '<translate with short summary or explanation of ''Medical Laboratory'', if needed>'
        # 'terms: medical_laboratory,medical_lab,blood_check'
        terms: '<translate with synonyms or related terms for ''Medical Laboratory'', separated by commas>'
      healthcare/midwife:
        # healthcare=midwife
        name: Midwife
        subtitle: '<translate with short summary or explanation of ''Midwife'', if needed>'
        # 'terms: baby,childbirth,delivery,labour,labor,pregnancy'
        terms: '<translate with synonyms or related terms for ''Midwife'', separated by commas>'
      healthcare/occupational_therapist:
        # healthcare=occupational_therapist
        name: Occupational Therapist
        subtitle: '<translate with short summary or explanation of ''Occupational Therapist'', if needed>'
        # 'terms: therapist,therapy'
        terms: '<translate with synonyms or related terms for ''Occupational Therapist'', separated by commas>'
      healthcare/optometrist:
        # healthcare=optometrist
        name: Optometrist
        subtitle: '<translate with short summary or explanation of ''Optometrist'', if needed>'
        # 'terms: eye,glasses,lasik,lenses,vision'
        terms: '<translate with synonyms or related terms for ''Optometrist'', separated by commas>'
      healthcare/physiotherapist:
        # healthcare=physiotherapist
        name: Physiotherapist
        subtitle: '<translate with short summary or explanation of ''Physiotherapist'', if needed>'
        # 'terms: physical,therapist,therapy'
        terms: '<translate with synonyms or related terms for ''Physiotherapist'', separated by commas>'
      healthcare/podiatrist:
        # healthcare=podiatrist
        name: Podiatrist
        subtitle: '<translate with short summary or explanation of ''Podiatrist'', if needed>'
        # 'terms: foot,feet,nails'
        terms: '<translate with synonyms or related terms for ''Podiatrist'', separated by commas>'
      healthcare/psychotherapist:
        # healthcare=psychotherapist
        name: Psychotherapist
        subtitle: '<translate with short summary or explanation of ''Psychotherapist'', if needed>'
        # 'terms: anxiety,counselor,depression,mental health,mind,suicide,therapist,therapy'
        terms: '<translate with synonyms or related terms for ''Psychotherapist'', separated by commas>'
      healthcare/rehabilitation:
        # healthcare=rehabilitation
        name: Rehabilitation Facility
        subtitle: '<translate with short summary or explanation of ''Rehabilitation Facility'', if needed>'
        # 'terms: rehab,therapist,therapy'
        terms: '<translate with synonyms or related terms for ''Rehabilitation Facility'', separated by commas>'
      healthcare/speech_therapist:
        # healthcare=speech_therapist
        name: Speech Therapist
        subtitle: '<translate with short summary or explanation of ''Speech Therapist'', if needed>'
        # 'terms: speech,therapist,therapy,voice'
        terms: '<translate with synonyms or related terms for ''Speech Therapist'', separated by commas>'
      highway:
        # highway=*
        name: Highway
        subtitle: '<translate with short summary or explanation of ''Highway'', if needed>'
      highway/bridleway:
        # highway=bridleway
        name: Bridle Path
        subtitle: '<translate with short summary or explanation of ''Bridle Path'', if needed>'
        # 'terms: bridleway,equestrian,horse,trail'
        terms: '<translate with synonyms or related terms for ''Bridle Path'', separated by commas>'
      highway/bus_guideway:
        # highway=bus_guideway
        name: Bus Guideway
        subtitle: '<translate with short summary or explanation of ''Bus Guideway'', if needed>'
        terms: '<translate with synonyms or related terms for ''Bus Guideway'', separated by commas>'
      highway/bus_stop:
        # highway=bus_stop
        name: Bus Stop
        subtitle: '<translate with short summary or explanation of ''Bus Stop'', if needed>'
      highway/construction:
        # 'highway=construction, access=no'
        name: Road Closed
        subtitle: '<translate with short summary or explanation of ''Road Closed'', if needed>'
        # 'terms: closed,closure,construction'
        terms: '<translate with synonyms or related terms for ''Road Closed'', separated by commas>'
      highway/corridor:
        # highway=corridor
        name: Indoor Corridor
        subtitle: '<translate with short summary or explanation of ''Indoor Corridor'', if needed>'
        # 'terms: gallery,hall,hallway,indoor,passage,passageway'
        terms: '<translate with synonyms or related terms for ''Indoor Corridor'', separated by commas>'
      highway/crossing/marked:
        # crossing=marked
        name: Marked Crosswalk
        subtitle: '<translate with short summary or explanation of ''Marked Crosswalk'', if needed>'
        # 'terms: zebra crossing,marked crossing,crosswalk'
        terms: '<translate with synonyms or related terms for ''Marked Crosswalk'', separated by commas>'
      highway/crossing/marked-raised:
        # 'crossing=marked, traffic_calming=table'
        name: Marked Crosswalk (Raised)
        subtitle: '<translate with short summary or explanation of ''Marked Crosswalk (Raised)'', if needed>'
        # 'terms: zebra crossing,marked crossing,crosswalk,flat top,hump,speed,slow'
        terms: '<translate with synonyms or related terms for ''Marked Crosswalk (Raised)'', separated by commas>'
      highway/crossing/unmarked:
        # highway=crossing
        name: Unmarked Crossing
        subtitle: '<translate with short summary or explanation of ''Unmarked Crossing'', if needed>'
        terms: '<translate with synonyms or related terms for ''Unmarked Crossing'', separated by commas>'
      highway/crossing/unmarked-raised:
        # 'highway=crossing, traffic_calming=table'
        name: Unmarked Crossing (Raised)
        subtitle: '<translate with short summary or explanation of ''Unmarked Crossing (Raised)'', if needed>'
        # 'terms: flat top,hump,speed,slow'
        terms: '<translate with synonyms or related terms for ''Unmarked Crossing (Raised)'', separated by commas>'
      highway/crossing/zebra:
        # 'highway=crossing, crossing=zebra'
        name: Marked Crosswalk
        subtitle: '<translate with short summary or explanation of ''Marked Crosswalk'', if needed>'
      highway/crossing/zebra-raised:
        # 'highway=crossing, crossing=zebra, traffic_calming=table'
        name: Marked Crosswalk (Raised)
        subtitle: '<translate with short summary or explanation of ''Marked Crosswalk (Raised)'', if needed>'
      highway/cycleway:
        # highway=cycleway
        name: Cycle Path
        subtitle: '<translate with short summary or explanation of ''Cycle Path'', if needed>'
        # 'terms: bike path,bicyle path'
        terms: '<translate with synonyms or related terms for ''Cycle Path'', separated by commas>'
      highway/cycleway/bicycle_foot:
        # 'highway=cycleway, foot=designated'
        name: Cycle & Foot Path
        subtitle: '<translate with short summary or explanation of ''Cycle & Foot Path'', if needed>'
        # 'terms: bicycle and foot path,mixed-use trail,multi-use trail,segregated trail'
        terms: '<translate with synonyms or related terms for ''Cycle & Foot Path'', separated by commas>'
      highway/cycleway/crossing/marked:
        # 'cycleway=crossing, crossing=marked'
        name: Marked Cycle Crossing
        subtitle: '<translate with short summary or explanation of ''Marked Cycle Crossing'', if needed>'
        # 'terms: cycle crosswalk,cycle path crossing,cycleway crossing,bicycle crossing,bike crossing'
        terms: '<translate with synonyms or related terms for ''Marked Cycle Crossing'', separated by commas>'
      highway/cycleway/crossing/unmarked:
        # cycleway=crossing
        name: Unmarked Cycle Crossing
        subtitle: '<translate with short summary or explanation of ''Unmarked Cycle Crossing'', if needed>'
        # 'terms: cycle path crossing,cycleway crossing,bicycle crossing,bike crossing'
        terms: '<translate with synonyms or related terms for ''Unmarked Cycle Crossing'', separated by commas>'
      highway/elevator:
        # highway=elevator
        name: Elevator
        subtitle: '<translate with short summary or explanation of ''Elevator'', if needed>'
        # 'terms: lift'
        terms: '<translate with synonyms or related terms for ''Elevator'', separated by commas>'
      highway/footway:
        # highway=footway
        name: Foot Path
        subtitle: '<translate with short summary or explanation of ''Foot Path'', if needed>'
        # 'terms: hike,hiking,promenade,trackway,trail,walk'
        terms: '<translate with synonyms or related terms for ''Foot Path'', separated by commas>'
      highway/footway/conveying:
        # 'highway=footway, conveying=*'
        name: Moving Walkway
        subtitle: '<translate with short summary or explanation of ''Moving Walkway'', if needed>'
        # 'terms: moving sidewalk,autwalk,skywalk,travolator,travelator,travellator,conveyor'
        terms: '<translate with synonyms or related terms for ''Moving Walkway'', separated by commas>'
      highway/footway/marked:
        # 'footway=crossing, crossing=marked'
        name: Marked Crosswalk
        subtitle: '<translate with short summary or explanation of ''Marked Crosswalk'', if needed>'
        # 'terms: marked foot path crossing,marked crossing,marked pedestrian crosswalk,zebra crossing'
        terms: '<translate with synonyms or related terms for ''Marked Crosswalk'', separated by commas>'
      highway/footway/marked-raised:
        # 'footway=crossing, crossing=marked, traffic_calming=table'
        name: Marked Crosswalk (Raised)
        subtitle: '<translate with short summary or explanation of ''Marked Crosswalk (Raised)'', if needed>'
        # 'terms: zebra crossing,marked crossing,crosswalk,flat top,hump,speed,slow'
        terms: '<translate with synonyms or related terms for ''Marked Crosswalk (Raised)'', separated by commas>'
      highway/footway/sidewalk:
        # footway=sidewalk
        name: Sidewalk
        subtitle: '<translate with short summary or explanation of ''Sidewalk'', if needed>'
        # 'terms: pavement,sidepath'
        terms: '<translate with synonyms or related terms for ''Sidewalk'', separated by commas>'
      highway/footway/unmarked:
        # footway=crossing
        name: Unmarked Crossing
        subtitle: '<translate with short summary or explanation of ''Unmarked Crossing'', if needed>'
        # 'terms: unmarked foot path crossing,unmarked crosswalk,unmarked pedestrian crossing'
        terms: '<translate with synonyms or related terms for ''Unmarked Crossing'', separated by commas>'
      highway/footway/unmarked-raised:
        # 'footway=crossing, traffic_calming=table'
        name: Unmarked Crossing (Raised)
        subtitle: '<translate with short summary or explanation of ''Unmarked Crossing (Raised)'', if needed>'
        # 'terms: flat top,hump,speed,slow'
        terms: '<translate with synonyms or related terms for ''Unmarked Crossing (Raised)'', separated by commas>'
      highway/footway/zebra:
        # 'highway=footway, footway=crossing, crossing=zebra'
        name: Marked Crosswalk
        subtitle: '<translate with short summary or explanation of ''Marked Crosswalk'', if needed>'
      highway/footway/zebra-raised:
        # 'highway=footway, footway=crossing, crossing=zebra, traffic_calming=table'
        name: Marked Crosswalk (Raised)
        subtitle: '<translate with short summary or explanation of ''Marked Crosswalk (Raised)'', if needed>'
      highway/give_way:
        # highway=give_way
        name: Yield Sign
        subtitle: '<translate with short summary or explanation of ''Yield Sign'', if needed>'
        # 'terms: give way,yield,sign'
        terms: '<translate with synonyms or related terms for ''Yield Sign'', separated by commas>'
      highway/living_street:
        # highway=living_street
        name: Living Street
        subtitle: '<translate with short summary or explanation of ''Living Street'', if needed>'
        terms: '<translate with synonyms or related terms for ''Living Street'', separated by commas>'
      highway/milestone:
        # highway=milestone
        name: Highway Milestone
        subtitle: '<translate with short summary or explanation of ''Highway Milestone'', if needed>'
        # 'terms: mile marker,mile post,mile stone,mileage marker,milemarker,milepost'
        terms: '<translate with synonyms or related terms for ''Highway Milestone'', separated by commas>'
      highway/mini_roundabout:
        # highway=mini_roundabout
        name: Mini-Roundabout
        subtitle: '<translate with short summary or explanation of ''Mini-Roundabout'', if needed>'
        # 'terms: traffic circle'
        terms: '<translate with synonyms or related terms for ''Mini-Roundabout'', separated by commas>'
      highway/motorway:
        # highway=motorway
        name: Motorway
        subtitle: '<translate with short summary or explanation of ''Motorway'', if needed>'
        # 'terms: autobahn,expressway,freeway,highway,interstate,parkway,road,street,thruway,turnpike'
        terms: '<translate with synonyms or related terms for ''Motorway'', separated by commas>'
      highway/motorway_junction:
        # highway=motorway_junction
        name: Motorway Junction / Exit
        subtitle: '<translate with short summary or explanation of ''Motorway Junction / Exit'', if needed>'
        # 'terms: exit'
        terms: '<translate with synonyms or related terms for ''Motorway Junction / Exit'', separated by commas>'
      highway/motorway_link:
        # highway=motorway_link
        name: Motorway Link
        subtitle: '<translate with short summary or explanation of ''Motorway Link'', if needed>'
        # 'terms: exit,ramp,road,street,on ramp,off ramp'
        terms: '<translate with synonyms or related terms for ''Motorway Link'', separated by commas>'
      highway/passing_place:
        # highway=passing_place
        name: Passing Place
        subtitle: '<translate with short summary or explanation of ''Passing Place'', if needed>'
        # 'terms: turnout, pullout'
        terms: '<translate with synonyms or related terms for ''Passing Place'', separated by commas>'
      highway/path:
        # highway=path
        name: Path
        subtitle: '<translate with short summary or explanation of ''Path'', if needed>'
        # 'terms: hike,hiking,trackway,trail,walk'
        terms: '<translate with synonyms or related terms for ''Path'', separated by commas>'
      highway/pedestrian_area:
        # 'highway=pedestrian, area=yes'
        name: Pedestrian Area
        subtitle: '<translate with short summary or explanation of ''Pedestrian Area'', if needed>'
        # 'terms: center,centre,plaza,quad,square,walkway'
        terms: '<translate with synonyms or related terms for ''Pedestrian Area'', separated by commas>'
      highway/pedestrian_line:
        # highway=pedestrian
        name: Pedestrian Street
        subtitle: '<translate with short summary or explanation of ''Pedestrian Street'', if needed>'
        # 'terms: center,centre,plaza,quad,square,walkway'
        terms: '<translate with synonyms or related terms for ''Pedestrian Street'', separated by commas>'
      highway/primary:
        # highway=primary
        name: Primary Road
        subtitle: '<translate with short summary or explanation of ''Primary Road'', if needed>'
        # 'terms: road,street'
        terms: '<translate with synonyms or related terms for ''Primary Road'', separated by commas>'
      highway/primary_link:
        # highway=primary_link
        name: Primary Link
        subtitle: '<translate with short summary or explanation of ''Primary Link'', if needed>'
        # 'terms: on ramp,off ramp,ramp,road,street'
        terms: '<translate with synonyms or related terms for ''Primary Link'', separated by commas>'
      highway/raceway:
        # highway=raceway
        name: Racetrack (Motorsport)
        subtitle: '<translate with short summary or explanation of ''Racetrack (Motorsport)'', if needed>'
        # 'terms: auto*,formula one,kart,motocross,nascar,race*,track'
        terms: '<translate with synonyms or related terms for ''Racetrack (Motorsport)'', separated by commas>'
      highway/residential:
        # highway=residential
        name: Residential Road
        subtitle: '<translate with short summary or explanation of ''Residential Road'', if needed>'
        # 'terms: road,street'
        terms: '<translate with synonyms or related terms for ''Residential Road'', separated by commas>'
      highway/rest_area:
        # highway=rest_area
        name: Rest Area
        subtitle: '<translate with short summary or explanation of ''Rest Area'', if needed>'
        # 'terms: rest stop'
        terms: '<translate with synonyms or related terms for ''Rest Area'', separated by commas>'
      highway/road:
        # highway=road
        name: Unknown Road
        subtitle: '<translate with short summary or explanation of ''Unknown Road'', if needed>'
        # 'terms: road,street'
        terms: '<translate with synonyms or related terms for ''Unknown Road'', separated by commas>'
      highway/secondary:
        # highway=secondary
        name: Secondary Road
        subtitle: '<translate with short summary or explanation of ''Secondary Road'', if needed>'
        # 'terms: road,street'
        terms: '<translate with synonyms or related terms for ''Secondary Road'', separated by commas>'
      highway/secondary_link:
        # highway=secondary_link
        name: Secondary Link
        subtitle: '<translate with short summary or explanation of ''Secondary Link'', if needed>'
        # 'terms: on ramp,off ramp,ramp,road,street'
        terms: '<translate with synonyms or related terms for ''Secondary Link'', separated by commas>'
      highway/service:
        # highway=service
        name: Service Road
        subtitle: '<translate with short summary or explanation of ''Service Road'', if needed>'
        # 'terms: road,street'
        terms: '<translate with synonyms or related terms for ''Service Road'', separated by commas>'
      highway/service/alley:
        # service=alley
        name: Alley
        subtitle: '<translate with short summary or explanation of ''Alley'', if needed>'
        terms: '<translate with synonyms or related terms for ''Alley'', separated by commas>'
      highway/service/drive-through:
        # service=drive-through
        name: Drive-Through
        subtitle: '<translate with short summary or explanation of ''Drive-Through'', if needed>'
        terms: '<translate with synonyms or related terms for ''Drive-Through'', separated by commas>'
      highway/service/driveway:
        # service=driveway
        name: Driveway
        subtitle: '<translate with short summary or explanation of ''Driveway'', if needed>'
        terms: '<translate with synonyms or related terms for ''Driveway'', separated by commas>'
      highway/service/emergency_access:
        # service=emergency_access
        name: Emergency Access
        subtitle: '<translate with short summary or explanation of ''Emergency Access'', if needed>'
        terms: '<translate with synonyms or related terms for ''Emergency Access'', separated by commas>'
      highway/service/parking_aisle:
        # service=parking_aisle
        name: Parking Aisle
        subtitle: '<translate with short summary or explanation of ''Parking Aisle'', if needed>'
        terms: '<translate with synonyms or related terms for ''Parking Aisle'', separated by commas>'
      highway/services:
        # highway=services
        name: Service Area
        subtitle: '<translate with short summary or explanation of ''Service Area'', if needed>'
        # 'terms: services,travel plaza,service station'
        terms: '<translate with synonyms or related terms for ''Service Area'', separated by commas>'
      highway/speed_camera:
        # highway=speed_camera
        name: Speed Camera
        subtitle: '<translate with short summary or explanation of ''Speed Camera'', if needed>'
        terms: '<translate with synonyms or related terms for ''Speed Camera'', separated by commas>'
      highway/steps:
        # highway=steps
        name: Steps
        subtitle: '<translate with short summary or explanation of ''Steps'', if needed>'
        # 'terms: stairs,staircase,stairway'
        terms: '<translate with synonyms or related terms for ''Steps'', separated by commas>'
      highway/steps/conveying:
        # 'highway=steps, conveying=*'
        name: Escalator
        subtitle: '<translate with short summary or explanation of ''Escalator'', if needed>'
        # 'terms: moving staircase,moving stairway,people mover'
        terms: '<translate with synonyms or related terms for ''Escalator'', separated by commas>'
      highway/stop:
        # highway=stop
        name: Stop Sign
        subtitle: '<translate with short summary or explanation of ''Stop Sign'', if needed>'
        # 'terms: stop,halt,sign'
        terms: '<translate with synonyms or related terms for ''Stop Sign'', separated by commas>'
      highway/street_lamp:
        # highway=street_lamp
        name: Street Lamp
        subtitle: '<translate with short summary or explanation of ''Street Lamp'', if needed>'
        # 'terms: streetlight,street light,lamp,light,gaslight'
        terms: '<translate with synonyms or related terms for ''Street Lamp'', separated by commas>'
      highway/tertiary:
        # highway=tertiary
        name: Tertiary Road
        subtitle: '<translate with short summary or explanation of ''Tertiary Road'', if needed>'
        # 'terms: road,street'
        terms: '<translate with synonyms or related terms for ''Tertiary Road'', separated by commas>'
      highway/tertiary_link:
        # highway=tertiary_link
        name: Tertiary Link
        subtitle: '<translate with short summary or explanation of ''Tertiary Link'', if needed>'
        # 'terms: on ramp,off ramp,ramp,road,street'
        terms: '<translate with synonyms or related terms for ''Tertiary Link'', separated by commas>'
      highway/track:
        # highway=track
        name: Unmaintained Track Road
        subtitle: '<translate with short summary or explanation of ''Unmaintained Track Road'', if needed>'
        # 'terms: woods road,forest road,logging road,fire road,farm road,agricultural road,ranch road,carriage road,primitive,unmaintained,rut,offroad,4wd,4x4,four wheel drive,atv,quad,jeep,double track,two track'
        terms: '<translate with synonyms or related terms for ''Unmaintained Track Road'', separated by commas>'
      highway/traffic_mirror:
        # highway=traffic_mirror
        name: Traffic Mirror
        subtitle: '<translate with short summary or explanation of ''Traffic Mirror'', if needed>'
        # 'terms: blind spot,convex,corner,curved,roadside,round,safety,sphere,visibility'
        terms: '<translate with synonyms or related terms for ''Traffic Mirror'', separated by commas>'
      highway/traffic_signals:
        # highway=traffic_signals
        name: Traffic Signals
        subtitle: '<translate with short summary or explanation of ''Traffic Signals'', if needed>'
        # 'terms: light,stoplight,traffic light'
        terms: '<translate with synonyms or related terms for ''Traffic Signals'', separated by commas>'
      highway/trailhead:
        # highway=trailhead
        name: Trailhead
        # 'terms: hiking,mile zero,mountain biking,mountaineering,trail endpoint,trail start,staging area,trekking'
        terms: '<translate with synonyms or related terms for ''Trailhead'', separated by commas>'
      highway/trunk:
        # highway=trunk
        name: Trunk Road
        subtitle: '<translate with short summary or explanation of ''Trunk Road'', if needed>'
        # 'terms: road,street'
        terms: '<translate with synonyms or related terms for ''Trunk Road'', separated by commas>'
      highway/trunk_link:
        # highway=trunk_link
        name: Trunk Link
        subtitle: '<translate with short summary or explanation of ''Trunk Link'', if needed>'
        # 'terms: on ramp,off ramp,ramp,road,street'
        terms: '<translate with synonyms or related terms for ''Trunk Link'', separated by commas>'
      highway/turning_circle:
        # highway=turning_circle
        name: Turning Circle
        subtitle: '<translate with short summary or explanation of ''Turning Circle'', if needed>'
        # 'terms: cul-de-sac'
        terms: '<translate with synonyms or related terms for ''Turning Circle'', separated by commas>'
      highway/turning_loop:
        # highway=turning_loop
        name: Turning Loop (Island)
        subtitle: '<translate with short summary or explanation of ''Turning Loop (Island)'', if needed>'
        # 'terms: cul-de-sac'
        terms: '<translate with synonyms or related terms for ''Turning Loop (Island)'', separated by commas>'
      highway/unclassified:
        # highway=unclassified
        name: Minor/Unclassified Road
        subtitle: '<translate with short summary or explanation of ''Minor/Unclassified Road'', if needed>'
        # 'terms: road,street'
        terms: '<translate with synonyms or related terms for ''Minor/Unclassified Road'', separated by commas>'
      historic:
        # historic=*
        name: Historic Site
        subtitle: Designated place of historic value
        terms: '<translate with synonyms or related terms for ''Historic Site'', separated by commas>'
      historic/archaeological_site:
        # historic=archaeological_site
        name: Archaeological Site
        subtitle: '<translate with short summary or explanation of ''Archaeological Site'', if needed>'
        terms: '<translate with synonyms or related terms for ''Archaeological Site'', separated by commas>'
      historic/boundary_stone:
        # historic=boundary_stone
        name: Boundary Stone
        subtitle: '<translate with short summary or explanation of ''Boundary Stone'', if needed>'
        terms: '<translate with synonyms or related terms for ''Boundary Stone'', separated by commas>'
      historic/castle:
        # historic=castle
        name: Castle
        subtitle: '<translate with short summary or explanation of ''Castle'', if needed>'
        terms: '<translate with synonyms or related terms for ''Castle'', separated by commas>'
      historic/memorial:
        # historic=memorial
        name: Memorial
        subtitle: '<translate with short summary or explanation of ''Memorial'', if needed>'
        # 'terms: dedicatory,epitaph,remember,remembrance,memory,monument,stolperstein'
        terms: '<translate with synonyms or related terms for ''Memorial'', separated by commas>'
      historic/memorial/plaque:
        # 'historic=memorial, memorial=plaque'
        name: Commemorative Plaque
        subtitle: '<translate with short summary or explanation of ''Commemorative Plaque'', if needed>'
        # 'terms: dedicatory,epitaph,historical marker,remember,remembrance,memory'
        terms: '<translate with synonyms or related terms for ''Commemorative Plaque'', separated by commas>'
      historic/monument:
        # historic=monument
        name: Monument
        subtitle: '<translate with short summary or explanation of ''Monument'', if needed>'
        terms: '<translate with synonyms or related terms for ''Monument'', separated by commas>'
      historic/ruins:
        # historic=ruins
        name: Ruins
        subtitle: '<translate with short summary or explanation of ''Ruins'', if needed>'
        terms: '<translate with synonyms or related terms for ''Ruins'', separated by commas>'
      historic/tomb:
        # historic=tomb
        name: Tomb
        subtitle: '<translate with short summary or explanation of ''Tomb'', if needed>'
        terms: '<translate with synonyms or related terms for ''Tomb'', separated by commas>'
      historic/wayside_cross:
        # historic=wayside_cross
        name: Wayside Cross
        subtitle: '<translate with short summary or explanation of ''Wayside Cross'', if needed>'
        terms: '<translate with synonyms or related terms for ''Wayside Cross'', separated by commas>'
      historic/wayside_shrine:
        # historic=wayside_shrine
        name: Wayside Shrine
        subtitle: '<translate with short summary or explanation of ''Wayside Shrine'', if needed>'
        terms: '<translate with synonyms or related terms for ''Wayside Shrine'', separated by commas>'
      historic/wreck:
        # historic=wreck
        name: Shipwreck
        subtitle: '<translate with short summary or explanation of ''Shipwreck'', if needed>'
        # 'terms: hull,mast,maritime,remains,ship,boat'
        terms: '<translate with synonyms or related terms for ''Shipwreck'', separated by commas>'
      indoor:
        # indoor=*
        name: Indoor Feature
        subtitle: '<translate with short summary or explanation of ''Indoor Feature'', if needed>'
      indoor/area:
        # indoor=area
        name: Indoor Area
        subtitle: '<translate with short summary or explanation of ''Indoor Area'', if needed>'
        # 'terms: indoor space'
        terms: '<translate with synonyms or related terms for ''Indoor Area'', separated by commas>'
      indoor/corridor:
        # indoor=corridor
        name: Indoor Corridor
        subtitle: '<translate with short summary or explanation of ''Indoor Corridor'', if needed>'
        # 'terms: concourse,foyer,hallway,passageway'
        terms: '<translate with synonyms or related terms for ''Indoor Corridor'', separated by commas>'
      indoor/corridor_line:
        # indoor=corridor
        name: Indoor Corridor
        subtitle: '<translate with short summary or explanation of ''Indoor Corridor'', if needed>'
      indoor/door:
        # indoor=door
        name: Indoor Door
        subtitle: '<translate with short summary or explanation of ''Indoor Door'', if needed>'
        # 'terms: doorframe,doorway,portal,room access,threshold'
        terms: '<translate with synonyms or related terms for ''Indoor Door'', separated by commas>'
      indoor/room:
        # indoor=room
        name: Room
        subtitle: '<translate with short summary or explanation of ''Room'', if needed>'
        # 'terms: antechamber,anteroom,atrium,cell,chamber,concourse,foyer,indoor room,lobby,vestibule'
        terms: '<translate with synonyms or related terms for ''Room'', separated by commas>'
      indoor/wall:
        # indoor=wall
        name: Indoor Wall
        subtitle: '<translate with short summary or explanation of ''Indoor Wall'', if needed>'
        # 'terms: indoor barrier,room divider,room partition'
        terms: '<translate with synonyms or related terms for ''Indoor Wall'', separated by commas>'
      internet_access/wlan:
        # internet_access=wlan
        name: Wi-Fi Hotspot
        subtitle: '<translate with short summary or explanation of ''Wi-Fi Hotspot'', if needed>'
        # 'terms: wi-fi,wifi,hotspot'
        terms: '<translate with synonyms or related terms for ''Wi-Fi Hotspot'', separated by commas>'
      junction:
        # junction=yes
        name: Junction
        subtitle: '<translate with short summary or explanation of ''Junction'', if needed>'
        terms: '<translate with synonyms or related terms for ''Junction'', separated by commas>'
      junction/circular:
        # junction=circular
        name: Traffic Circle
        subtitle: '<translate with short summary or explanation of ''Traffic Circle'', if needed>'
      junction/jughandle:
        # junction=jughandle
        name: Jughandle
        subtitle: '<translate with short summary or explanation of ''Jughandle'', if needed>'
      junction/roundabout:
        # junction=roundabout
        name: Roundabout
        subtitle: '<translate with short summary or explanation of ''Roundabout'', if needed>'
      landuse:
        # landuse=*
        name: Land Use
        subtitle: '<translate with short summary or explanation of ''Land Use'', if needed>'
      landuse/allotments:
        # landuse=allotments
        name: Community Garden
        subtitle: '<translate with short summary or explanation of ''Community Garden'', if needed>'
        # 'terms: allotment,garden'
        terms: '<translate with synonyms or related terms for ''Community Garden'', separated by commas>'
      landuse/aquaculture:
        # landuse=aquaculture
        name: Aquaculture
        subtitle: '<translate with short summary or explanation of ''Aquaculture'', if needed>'
        # 'terms: fish farm,crustacean,algae,aquafarming,shrimp farm,oyster farm,mariculture,algaculture'
        terms: '<translate with synonyms or related terms for ''Aquaculture'', separated by commas>'
      landuse/basin:
        # landuse=basin
        name: Basin
        subtitle: '<translate with short summary or explanation of ''Basin'', if needed>'
      landuse/brownfield:
        # landuse=brownfield
        name: Brownfield
        subtitle: '<translate with short summary or explanation of ''Brownfield'', if needed>'
        terms: '<translate with synonyms or related terms for ''Brownfield'', separated by commas>'
      landuse/cemetery:
        # landuse=cemetery
        name: Cemetery
        subtitle: '<translate with short summary or explanation of ''Cemetery'', if needed>'
        terms: '<translate with synonyms or related terms for ''Cemetery'', separated by commas>'
      landuse/churchyard:
        # landuse=churchyard
        name: Churchyard
        subtitle: '<translate with short summary or explanation of ''Churchyard'', if needed>'
        terms: '<translate with synonyms or related terms for ''Churchyard'', separated by commas>'
      landuse/commercial:
        # landuse=commercial
        name: Commercial Area
        subtitle: '<translate with short summary or explanation of ''Commercial Area'', if needed>'
        terms: '<translate with synonyms or related terms for ''Commercial Area'', separated by commas>'
      landuse/construction:
        # landuse=construction
        name: Construction
        subtitle: '<translate with short summary or explanation of ''Construction'', if needed>'
        terms: '<translate with synonyms or related terms for ''Construction'', separated by commas>'
      landuse/farm:
        # landuse=farm
        name: Farmland
        subtitle: '<translate with short summary or explanation of ''Farmland'', if needed>'
      landuse/farmland:
        # landuse=farmland
        name: Farmland
        subtitle: '<translate with short summary or explanation of ''Farmland'', if needed>'
        # 'terms: crop,grow,plant'
        terms: '<translate with synonyms or related terms for ''Farmland'', separated by commas>'
      landuse/farmyard:
        # landuse=farmyard
        name: Farmyard
        subtitle: '<translate with short summary or explanation of ''Farmyard'', if needed>'
        # 'terms: crop,grow,plant'
        terms: '<translate with synonyms or related terms for ''Farmyard'', separated by commas>'
      landuse/forest:
        # landuse=forest
        name: Managed Forest
        subtitle: '<translate with short summary or explanation of ''Managed Forest'', if needed>'
        # 'terms: cut,forest,forestry,lumber,silviculture,tree'
        terms: '<translate with synonyms or related terms for ''Managed Forest'', separated by commas>'
      landuse/garages:
        # landuse=garages
        name: Garage Landuse
        subtitle: '<translate with short summary or explanation of ''Garage Landuse'', if needed>'
        terms: '<translate with synonyms or related terms for ''Garage Landuse'', separated by commas>'
      landuse/grass:
        # landuse=grass
        name: Grass
        subtitle: Managed grass area
        terms: '<translate with synonyms or related terms for ''Grass'', separated by commas>'
      landuse/greenfield:
        # landuse=greenfield
        name: Greenfield
        subtitle: '<translate with short summary or explanation of ''Greenfield'', if needed>'
        terms: '<translate with synonyms or related terms for ''Greenfield'', separated by commas>'
      landuse/greenhouse_horticulture:
        # landuse=greenhouse_horticulture
        name: Greenhouse Horticulture
        subtitle: '<translate with short summary or explanation of ''Greenhouse Horticulture'', if needed>'
        # 'terms: flower,greenhouse,horticulture,grow,vivero'
        terms: '<translate with synonyms or related terms for ''Greenhouse Horticulture'', separated by commas>'
      landuse/harbour:
        # landuse=harbour
        name: Harbor
        subtitle: '<translate with short summary or explanation of ''Harbor'', if needed>'
        # 'terms: boat'
        terms: '<translate with synonyms or related terms for ''Harbor'', separated by commas>'
      landuse/industrial:
        # landuse=industrial
        name: Industrial Area
        subtitle: '<translate with short summary or explanation of ''Industrial Area'', if needed>'
        terms: '<translate with synonyms or related terms for ''Industrial Area'', separated by commas>'
      landuse/industrial/scrap_yard:
        # industrial=scrap_yard
        name: Scrap Yard
        subtitle: '<translate with short summary or explanation of ''Scrap Yard'', if needed>'
        # 'terms: car,junk,metal,salvage,scrap,u-pull-it,vehicle,wreck,yard'
        terms: '<translate with synonyms or related terms for ''Scrap Yard'', separated by commas>'
      landuse/industrial/slaughterhouse:
        # industrial=slaughterhouse
        name: Slaughterhouse
        subtitle: '<translate with short summary or explanation of ''Slaughterhouse'', if needed>'
        # 'terms: abattoir,beef,butchery,calf,chicken,cow,killing house,meat,pig,pork,poultry,shambles,stockyard'
        terms: '<translate with synonyms or related terms for ''Slaughterhouse'', separated by commas>'
      landuse/landfill:
        # landuse=landfill
        name: Landfill
        subtitle: '<translate with short summary or explanation of ''Landfill'', if needed>'
        # 'terms: dump'
        terms: '<translate with synonyms or related terms for ''Landfill'', separated by commas>'
      landuse/meadow:
        # landuse=meadow
        name: Meadow
        subtitle: '<translate with short summary or explanation of ''Meadow'', if needed>'
        terms: '<translate with synonyms or related terms for ''Meadow'', separated by commas>'
      landuse/military:
        # landuse=military
        name: Military Area
        subtitle: '<translate with short summary or explanation of ''Military Area'', if needed>'
        terms: '<translate with synonyms or related terms for ''Military Area'', separated by commas>'
      landuse/military/airfield:
        # military=airfield
        name: Military Airfield
        subtitle: '<translate with short summary or explanation of ''Military Airfield'', if needed>'
        # 'terms: aerodrome,aeroway,air force,airplane,airport,army,base,bomb,fight,force,guard,heli*,jet,marine,navy,plane,troop,war'
        terms: '<translate with synonyms or related terms for ''Military Airfield'', separated by commas>'
      landuse/military/barracks:
        # military=barracks
        name: Barracks
        subtitle: '<translate with short summary or explanation of ''Barracks'', if needed>'
        # 'terms: air force,army,base,fight,force,guard,marine,navy,troop,war'
        terms: '<translate with synonyms or related terms for ''Barracks'', separated by commas>'
      landuse/military/bunker:
        # military=bunker
        name: Military Bunker
        subtitle: '<translate with short summary or explanation of ''Military Bunker'', if needed>'
        # 'terms: air force,army,base,fight,force,guard,marine,navy,troop,war'
        terms: '<translate with synonyms or related terms for ''Military Bunker'', separated by commas>'
      landuse/military/checkpoint:
        # military=checkpoint
        name: Checkpoint
        subtitle: '<translate with short summary or explanation of ''Checkpoint'', if needed>'
        # 'terms: air force,army,base,force,guard,marine,navy,troop,war'
        terms: '<translate with synonyms or related terms for ''Checkpoint'', separated by commas>'
      landuse/military/danger_area:
        # military=danger_area
        name: Danger Area
        subtitle: '<translate with short summary or explanation of ''Danger Area'', if needed>'
        # 'terms: air force,army,base,blast,bomb,explo*,force,guard,mine,marine,navy,troop,war'
        terms: '<translate with synonyms or related terms for ''Danger Area'', separated by commas>'
      landuse/military/naval_base:
        # military=naval_base
        name: Naval Base
        subtitle: '<translate with short summary or explanation of ''Naval Base'', if needed>'
        # 'terms: base,fight,force,guard,marine,navy,ship,sub,troop,war'
        terms: '<translate with synonyms or related terms for ''Naval Base'', separated by commas>'
      landuse/military/nuclear_explosion_site:
        # military=nuclear_explosion_site
        name: Nuclear Explosion Site
        subtitle: '<translate with short summary or explanation of ''Nuclear Explosion Site'', if needed>'
        # 'terms: atom,blast,bomb,detonat*,nuke,site,test'
        terms: '<translate with synonyms or related terms for ''Nuclear Explosion Site'', separated by commas>'
      landuse/military/obstacle_course:
        # military=obstacle_course
        name: Obstacle Course
        subtitle: '<translate with short summary or explanation of ''Obstacle Course'', if needed>'
        # 'terms: army,base,force,guard,marine,navy,troop,war'
        terms: '<translate with synonyms or related terms for ''Obstacle Course'', separated by commas>'
      landuse/military/office:
        # military=office
        name: Military Office
        subtitle: '<translate with short summary or explanation of ''Military Office'', if needed>'
        # 'terms: air force,army,base,enlist,fight,force,guard,marine,navy,recruit,troop,war'
        terms: '<translate with synonyms or related terms for ''Military Office'', separated by commas>'
      landuse/military/range:
        # military=range
        name: Military Range
        subtitle: '<translate with short summary or explanation of ''Military Range'', if needed>'
        # 'terms: air force,army,base,fight,fire,force,guard,gun,marine,navy,rifle,shoot*,snip*,train,troop,war'
        terms: '<translate with synonyms or related terms for ''Military Range'', separated by commas>'
      landuse/military/training_area:
        # military=training_area
        name: Training Area
        subtitle: '<translate with short summary or explanation of ''Training Area'', if needed>'
        # 'terms: air force,army,base,fight,fire,force,guard,gun,marine,navy,rifle,shoot*,snip*,train,troop,war'
        terms: '<translate with synonyms or related terms for ''Training Area'', separated by commas>'
      landuse/orchard:
        # landuse=orchard
        name: Orchard
        subtitle: '<translate with short summary or explanation of ''Orchard'', if needed>'
        # 'terms: fruit'
        terms: '<translate with synonyms or related terms for ''Orchard'', separated by commas>'
      landuse/plant_nursery:
        # landuse=plant_nursery
        name: Plant Nursery
        subtitle: '<translate with short summary or explanation of ''Plant Nursery'', if needed>'
        # 'terms: flower,garden,grow,vivero'
        terms: '<translate with synonyms or related terms for ''Plant Nursery'', separated by commas>'
      landuse/pond:
        # landuse=pond
        name: Pond
        subtitle: '<translate with short summary or explanation of ''Pond'', if needed>'
      landuse/quarry:
        # landuse=quarry
        name: Quarry
        subtitle: '<translate with short summary or explanation of ''Quarry'', if needed>'
        terms: '<translate with synonyms or related terms for ''Quarry'', separated by commas>'
      landuse/railway:
        # landuse=railway
        name: Railway Corridor
        subtitle: '<translate with short summary or explanation of ''Railway Corridor'', if needed>'
        # 'terms: rail,train,track'
        terms: '<translate with synonyms or related terms for ''Railway Corridor'', separated by commas>'
      landuse/recreation_ground:
        # landuse=recreation_ground
        name: Recreation Ground
        subtitle: '<translate with short summary or explanation of ''Recreation Ground'', if needed>'
        # 'terms: playing fields'
        terms: '<translate with synonyms or related terms for ''Recreation Ground'', separated by commas>'
      landuse/religious:
        # landuse=religious
        name: Religious Area
        subtitle: '<translate with short summary or explanation of ''Religious Area'', if needed>'
        terms: '<translate with synonyms or related terms for ''Religious Area'', separated by commas>'
      landuse/reservoir:
        # landuse=reservoir
        name: Reservoir
        subtitle: '<translate with short summary or explanation of ''Reservoir'', if needed>'
      landuse/residential:
        # landuse=residential
        name: Residential Area
        subtitle: '<translate with short summary or explanation of ''Residential Area'', if needed>'
        terms: '<translate with synonyms or related terms for ''Residential Area'', separated by commas>'
      landuse/residential/apartments:
        # residential=apartments
        name: Apartment Complex
        subtitle: '<translate with short summary or explanation of ''Apartment Complex'', if needed>'
        # 'terms: flat,residence,tenement'
        terms: '<translate with synonyms or related terms for ''Apartment Complex'', separated by commas>'
      landuse/retail:
        # landuse=retail
        name: Retail Area
        subtitle: '<translate with short summary or explanation of ''Retail Area'', if needed>'
        terms: '<translate with synonyms or related terms for ''Retail Area'', separated by commas>'
      landuse/vineyard:
        # landuse=vineyard
        name: Vineyard
        subtitle: '<translate with short summary or explanation of ''Vineyard'', if needed>'
        # 'terms: grape,wine'
        terms: '<translate with synonyms or related terms for ''Vineyard'', separated by commas>'
      leisure:
        # leisure=*
        name: Leisure
        subtitle: '<translate with short summary or explanation of ''Leisure'', if needed>'
      leisure/adult_gaming_centre:
        # leisure=adult_gaming_centre
        name: Adult Gaming Center
        subtitle: Gambling arcade
        # 'terms: gambling,slot machine'
        terms: '<translate with synonyms or related terms for ''Adult Gaming Center'', separated by commas>'
      leisure/amusement_arcade:
        # leisure=amusement_arcade
        name: Amusement Arcade
        subtitle: '<translate with short summary or explanation of ''Amusement Arcade'', if needed>'
        # 'terms: pay-to-play games,video games,driving simulators,pinball machines'
        terms: '<translate with synonyms or related terms for ''Amusement Arcade'', separated by commas>'
      leisure/bandstand:
        # leisure=bandstand
        name: Bandstand
        subtitle: '<translate with short summary or explanation of ''Bandstand'', if needed>'
        terms: '<translate with synonyms or related terms for ''Bandstand'', separated by commas>'
      leisure/beach_resort:
        # leisure=beach_resort
        name: Beach Resort
        subtitle: '<translate with short summary or explanation of ''Beach Resort'', if needed>'
        terms: '<translate with synonyms or related terms for ''Beach Resort'', separated by commas>'
      leisure/bird_hide:
        # leisure=bird_hide
        name: Bird Hide
        subtitle: '<translate with short summary or explanation of ''Bird Hide'', if needed>'
        # 'terms: machan,ornithology'
        terms: '<translate with synonyms or related terms for ''Bird Hide'', separated by commas>'
      leisure/bleachers:
        # leisure=bleachers
        name: Bleachers
        subtitle: '<translate with short summary or explanation of ''Bleachers'', if needed>'
        # 'terms: crowd,bench,sports,stand,stands,seat,seating'
        terms: '<translate with synonyms or related terms for ''Bleachers'', separated by commas>'
      leisure/bowling_alley:
        # leisure=bowling_alley
        name: Bowling Alley
        subtitle: '<translate with short summary or explanation of ''Bowling Alley'', if needed>'
        # 'terms: bowling center'
        terms: '<translate with synonyms or related terms for ''Bowling Alley'', separated by commas>'
      leisure/common:
        # leisure=common
        name: Common
        subtitle: '<translate with short summary or explanation of ''Common'', if needed>'
        # 'terms: open space'
        terms: '<translate with synonyms or related terms for ''Common'', separated by commas>'
      leisure/dance:
        # leisure=dance
        name: Dance Hall
        subtitle: '<translate with short summary or explanation of ''Dance Hall'', if needed>'
        # 'terms: ballroom,jive,swing,tango,waltz'
        terms: '<translate with synonyms or related terms for ''Dance Hall'', separated by commas>'
      leisure/dancing_school:
        # 'leisure=dance, dance:teaching=yes'
        name: Dance School
        subtitle: '<translate with short summary or explanation of ''Dance School'', if needed>'
        # 'terms: jive,swing,tango,waltz,dance teaching'
        terms: '<translate with synonyms or related terms for ''Dance School'', separated by commas>'
      leisure/dog_park:
        # leisure=dog_park
        name: Dog Park
        subtitle: '<translate with short summary or explanation of ''Dog Park'', if needed>'
        terms: '<translate with synonyms or related terms for ''Dog Park'', separated by commas>'
      leisure/firepit:
        # leisure=firepit
        name: Firepit
        subtitle: '<translate with short summary or explanation of ''Firepit'', if needed>'
        # 'terms: fireplace,campfire'
        terms: '<translate with synonyms or related terms for ''Firepit'', separated by commas>'
      leisure/fishing:
        # leisure=fishing
        name: Fishing Spot
        subtitle: '<translate with short summary or explanation of ''Fishing Spot'', if needed>'
        # 'terms: angler'
        terms: '<translate with synonyms or related terms for ''Fishing Spot'', separated by commas>'
      leisure/fitness_centre:
        # leisure=fitness_centre
        name: Gym / Fitness Center
        subtitle: '<translate with short summary or explanation of ''Gym / Fitness Center'', if needed>'
        # 'terms: health,gym,leisure,studio'
        terms: '<translate with synonyms or related terms for ''Gym / Fitness Center'', separated by commas>'
      leisure/fitness_centre/yoga:
        # 'leisure=fitness_centre, sport=yoga'
        name: Yoga Studio
        subtitle: '<translate with short summary or explanation of ''Yoga Studio'', if needed>'
        # 'terms: studio,asanas,modern yoga,meditation'
        terms: '<translate with synonyms or related terms for ''Yoga Studio'', separated by commas>'
      leisure/fitness_station:
        # leisure=fitness_station
        name: Outdoor Fitness Station
        subtitle: '<translate with short summary or explanation of ''Outdoor Fitness Station'', if needed>'
        # 'terms: exercise,fitness,gym,trim trail'
        terms: '<translate with synonyms or related terms for ''Outdoor Fitness Station'', separated by commas>'
      leisure/fitness_station/balance_beam:
        # 'leisure=fitness_station, fitness_station=balance_beam'
        name: Exercise Balance Beam
        subtitle: '<translate with short summary or explanation of ''Exercise Balance Beam'', if needed>'
        # 'terms: balance,exercise,fitness,gym,trim trail'
        terms: '<translate with synonyms or related terms for ''Exercise Balance Beam'', separated by commas>'
      leisure/fitness_station/box:
        # 'leisure=fitness_station, fitness_station=box'
        name: Exercise Box
        subtitle: '<translate with short summary or explanation of ''Exercise Box'', if needed>'
        # 'terms: box,exercise,fitness,gym,jump,trim trail'
        terms: '<translate with synonyms or related terms for ''Exercise Box'', separated by commas>'
      leisure/fitness_station/horizontal_bar:
        # 'leisure=fitness_station, fitness_station=horizontal_bar'
        name: Exercise Horizontal Bar
        subtitle: '<translate with short summary or explanation of ''Exercise Horizontal Bar'', if needed>'
        # 'terms: bar,chinup,chin up,exercise,fitness,gym,pullup,pull up,trim trail'
        terms: '<translate with synonyms or related terms for ''Exercise Horizontal Bar'', separated by commas>'
      leisure/fitness_station/horizontal_ladder:
        # 'leisure=fitness_station, fitness_station=horizontal_ladder'
        name: Exercise Monkey Bars
        subtitle: '<translate with short summary or explanation of ''Exercise Monkey Bars'', if needed>'
        # 'terms: bar,chinup,chin up,exercise,fitness,gym,ladder,monkey bars,pullup,pull up,trim trail'
        terms: '<translate with synonyms or related terms for ''Exercise Monkey Bars'', separated by commas>'
      leisure/fitness_station/hyperextension:
        # 'leisure=fitness_station, fitness_station=hyperextension'
        name: Hyperextension Station
        subtitle: '<translate with short summary or explanation of ''Hyperextension Station'', if needed>'
        # 'terms: back,exercise,extension,fitness,gym,roman chair,trim trail'
        terms: '<translate with synonyms or related terms for ''Hyperextension Station'', separated by commas>'
      leisure/fitness_station/parallel_bars:
        # 'leisure=fitness_station, fitness_station=parallel_bars'
        name: Parallel Bars
        subtitle: '<translate with short summary or explanation of ''Parallel Bars'', if needed>'
        # 'terms: bar,dip,exercise,fitness,gym,trim trail'
        terms: '<translate with synonyms or related terms for ''Parallel Bars'', separated by commas>'
      leisure/fitness_station/push-up:
        # 'leisure=fitness_station, fitness_station=push-up'
        name: Push-Up Station
        subtitle: '<translate with short summary or explanation of ''Push-Up Station'', if needed>'
        # 'terms: bar,exercise,fitness,gym,pushup,push up,trim trail'
        terms: '<translate with synonyms or related terms for ''Push-Up Station'', separated by commas>'
      leisure/fitness_station/rings:
        # 'leisure=fitness_station, fitness_station=rings'
        name: Exercise Rings
        subtitle: '<translate with short summary or explanation of ''Exercise Rings'', if needed>'
        # 'terms: exercise,fitness,gym,muscle up,pullup,pull up,trim trail'
        terms: '<translate with synonyms or related terms for ''Exercise Rings'', separated by commas>'
      leisure/fitness_station/sign:
        # 'leisure=fitness_station, fitness_station=sign'
        name: Exercise Instruction Sign
        subtitle: '<translate with short summary or explanation of ''Exercise Instruction Sign'', if needed>'
        # 'terms: exercise,fitness,gym,trim trail'
        terms: '<translate with synonyms or related terms for ''Exercise Instruction Sign'', separated by commas>'
      leisure/fitness_station/sit-up:
        # 'leisure=fitness_station, fitness_station=sit-up'
        name: Sit-Up Station
        subtitle: '<translate with short summary or explanation of ''Sit-Up Station'', if needed>'
        # 'terms: crunch,exercise,fitness,gym,situp,sit up,trim trail'
        terms: '<translate with synonyms or related terms for ''Sit-Up Station'', separated by commas>'
      leisure/fitness_station/stairs:
        # 'leisure=fitness_station, fitness_station=stairs'
        name: Exercise Stairs
        subtitle: '<translate with short summary or explanation of ''Exercise Stairs'', if needed>'
        # 'terms: exercise,fitness,gym,steps,trim trail'
        terms: '<translate with synonyms or related terms for ''Exercise Stairs'', separated by commas>'
      leisure/garden:
        # leisure=garden
        name: Garden
        subtitle: '<translate with short summary or explanation of ''Garden'', if needed>'
        terms: '<translate with synonyms or related terms for ''Garden'', separated by commas>'
      leisure/golf_course:
        # leisure=golf_course
        name: Golf Course
        subtitle: '<translate with short summary or explanation of ''Golf Course'', if needed>'
        # 'terms: links'
        terms: '<translate with synonyms or related terms for ''Golf Course'', separated by commas>'
      leisure/hackerspace:
        # leisure=hackerspace
        name: Hackerspace
        subtitle: '<translate with short summary or explanation of ''Hackerspace'', if needed>'
        # 'terms: makerspace,hackspace,hacklab'
        terms: '<translate with synonyms or related terms for ''Hackerspace'', separated by commas>'
      leisure/horse_riding:
        # leisure=horse_riding
        name: Horseback Riding Facility
        subtitle: '<translate with short summary or explanation of ''Horseback Riding Facility'', if needed>'
        # 'terms: equestrian,stable'
        terms: '<translate with synonyms or related terms for ''Horseback Riding Facility'', separated by commas>'
      leisure/ice_rink:
        # leisure=ice_rink
        name: Ice Rink
        subtitle: '<translate with short summary or explanation of ''Ice Rink'', if needed>'
        # 'terms: hockey,skating,curling'
        terms: '<translate with synonyms or related terms for ''Ice Rink'', separated by commas>'
      leisure/marina:
        # leisure=marina
        name: Marina
        subtitle: '<translate with short summary or explanation of ''Marina'', if needed>'
        # 'terms: boat'
        terms: '<translate with synonyms or related terms for ''Marina'', separated by commas>'
      leisure/miniature_golf:
        # leisure=miniature_golf
        name: Miniature Golf
        subtitle: '<translate with short summary or explanation of ''Miniature Golf'', if needed>'
        # 'terms: crazy golf,mini golf,putt-putt'
        terms: '<translate with synonyms or related terms for ''Miniature Golf'', separated by commas>'
      leisure/nature_reserve:
        # leisure=nature_reserve
        name: Nature Reserve
        subtitle: '<translate with short summary or explanation of ''Nature Reserve'', if needed>'
        # 'terms: protected,wildlife'
        terms: '<translate with synonyms or related terms for ''Nature Reserve'', separated by commas>'
      leisure/outdoor_seating:
        # leisure=outdoor_seating
        name: Outdoor Seating Area
        subtitle: '<translate with short summary or explanation of ''Outdoor Seating Area'', if needed>'
        # 'terms: al fresco,beer garden,dining,cafe,restaurant,pub,bar,patio'
        terms: '<translate with synonyms or related terms for ''Outdoor Seating Area'', separated by commas>'
      leisure/park:
        # leisure=park
        name: Park
        subtitle: '<translate with short summary or explanation of ''Park'', if needed>'
        # 'terms: esplanade,estate,forest,garden,grass,green,grounds,lawn,lot,meadow,parkland,place,playground,plaza,pleasure garden,recreation area,square,tract,village green,woodland'
        terms: '<translate with synonyms or related terms for ''Park'', separated by commas>'
      leisure/picnic_table:
        # leisure=picnic_table
        name: Picnic Table
        subtitle: '<translate with short summary or explanation of ''Picnic Table'', if needed>'
        # 'terms: bench'
        terms: '<translate with synonyms or related terms for ''Picnic Table'', separated by commas>'
      leisure/picnic_table/chess:
        # 'leisure=picnic_table, sport=chess'
        name: Chess Table
        subtitle: '<translate with short summary or explanation of ''Chess Table'', if needed>'
        # 'terms: bench,chess board,checkerboard,checkers,chequerboard,game table'
        terms: '<translate with synonyms or related terms for ''Chess Table'', separated by commas>'
      leisure/pitch:
        # leisure=pitch
        name: Sport Pitch
        subtitle: '<translate with short summary or explanation of ''Sport Pitch'', if needed>'
        # 'terms: field'
        terms: '<translate with synonyms or related terms for ''Sport Pitch'', separated by commas>'
      leisure/pitch/american_football:
        # 'leisure=pitch, sport=american_football'
        name: American Football Field
        subtitle: '<translate with short summary or explanation of ''American Football Field'', if needed>'
        # 'terms: football,gridiron'
        terms: '<translate with synonyms or related terms for ''American Football Field'', separated by commas>'
      leisure/pitch/australian_football:
        # 'leisure=pitch, sport=australian_football'
        name: Australian Football Field
        subtitle: '<translate with short summary or explanation of ''Australian Football Field'', if needed>'
        # 'terms: Aussie,AFL,football'
        terms: '<translate with synonyms or related terms for ''Australian Football Field'', separated by commas>'
      leisure/pitch/badminton:
        # 'leisure=pitch, sport=badminton'
        name: Badminton Court
        subtitle: '<translate with short summary or explanation of ''Badminton Court'', if needed>'
        terms: '<translate with synonyms or related terms for ''Badminton Court'', separated by commas>'
      leisure/pitch/baseball:
        # 'leisure=pitch, sport=baseball'
        name: Baseball Field
        subtitle: '<translate with short summary or explanation of ''Baseball Field'', if needed>'
        terms: '<translate with synonyms or related terms for ''Baseball Field'', separated by commas>'
      leisure/pitch/basketball:
        # 'leisure=pitch, sport=basketball'
        name: Basketball Court
        subtitle: '<translate with short summary or explanation of ''Basketball Court'', if needed>'
        terms: '<translate with synonyms or related terms for ''Basketball Court'', separated by commas>'
      leisure/pitch/beachvolleyball:
        # 'leisure=pitch, sport=beachvolleyball'
        name: Beach Volleyball Court
        subtitle: '<translate with short summary or explanation of ''Beach Volleyball Court'', if needed>'
        # 'terms: volleyball'
        terms: '<translate with synonyms or related terms for ''Beach Volleyball Court'', separated by commas>'
      leisure/pitch/boules:
        # 'leisure=pitch, sport=boules'
        name: Boules/Bocce Court
        subtitle: '<translate with short summary or explanation of ''Boules/Bocce Court'', if needed>'
        # 'terms: bocce,lyonnaise,pétanque'
        terms: '<translate with synonyms or related terms for ''Boules/Bocce Court'', separated by commas>'
      leisure/pitch/bowls:
        # 'leisure=pitch, sport=bowls'
        name: Bowling Green
        subtitle: '<translate with short summary or explanation of ''Bowling Green'', if needed>'
        terms: '<translate with synonyms or related terms for ''Bowling Green'', separated by commas>'
      leisure/pitch/cricket:
        # 'leisure=pitch, sport=cricket'
        name: Cricket Field
        subtitle: '<translate with short summary or explanation of ''Cricket Field'', if needed>'
        terms: '<translate with synonyms or related terms for ''Cricket Field'', separated by commas>'
      leisure/pitch/equestrian:
        # 'leisure=pitch, sport=equestrian'
        name: Riding Arena
        subtitle: '<translate with short summary or explanation of ''Riding Arena'', if needed>'
        # 'terms: dressage,equestrian,horse,horseback,riding'
        terms: '<translate with synonyms or related terms for ''Riding Arena'', separated by commas>'
      leisure/pitch/netball:
        # 'leisure=pitch, sport=netball'
        name: Netball Court
        subtitle: '<translate with short summary or explanation of ''Netball Court'', if needed>'
        terms: '<translate with synonyms or related terms for ''Netball Court'', separated by commas>'
      leisure/pitch/rugby_league:
        # 'leisure=pitch, sport=rugby_league'
        name: Rugby League Field
        subtitle: '<translate with short summary or explanation of ''Rugby League Field'', if needed>'
        terms: '<translate with synonyms or related terms for ''Rugby League Field'', separated by commas>'
      leisure/pitch/rugby_union:
        # 'leisure=pitch, sport=rugby_union'
        name: Rugby Union Field
        subtitle: '<translate with short summary or explanation of ''Rugby Union Field'', if needed>'
        terms: '<translate with synonyms or related terms for ''Rugby Union Field'', separated by commas>'
      leisure/pitch/skateboard:
        # 'leisure=pitch, sport=skateboard'
        name: Skate Park
        subtitle: '<translate with short summary or explanation of ''Skate Park'', if needed>'
        terms: '<translate with synonyms or related terms for ''Skate Park'', separated by commas>'
      leisure/pitch/soccer:
        # 'leisure=pitch, sport=soccer'
        name: Soccer Field
        subtitle: '<translate with short summary or explanation of ''Soccer Field'', if needed>'
        # 'terms: football'
        terms: '<translate with synonyms or related terms for ''Soccer Field'', separated by commas>'
      leisure/pitch/softball:
        # 'leisure=pitch, sport=softball'
        name: Softball Field
        subtitle: '<translate with short summary or explanation of ''Softball Field'', if needed>'
        # 'terms: softball,diamond'
        terms: '<translate with synonyms or related terms for ''Softball Field'', separated by commas>'
      leisure/pitch/table_tennis:
        # 'leisure=pitch, sport=table_tennis'
        name: Ping Pong Table
        subtitle: '<translate with short summary or explanation of ''Ping Pong Table'', if needed>'
        # 'terms: table tennis,ping pong'
        terms: '<translate with synonyms or related terms for ''Ping Pong Table'', separated by commas>'
      leisure/pitch/tennis:
        # 'leisure=pitch, sport=tennis'
        name: Tennis Court
        subtitle: '<translate with short summary or explanation of ''Tennis Court'', if needed>'
        terms: '<translate with synonyms or related terms for ''Tennis Court'', separated by commas>'
      leisure/pitch/volleyball:
        # 'leisure=pitch, sport=volleyball'
        name: Volleyball Court
        subtitle: '<translate with short summary or explanation of ''Volleyball Court'', if needed>'
        terms: '<translate with synonyms or related terms for ''Volleyball Court'', separated by commas>'
      leisure/playground:
        # leisure=playground
        name: Playground
        subtitle: '<translate with short summary or explanation of ''Playground'', if needed>'
        # 'terms: jungle gym,play area'
        terms: '<translate with synonyms or related terms for ''Playground'', separated by commas>'
      leisure/resort:
        # leisure=resort
        name: Resort
        subtitle: '<translate with short summary or explanation of ''Resort'', if needed>'
        terms: '<translate with synonyms or related terms for ''Resort'', separated by commas>'
      leisure/sauna:
        # leisure=sauna
        name: Sauna
        subtitle: '<translate with short summary or explanation of ''Sauna'', if needed>'
        terms: '<translate with synonyms or related terms for ''Sauna'', separated by commas>'
      leisure/slipway:
        # leisure=slipway
        name: Slipway
        subtitle: '<translate with short summary or explanation of ''Slipway'', if needed>'
        # 'terms: boat launch,boat ramp,boat landing'
        terms: '<translate with synonyms or related terms for ''Slipway'', separated by commas>'
      leisure/sports_centre:
        # leisure=sports_centre
        name: Sports Center / Complex
        subtitle: '<translate with short summary or explanation of ''Sports Center / Complex'', if needed>'
        terms: '<translate with synonyms or related terms for ''Sports Center / Complex'', separated by commas>'
      leisure/sports_centre/climbing:
        # 'leisure=sports_centre, sport=climbing'
        name: Climbing Gym
        subtitle: '<translate with short summary or explanation of ''Climbing Gym'', if needed>'
        # 'terms: abseiling,artificial climbing wall,belaying,bouldering,rock climbing facility,indoor rock wall,rappeling,rock gym,ropes'
        terms: '<translate with synonyms or related terms for ''Climbing Gym'', separated by commas>'
      leisure/sports_centre/swimming:
        # 'leisure=sports_centre, sport=swimming'
        name: Swimming Pool Facility
        subtitle: '<translate with short summary or explanation of ''Swimming Pool Facility'', if needed>'
        # 'terms: dive,water'
        terms: '<translate with synonyms or related terms for ''Swimming Pool Facility'', separated by commas>'
      leisure/stadium:
        # leisure=stadium
        name: Stadium
        subtitle: '<translate with short summary or explanation of ''Stadium'', if needed>'
        terms: '<translate with synonyms or related terms for ''Stadium'', separated by commas>'
      leisure/swimming_area:
        # leisure=swimming_area
        name: Natural Swimming Area
        # 'terms: dive,water,aquatics'
        terms: '<translate with synonyms or related terms for ''Natural Swimming Area'', separated by commas>'
      leisure/swimming_pool:
        # leisure=swimming_pool
        name: Swimming Pool
        subtitle: '<translate with short summary or explanation of ''Swimming Pool'', if needed>'
        # 'terms: dive,water,aquatics'
        terms: '<translate with synonyms or related terms for ''Swimming Pool'', separated by commas>'
      leisure/track:
        # leisure=track
        name: Racetrack (Non-Motorsport)
        subtitle: '<translate with short summary or explanation of ''Racetrack (Non-Motorsport)'', if needed>'
        # 'terms: cycle,dog,greyhound,horse,race*,track'
        terms: '<translate with synonyms or related terms for ''Racetrack (Non-Motorsport)'', separated by commas>'
      leisure/track/cycling:
        # 'leisure=track, sport=cycling'
        name: Cycling Track
        subtitle: '<translate with short summary or explanation of ''Cycling Track'', if needed>'
        # 'terms: bicycle track,bicycling track,cycle racetrack,velodrome'
        terms: '<translate with synonyms or related terms for ''Cycling Track'', separated by commas>'
      leisure/track/horse_racing:
        # 'leisure=track, sport=horse_racing'
        name: Horse Racing Track
        subtitle: '<translate with short summary or explanation of ''Horse Racing Track'', if needed>'
        # 'terms: equestrian race track,horse race betting,horseracing,horsetrack,horse racetrack'
        terms: '<translate with synonyms or related terms for ''Horse Racing Track'', separated by commas>'
      leisure/track/running:
        # 'leisure=track, sport=running'
        name: Running Track
        subtitle: '<translate with short summary or explanation of ''Running Track'', if needed>'
        # 'terms: athletics track,decathlon,foot race,long distance running,marathon,middle distance running,racetrack,running,sprint,track,walking'
        terms: '<translate with synonyms or related terms for ''Running Track'', separated by commas>'
      leisure/water_park:
        # leisure=water_park
        name: Water Park
        subtitle: '<translate with short summary or explanation of ''Water Park'', if needed>'
        # 'terms: swim,pool,dive'
        terms: '<translate with synonyms or related terms for ''Water Park'', separated by commas>'
      line:
        name: Line
        subtitle: '<translate with short summary or explanation of ''Line'', if needed>'
        # 'terms: polyline'
        terms: '<translate with synonyms or related terms for ''Line'', separated by commas>'
      man_made:
        # man_made=*
        name: Man Made
        subtitle: '<translate with short summary or explanation of ''Man Made'', if needed>'
      man_made/adit:
        # man_made=adit
        name: Adit
        subtitle: Horizontal mine entrance
        # 'terms: cave,tunnel,underground'
        terms: '<translate with synonyms or related terms for ''Adit'', separated by commas>'
      man_made/antenna:
        # man_made=antenna
        name: Antenna
        subtitle: '<translate with short summary or explanation of ''Antenna'', if needed>'
        # 'terms: broadcast,cell phone,cell,communication,mobile phone,radio,television,transmission,tv'
        terms: '<translate with synonyms or related terms for ''Antenna'', separated by commas>'
      man_made/breakwater:
        # man_made=breakwater
        name: Breakwater
        subtitle: '<translate with short summary or explanation of ''Breakwater'', if needed>'
        terms: '<translate with synonyms or related terms for ''Breakwater'', separated by commas>'
      man_made/bridge:
        # man_made=bridge
        name: Bridge
        subtitle: '<translate with short summary or explanation of ''Bridge'', if needed>'
        terms: '<translate with synonyms or related terms for ''Bridge'', separated by commas>'
      man_made/bunker_silo:
        # man_made=bunker_silo
        name: Bunker Silo
        subtitle: '<translate with short summary or explanation of ''Bunker Silo'', if needed>'
        # 'terms: Silage,Storage'
        terms: '<translate with synonyms or related terms for ''Bunker Silo'', separated by commas>'
      man_made/chimney:
        # man_made=chimney
        name: Chimney
        subtitle: '<translate with short summary or explanation of ''Chimney'', if needed>'
        terms: '<translate with synonyms or related terms for ''Chimney'', separated by commas>'
      man_made/clearcut:
        # man_made=clearcut
        name: Clearcut Forest
        subtitle: '<translate with short summary or explanation of ''Clearcut Forest'', if needed>'
        # 'terms: cut,forest,lumber,tree,wood'
        terms: '<translate with synonyms or related terms for ''Clearcut Forest'', separated by commas>'
      man_made/crane:
        # man_made=crane
        name: Crane
        subtitle: '<translate with short summary or explanation of ''Crane'', if needed>'
        terms: '<translate with synonyms or related terms for ''Crane'', separated by commas>'
      man_made/cutline:
        # man_made=cutline
        name: Cut line
        subtitle: '<translate with short summary or explanation of ''Cut line'', if needed>'
        terms: '<translate with synonyms or related terms for ''Cut line'', separated by commas>'
      man_made/embankment:
        # man_made=embankment
        name: Embankment
        subtitle: '<translate with short summary or explanation of ''Embankment'', if needed>'
        terms: '<translate with synonyms or related terms for ''Embankment'', separated by commas>'
      man_made/flagpole:
        # man_made=flagpole
        name: Flagpole
        subtitle: '<translate with short summary or explanation of ''Flagpole'', if needed>'
        terms: '<translate with synonyms or related terms for ''Flagpole'', separated by commas>'
      man_made/gasometer:
        # man_made=gasometer
        name: Gasometer
        subtitle: '<translate with short summary or explanation of ''Gasometer'', if needed>'
        # 'terms: gas holder'
        terms: '<translate with synonyms or related terms for ''Gasometer'', separated by commas>'
      man_made/groyne:
        # man_made=groyne
        name: Groyne
        subtitle: '<translate with short summary or explanation of ''Groyne'', if needed>'
        terms: '<translate with synonyms or related terms for ''Groyne'', separated by commas>'
      man_made/lighthouse:
        # man_made=lighthouse
        name: Lighthouse
        subtitle: '<translate with short summary or explanation of ''Lighthouse'', if needed>'
        terms: '<translate with synonyms or related terms for ''Lighthouse'', separated by commas>'
      man_made/mast:
        # man_made=mast
        name: Mast
        subtitle: Tall vertical structure
        # 'terms: antenna,broadcast tower,cell phone tower,cell tower,communication mast,communication tower,guyed tower,mobile phone tower,radio mast,radio tower,television tower,transmission mast,transmission tower,tv tower'
        terms: '<translate with synonyms or related terms for ''Mast'', separated by commas>'
      man_made/mast/communication:
        # 'man_made=mast, tower:type=communication'
        name: Communication Mast
        subtitle: '<translate with short summary or explanation of ''Communication Mast'', if needed>'
        # 'terms: antenna,broadcast tower,cell phone tower,cell tower,communication mast,communication tower,guyed tower,mobile phone tower,radio mast,radio tower,television tower,transmission mast,transmission tower,tv tower'
        terms: '<translate with synonyms or related terms for ''Communication Mast'', separated by commas>'
      man_made/mast/communication/mobile_phone:
        # 'man_made=mast, tower:type=communication, communication:mobile_phone=yes'
        name: Mobile Phone Mast
        subtitle: '<translate with short summary or explanation of ''Mobile Phone Mast'', if needed>'
        # 'terms: antenna,cell mast,cell phone mast,cell phone tower,cell tower,communication mast,communication tower,guyed tower,mobile phone tower,transmission mast,transmission tower'
        terms: '<translate with synonyms or related terms for ''Mobile Phone Mast'', separated by commas>'
      man_made/mast/communication/radio:
        # 'man_made=mast, tower:type=communication, communication:radio=yes'
        name: Radio Broadcast Mast
        subtitle: '<translate with short summary or explanation of ''Radio Broadcast Mast'', if needed>'
        # 'terms: antenna,broadcast tower,communication mast,communication tower,guyed tower,radio mast,radio tower,transmission mast,transmission tower'
        terms: '<translate with synonyms or related terms for ''Radio Broadcast Mast'', separated by commas>'
      man_made/mast/communication/television:
        # 'man_made=mast, tower:type=communication, communication:television=yes'
        name: Television Broadcast Mast
        subtitle: '<translate with short summary or explanation of ''Television Broadcast Mast'', if needed>'
        # 'terms: antenna,broadcast tower,communication mast,communication tower,guyed tower,television mast,television tower,transmission mast,transmission tower,tv mast,tv tower'
        terms: '<translate with synonyms or related terms for ''Television Broadcast Mast'', separated by commas>'
      man_made/mineshaft:
        # man_made=mineshaft
        name: Mineshaft
        subtitle: Vertical mine entrance
        # 'terms: cave,mine shaft,tunnel,underground'
        terms: '<translate with synonyms or related terms for ''Mineshaft'', separated by commas>'
      man_made/monitoring_station:
        # man_made=monitoring_station
        name: Monitoring Station
        subtitle: '<translate with short summary or explanation of ''Monitoring Station'', if needed>'
        # 'terms: weather,earthquake,seismology,air,gps'
        terms: '<translate with synonyms or related terms for ''Monitoring Station'', separated by commas>'
      man_made/observatory:
        # man_made=observatory
        name: Observatory
        subtitle: '<translate with short summary or explanation of ''Observatory'', if needed>'
        # 'terms: astronomical,meteorological'
        terms: '<translate with synonyms or related terms for ''Observatory'', separated by commas>'
      man_made/petroleum_well:
        # man_made=petroleum_well
        name: Oil Well
        subtitle: '<translate with short summary or explanation of ''Oil Well'', if needed>'
        # 'terms: drilling rig,oil derrick,oil drill,oil horse,oil rig,oil pump,petroleum well,pumpjack'
        terms: '<translate with synonyms or related terms for ''Oil Well'', separated by commas>'
      man_made/pier:
        # man_made=pier
        name: Pier
        subtitle: '<translate with short summary or explanation of ''Pier'', if needed>'
        # 'terms: berth,dock,jetty,landing,promenade,wharf'
        terms: '<translate with synonyms or related terms for ''Pier'', separated by commas>'
      man_made/pier/floating:
        # 'man_made=pier, floating=yes'
        name: Floating Pier
        subtitle: '<translate with short summary or explanation of ''Floating Pier'', if needed>'
        # 'terms: berth,dock,jetty,landing,promenade,wharf'
        terms: '<translate with synonyms or related terms for ''Floating Pier'', separated by commas>'
      man_made/pipeline:
        # man_made=pipeline
        name: Pipeline
        subtitle: '<translate with short summary or explanation of ''Pipeline'', if needed>'
        # 'terms: oil,natural gas,water,sewer,sewage'
        terms: '<translate with synonyms or related terms for ''Pipeline'', separated by commas>'
      man_made/pipeline/underground:
        # 'man_made=pipeline, location=underground'
        name: Underground Pipeline
        subtitle: '<translate with short summary or explanation of ''Underground Pipeline'', if needed>'
        # 'terms: oil,natural gas,water,sewer,sewage'
        terms: '<translate with synonyms or related terms for ''Underground Pipeline'', separated by commas>'
      man_made/pumping_station:
        # man_made=pumping_station
        name: Pumping Station
        subtitle: '<translate with short summary or explanation of ''Pumping Station'', if needed>'
        terms: '<translate with synonyms or related terms for ''Pumping Station'', separated by commas>'
      man_made/silo:
        # man_made=silo
        name: Silo
        subtitle: '<translate with short summary or explanation of ''Silo'', if needed>'
        # 'terms: grain,corn,wheat'
        terms: '<translate with synonyms or related terms for ''Silo'', separated by commas>'
      man_made/storage_tank:
        # man_made=storage_tank
        name: Storage Tank
        subtitle: '<translate with short summary or explanation of ''Storage Tank'', if needed>'
        # 'terms: water,oil,gas,petrol'
        terms: '<translate with synonyms or related terms for ''Storage Tank'', separated by commas>'
      man_made/surveillance:
        # man_made=surveillance
        name: Surveillance
        subtitle: '<translate with short summary or explanation of ''Surveillance'', if needed>'
        # 'terms: anpr,alpr,camera,car plate recognition,cctv,guard,license plate recognition,monitoring,number plate recognition,security,video,webcam'
        terms: '<translate with synonyms or related terms for ''Surveillance'', separated by commas>'
      man_made/surveillance/camera:
        # 'man_made=surveillance, surveillance:type=camera'
        name: Surveillance Camera
        subtitle: '<translate with short summary or explanation of ''Surveillance Camera'', if needed>'
        # 'terms: anpr,alpr,camera,car plate recognition,cctv,guard,license plate recognition,monitoring,number plate recognition,security,video,webcam'
        terms: '<translate with synonyms or related terms for ''Surveillance Camera'', separated by commas>'
      man_made/survey_point:
        # man_made=survey_point
        name: Survey Point
        subtitle: '<translate with short summary or explanation of ''Survey Point'', if needed>'
        # 'terms: trig point,triangulation pillar,trigonometrical station'
        terms: '<translate with synonyms or related terms for ''Survey Point'', separated by commas>'
      man_made/tower:
        # man_made=tower
        name: Tower
        subtitle: Building constructed for its height
        terms: '<translate with synonyms or related terms for ''Tower'', separated by commas>'
      man_made/tower/bell_tower:
        # 'man_made=tower, tower:type=bell_tower'
        name: Bell Tower
        subtitle: '<translate with short summary or explanation of ''Bell Tower'', if needed>'
        # 'terms: belfry,bell gable,campanile,church tower,klockstapel'
        terms: '<translate with synonyms or related terms for ''Bell Tower'', separated by commas>'
      man_made/tower/communication:
        # 'man_made=tower, tower:type=communication'
        name: Communication Tower
        subtitle: '<translate with short summary or explanation of ''Communication Tower'', if needed>'
        # 'terms: antenna,broadcast tower,cell phone tower,cell tower,communication mast,communication tower,guyed tower,mobile phone tower,radio mast,radio tower,television tower,transmission mast,transmission tower,tv tower'
        terms: '<translate with synonyms or related terms for ''Communication Tower'', separated by commas>'
      man_made/tower/minaret:
        # 'man_made=tower, tower:type=minaret'
        name: Minaret
        subtitle: '<translate with short summary or explanation of ''Minaret'', if needed>'
        # 'terms: Islam,mosque,Muezzin,Muslim'
        terms: '<translate with synonyms or related terms for ''Minaret'', separated by commas>'
      man_made/tower/observation:
        # 'man_made=tower, tower:type=observation'
        name: Observation Tower
        subtitle: '<translate with short summary or explanation of ''Observation Tower'', if needed>'
        # 'terms: lookout tower,fire tower'
        terms: '<translate with synonyms or related terms for ''Observation Tower'', separated by commas>'
      man_made/wastewater_plant:
        # man_made=wastewater_plant
        name: Wastewater Plant
        subtitle: '<translate with short summary or explanation of ''Wastewater Plant'', if needed>'
        # 'terms: sewage*,water treatment plant,reclamation plant'
        terms: '<translate with synonyms or related terms for ''Wastewater Plant'', separated by commas>'
      man_made/water_tower:
        # man_made=water_tower
        name: Water Tower
        subtitle: '<translate with short summary or explanation of ''Water Tower'', if needed>'
        terms: '<translate with synonyms or related terms for ''Water Tower'', separated by commas>'
      man_made/water_well:
        # man_made=water_well
        name: Water Well
        subtitle: '<translate with short summary or explanation of ''Water Well'', if needed>'
        terms: '<translate with synonyms or related terms for ''Water Well'', separated by commas>'
      man_made/water_works:
        # man_made=water_works
        name: Water Works
        subtitle: '<translate with short summary or explanation of ''Water Works'', if needed>'
        terms: '<translate with synonyms or related terms for ''Water Works'', separated by commas>'
      man_made/watermill:
        # man_made=watermill
        name: Watermill
        subtitle: '<translate with short summary or explanation of ''Watermill'', if needed>'
        # 'terms: water,wheel,mill'
        terms: '<translate with synonyms or related terms for ''Watermill'', separated by commas>'
      man_made/windmill:
        # man_made=windmill
        name: Windmill
        subtitle: '<translate with short summary or explanation of ''Windmill'', if needed>'
        # 'terms: wind,wheel,mill'
        terms: '<translate with synonyms or related terms for ''Windmill'', separated by commas>'
      man_made/works:
        # man_made=works
        name: Factory
        subtitle: '<translate with short summary or explanation of ''Factory'', if needed>'
        # 'terms: assembly,build,brewery,car,plant,plastic,processing,manufacture,refinery'
        terms: '<translate with synonyms or related terms for ''Factory'', separated by commas>'
      manhole:
        # manhole=*
        name: Manhole
        subtitle: Access to areas below ground level
        # 'terms: cover,hole,sewer,sewage,telecom'
        terms: '<translate with synonyms or related terms for ''Manhole'', separated by commas>'
      manhole/drain:
        # manhole=drain
        name: Storm Drain
        subtitle: '<translate with short summary or explanation of ''Storm Drain'', if needed>'
        # 'terms: cover,drain,hole,rain,sewer,sewage,storm'
        terms: '<translate with synonyms or related terms for ''Storm Drain'', separated by commas>'
      manhole/telecom:
        # manhole=telecom
        name: Telecom Manhole
        subtitle: '<translate with short summary or explanation of ''Telecom Manhole'', if needed>'
        # 'terms: cover,phone,hole,telecom,telephone,bt'
        terms: '<translate with synonyms or related terms for ''Telecom Manhole'', separated by commas>'
      natural:
        # natural=*
        name: Natural
        subtitle: '<translate with short summary or explanation of ''Natural'', if needed>'
      natural/bare_rock:
        # natural=bare_rock
        name: Bare Rock
        subtitle: '<translate with short summary or explanation of ''Bare Rock'', if needed>'
        # 'terms: rock'
        terms: '<translate with synonyms or related terms for ''Bare Rock'', separated by commas>'
      natural/bay:
        # natural=bay
        name: Bay
        subtitle: '<translate with short summary or explanation of ''Bay'', if needed>'
        terms: '<translate with synonyms or related terms for ''Bay'', separated by commas>'
      natural/beach:
        # natural=beach
        name: Beach
        subtitle: '<translate with short summary or explanation of ''Beach'', if needed>'
        # 'terms: shore'
        terms: '<translate with synonyms or related terms for ''Beach'', separated by commas>'
      natural/cave_entrance:
        # natural=cave_entrance
        name: Cave Entrance
        subtitle: '<translate with short summary or explanation of ''Cave Entrance'', if needed>'
        # 'terms: cavern,hollow,grotto,shelter,cavity'
        terms: '<translate with synonyms or related terms for ''Cave Entrance'', separated by commas>'
      natural/cliff:
        # natural=cliff
        name: Cliff
        subtitle: '<translate with short summary or explanation of ''Cliff'', if needed>'
        # 'terms: crag,escarpment,rock face,scarp'
        terms: '<translate with synonyms or related terms for ''Cliff'', separated by commas>'
      natural/coastline:
        # natural=coastline
        name: Coastline
        subtitle: '<translate with short summary or explanation of ''Coastline'', if needed>'
        # 'terms: shore'
        terms: '<translate with synonyms or related terms for ''Coastline'', separated by commas>'
      natural/fell:
        # natural=fell
        name: Fell
        subtitle: '<translate with short summary or explanation of ''Fell'', if needed>'
        terms: '<translate with synonyms or related terms for ''Fell'', separated by commas>'
      natural/glacier:
        # natural=glacier
        name: Glacier
        subtitle: '<translate with short summary or explanation of ''Glacier'', if needed>'
        terms: '<translate with synonyms or related terms for ''Glacier'', separated by commas>'
      natural/grassland:
        # natural=grassland
        name: Grassland
        subtitle: Grass-dominated natural landscape
        # 'terms: prairie,savanna'
        terms: '<translate with synonyms or related terms for ''Grassland'', separated by commas>'
      natural/heath:
        # natural=heath
        name: Heath
        subtitle: '<translate with short summary or explanation of ''Heath'', if needed>'
        terms: '<translate with synonyms or related terms for ''Heath'', separated by commas>'
      natural/mud:
        # natural=mud
        name: Mud
        subtitle: '<translate with short summary or explanation of ''Mud'', if needed>'
        # 'terms: wetland'
        terms: '<translate with synonyms or related terms for ''Mud'', separated by commas>'
      natural/peak:
        # natural=peak
        name: Peak
        subtitle: '<translate with short summary or explanation of ''Peak'', if needed>'
        # 'terms: acme,aiguille,alp,climax,crest,crown,hill,mount,mountain,pinnacle,summit,tip,top'
        terms: '<translate with synonyms or related terms for ''Peak'', separated by commas>'
      natural/reef:
        # natural=reef
        name: Reef
        subtitle: '<translate with short summary or explanation of ''Reef'', if needed>'
        # 'terms: barrier,coral,ocean,sand,shoal'
        terms: '<translate with synonyms or related terms for ''Reef'', separated by commas>'
      natural/ridge:
        # natural=ridge
        name: Ridge
        subtitle: '<translate with short summary or explanation of ''Ridge'', if needed>'
        # 'terms: crest'
        terms: '<translate with synonyms or related terms for ''Ridge'', separated by commas>'
      natural/saddle:
        # natural=saddle
        name: Saddle
        subtitle: '<translate with short summary or explanation of ''Saddle'', if needed>'
        # 'terms: pass,mountain pass,top'
        terms: '<translate with synonyms or related terms for ''Saddle'', separated by commas>'
      natural/sand:
        # natural=sand
        name: Sand
        subtitle: '<translate with short summary or explanation of ''Sand'', if needed>'
        # 'terms: desert'
        terms: '<translate with synonyms or related terms for ''Sand'', separated by commas>'
      natural/scree:
        # natural=scree
        name: Scree
        subtitle: '<translate with short summary or explanation of ''Scree'', if needed>'
        # 'terms: loose rocks'
        terms: '<translate with synonyms or related terms for ''Scree'', separated by commas>'
      natural/scrub:
        # natural=scrub
        name: Scrub
        subtitle: '<translate with short summary or explanation of ''Scrub'', if needed>'
        # 'terms: bush,shrubs'
        terms: '<translate with synonyms or related terms for ''Scrub'', separated by commas>'
      natural/spring:
        # natural=spring
        name: Spring
        subtitle: '<translate with short summary or explanation of ''Spring'', if needed>'
        terms: '<translate with synonyms or related terms for ''Spring'', separated by commas>'
      natural/tree:
        # natural=tree
        name: Tree
        subtitle: '<translate with short summary or explanation of ''Tree'', if needed>'
        terms: '<translate with synonyms or related terms for ''Tree'', separated by commas>'
      natural/tree_row:
        # natural=tree_row
        name: Tree Row
        subtitle: '<translate with short summary or explanation of ''Tree Row'', if needed>'
        terms: '<translate with synonyms or related terms for ''Tree Row'', separated by commas>'
      natural/valley:
        # natural=valley
        name: Valley
        subtitle: '<translate with short summary or explanation of ''Valley'', if needed>'
        # 'terms: canyon,dale,dell,dene,depression,glen,gorge,gully,gulley,gultch,hollow,ravine,rift,vale'
        terms: '<translate with synonyms or related terms for ''Valley'', separated by commas>'
      natural/volcano:
        # natural=volcano
        name: Volcano
        subtitle: '<translate with short summary or explanation of ''Volcano'', if needed>'
        # 'terms: mountain,crater'
        terms: '<translate with synonyms or related terms for ''Volcano'', separated by commas>'
      natural/water:
        # natural=water
        name: Water
        subtitle: '<translate with short summary or explanation of ''Water'', if needed>'
        terms: '<translate with synonyms or related terms for ''Water'', separated by commas>'
      natural/water/basin:
        # 'natural=water, water=basin'
        name: Basin
        subtitle: '<translate with short summary or explanation of ''Basin'', if needed>'
        # 'terms: detention,drain,overflow,rain,retention'
        terms: '<translate with synonyms or related terms for ''Basin'', separated by commas>'
      natural/water/canal:
        # 'natural=water, water=canal'
        name: Canal
        subtitle: '<translate with short summary or explanation of ''Canal'', if needed>'
        terms: '<translate with synonyms or related terms for ''Canal'', separated by commas>'
      natural/water/lake:
        # 'natural=water, water=lake'
        name: Lake
        subtitle: '<translate with short summary or explanation of ''Lake'', if needed>'
        # 'terms: lakelet,loch,mere'
        terms: '<translate with synonyms or related terms for ''Lake'', separated by commas>'
      natural/water/pond:
        # 'natural=water, water=pond'
        name: Pond
        subtitle: '<translate with short summary or explanation of ''Pond'', if needed>'
        # 'terms: lakelet,millpond,tarn,pool,mere'
        terms: '<translate with synonyms or related terms for ''Pond'', separated by commas>'
      natural/water/reservoir:
        # 'natural=water, water=reservoir'
        name: Reservoir
        subtitle: '<translate with short summary or explanation of ''Reservoir'', if needed>'
        terms: '<translate with synonyms or related terms for ''Reservoir'', separated by commas>'
      natural/water/river:
        # 'natural=water, water=river'
        name: River
        subtitle: '<translate with short summary or explanation of ''River'', if needed>'
        # 'terms: beck,branch,brook,course,creek,estuary,rill,riverbank,rivulet,run,runnel,stream,tributary,watercourse'
        terms: '<translate with synonyms or related terms for ''River'', separated by commas>'
      natural/water/stream:
        # 'natural=water, water=stream'
        name: Stream
        subtitle: '<translate with short summary or explanation of ''Stream'', if needed>'
        # 'terms: beck,branch,brook,burn,course,creek,current,drift,flood,flow,freshet,race,rill,rindle,rivulet,run,runnel,rush,spate,spritz,surge,tide,torrent,tributary,watercourse'
        terms: '<translate with synonyms or related terms for ''Stream'', separated by commas>'
      natural/wetland:
        # natural=wetland
        name: Wetland
        subtitle: '<translate with short summary or explanation of ''Wetland'', if needed>'
        # 'terms: bog,marsh,reedbed,swamp,tidalflat'
        terms: '<translate with synonyms or related terms for ''Wetland'', separated by commas>'
      natural/wood:
        # natural=wood
        name: Wood
        subtitle: '<translate with short summary or explanation of ''Wood'', if needed>'
        # 'terms: tree'
        terms: '<translate with synonyms or related terms for ''Wood'', separated by commas>'
      noexit/yes:
        # noexit=yes
        name: No Exit
        subtitle: Indicates a road does not continue
        # 'terms: no exit,road end,dead end'
        terms: '<translate with synonyms or related terms for ''No Exit'', separated by commas>'
      office:
        # office=*
        name: Office
        subtitle: '<translate with short summary or explanation of ''Office'', if needed>'
        terms: '<translate with synonyms or related terms for ''Office'', separated by commas>'
      office/accountant:
        # office=accountant
        name: Accountant Office
        subtitle: '<translate with short summary or explanation of ''Accountant Office'', if needed>'
        terms: '<translate with synonyms or related terms for ''Accountant Office'', separated by commas>'
      office/administrative:
        # office=administrative
        name: Administrative Office
        subtitle: '<translate with short summary or explanation of ''Administrative Office'', if needed>'
      office/adoption_agency:
        # office=adoption_agency
        name: Adoption Agency
        subtitle: '<translate with short summary or explanation of ''Adoption Agency'', if needed>'
        terms: '<translate with synonyms or related terms for ''Adoption Agency'', separated by commas>'
      office/advertising_agency:
        # office=advertising_agency
        name: Advertising Agency
        subtitle: '<translate with short summary or explanation of ''Advertising Agency'', if needed>'
        # 'terms: ad,ad agency,advert agency,advertising,marketing'
        terms: '<translate with synonyms or related terms for ''Advertising Agency'', separated by commas>'
      office/architect:
        # office=architect
        name: Architect Office
        subtitle: '<translate with short summary or explanation of ''Architect Office'', if needed>'
        terms: '<translate with synonyms or related terms for ''Architect Office'', separated by commas>'
      office/association:
        # office=association
        name: Nonprofit Organization Office
        subtitle: '<translate with short summary or explanation of ''Nonprofit Organization Office'', if needed>'
        # 'terms: association,non-profit,nonprofit,organization,society'
        terms: '<translate with synonyms or related terms for ''Nonprofit Organization Office'', separated by commas>'
      office/charity:
        # office=charity
        name: Charity Office
        subtitle: '<translate with short summary or explanation of ''Charity Office'', if needed>'
        # 'terms: charitable organization'
        terms: '<translate with synonyms or related terms for ''Charity Office'', separated by commas>'
      office/company:
        # office=company
        name: Corporate Office
        subtitle: '<translate with short summary or explanation of ''Corporate Office'', if needed>'
        terms: '<translate with synonyms or related terms for ''Corporate Office'', separated by commas>'
      office/coworking:
        # office=coworking
        name: Coworking Space
        subtitle: '<translate with short summary or explanation of ''Coworking Space'', if needed>'
        # 'terms: coworking,office'
        terms: '<translate with synonyms or related terms for ''Coworking Space'', separated by commas>'
      office/diplomatic:
        # office=diplomatic
        name: Diplomatic Office
        terms: '<translate with synonyms or related terms for ''Diplomatic Office'', separated by commas>'
      office/diplomatic/consulate:
        # 'office=diplomatic, diplomatic=consulate'
        name: Consulate
        terms: '<translate with synonyms or related terms for ''Consulate'', separated by commas>'
      office/diplomatic/embassy:
        # 'office=diplomatic, diplomatic=embassy'
        name: Embassy
        terms: '<translate with synonyms or related terms for ''Embassy'', separated by commas>'
      office/diplomatic/liaison:
        # 'office=diplomatic, diplomatic=liaison'
        name: Liaison Office
        terms: '<translate with synonyms or related terms for ''Liaison Office'', separated by commas>'
      office/educational_institution:
        # office=educational_institution
        name: Educational Institution
        subtitle: '<translate with short summary or explanation of ''Educational Institution'', if needed>'
        terms: '<translate with synonyms or related terms for ''Educational Institution'', separated by commas>'
      office/employment_agency:
        # office=employment_agency
        name: Employment Agency
        subtitle: '<translate with short summary or explanation of ''Employment Agency'', if needed>'
        # 'terms: job'
        terms: '<translate with synonyms or related terms for ''Employment Agency'', separated by commas>'
      office/energy_supplier:
        # office=energy_supplier
        name: Energy Supplier Office
        subtitle: '<translate with short summary or explanation of ''Energy Supplier Office'', if needed>'
        # 'terms: electricity,energy company,energy utility,gas utility'
        terms: '<translate with synonyms or related terms for ''Energy Supplier Office'', separated by commas>'
      office/estate_agent:
        # office=estate_agent
        name: Real Estate Office
        subtitle: '<translate with short summary or explanation of ''Real Estate Office'', if needed>'
        # 'terms: real estate'
        terms: '<translate with synonyms or related terms for ''Real Estate Office'', separated by commas>'
      office/financial:
        # office=financial
        name: Financial Office
        subtitle: '<translate with short summary or explanation of ''Financial Office'', if needed>'
        terms: '<translate with synonyms or related terms for ''Financial Office'', separated by commas>'
      office/forestry:
        # office=forestry
        name: Forestry Office
        subtitle: '<translate with short summary or explanation of ''Forestry Office'', if needed>'
        # 'terms: forest,ranger'
        terms: '<translate with synonyms or related terms for ''Forestry Office'', separated by commas>'
      office/foundation:
        # office=foundation
        name: Foundation Office
        subtitle: '<translate with short summary or explanation of ''Foundation Office'', if needed>'
        terms: '<translate with synonyms or related terms for ''Foundation Office'', separated by commas>'
      office/government:
        # office=government
        name: Government Office
        subtitle: '<translate with short summary or explanation of ''Government Office'', if needed>'
        terms: '<translate with synonyms or related terms for ''Government Office'', separated by commas>'
      office/government/register_office:
        # 'office=government, government=register_office'
        name: Register Office
        subtitle: '<translate with short summary or explanation of ''Register Office'', if needed>'
        # 'terms: clerk,marriage,death,birth,certificate'
        terms: '<translate with synonyms or related terms for ''Register Office'', separated by commas>'
      office/government/tax:
        # 'office=government, government=tax'
        name: Tax and Revenue Office
        subtitle: '<translate with short summary or explanation of ''Tax and Revenue Office'', if needed>'
        # 'terms: fiscal authorities,revenue office,tax office'
        terms: '<translate with synonyms or related terms for ''Tax and Revenue Office'', separated by commas>'
      office/guide:
        # office=guide
        name: Tour Guide Office
        subtitle: '<translate with short summary or explanation of ''Tour Guide Office'', if needed>'
        # 'terms: dive guide,mountain guide,tour guide'
        terms: '<translate with synonyms or related terms for ''Tour Guide Office'', separated by commas>'
      office/insurance:
        # office=insurance
        name: Insurance Office
        subtitle: '<translate with short summary or explanation of ''Insurance Office'', if needed>'
        terms: '<translate with synonyms or related terms for ''Insurance Office'', separated by commas>'
      office/it:
        # office=it
        name: Information Technology Office
        subtitle: '<translate with short summary or explanation of ''Information Technology Office'', if needed>'
        # 'terms: computer,information,software,technology'
        terms: '<translate with synonyms or related terms for ''Information Technology Office'', separated by commas>'
      office/lawyer:
        # office=lawyer
        name: Law Office
        subtitle: '<translate with short summary or explanation of ''Law Office'', if needed>'
        terms: '<translate with synonyms or related terms for ''Law Office'', separated by commas>'
      office/lawyer/notary:
        # 'office=lawyer, lawyer=notary'
        name: Notary Office
        subtitle: '<translate with short summary or explanation of ''Notary Office'', if needed>'
      office/moving_company:
        # office=moving_company
        name: Moving Company Office
        subtitle: '<translate with short summary or explanation of ''Moving Company Office'', if needed>'
        # 'terms: relocation'
        terms: '<translate with synonyms or related terms for ''Moving Company Office'', separated by commas>'
      office/newspaper:
        # office=newspaper
        name: Newspaper Office
        subtitle: '<translate with short summary or explanation of ''Newspaper Office'', if needed>'
        terms: '<translate with synonyms or related terms for ''Newspaper Office'', separated by commas>'
      office/ngo:
        # office=ngo
        name: NGO Office
        subtitle: '<translate with short summary or explanation of ''NGO Office'', if needed>'
        # 'terms: ngo,non government,non-government,organization,organisation'
        terms: '<translate with synonyms or related terms for ''NGO Office'', separated by commas>'
      office/notary:
        # office=notary
        name: Notary Office
        subtitle: '<translate with short summary or explanation of ''Notary Office'', if needed>'
        # 'terms: clerk,deeds,estate,signature,wills'
        terms: '<translate with synonyms or related terms for ''Notary Office'', separated by commas>'
      office/physician:
        # office=physician
        name: Physician
        subtitle: '<translate with short summary or explanation of ''Physician'', if needed>'
      office/political_party:
        # office=political_party
        name: Political Party
        subtitle: '<translate with short summary or explanation of ''Political Party'', if needed>'
        terms: '<translate with synonyms or related terms for ''Political Party'', separated by commas>'
      office/private_investigator:
        # office=private_investigator
        name: Private Investigator Office
        subtitle: '<translate with short summary or explanation of ''Private Investigator Office'', if needed>'
        # 'terms: PI,private eye,private detective'
        terms: '<translate with synonyms or related terms for ''Private Investigator Office'', separated by commas>'
      office/quango:
        # office=quango
        name: Quasi-NGO Office
        subtitle: '<translate with short summary or explanation of ''Quasi-NGO Office'', if needed>'
        # 'terms: ngo,non government,non-government,organization,organisation,quasi autonomous,quasi-autonomous'
        terms: '<translate with synonyms or related terms for ''Quasi-NGO Office'', separated by commas>'
      office/religion:
        # office=religion
        name: Religious Office
        subtitle: '<translate with short summary or explanation of ''Religious Office'', if needed>'
        terms: '<translate with synonyms or related terms for ''Religious Office'', separated by commas>'
      office/research:
        # office=research
        name: Research Office
        subtitle: '<translate with short summary or explanation of ''Research Office'', if needed>'
        terms: '<translate with synonyms or related terms for ''Research Office'', separated by commas>'
      office/surveyor:
        # office=surveyor
        name: Surveyor Office
        subtitle: '<translate with short summary or explanation of ''Surveyor Office'', if needed>'
        terms: '<translate with synonyms or related terms for ''Surveyor Office'', separated by commas>'
      office/tax_advisor:
        # office=tax_advisor
        name: Tax Advisor Office
        subtitle: '<translate with short summary or explanation of ''Tax Advisor Office'', if needed>'
        # 'terms: tax,tax consultant'
        terms: '<translate with synonyms or related terms for ''Tax Advisor Office'', separated by commas>'
      office/telecommunication:
        # office=telecommunication
        name: Telecom Office
        subtitle: '<translate with short summary or explanation of ''Telecom Office'', if needed>'
        # 'terms: communication,internet,phone,voice'
        terms: '<translate with synonyms or related terms for ''Telecom Office'', separated by commas>'
      office/therapist:
        # office=therapist
        name: Therapist Office
        subtitle: '<translate with short summary or explanation of ''Therapist Office'', if needed>'
        # 'terms: therapy'
        terms: '<translate with synonyms or related terms for ''Therapist Office'', separated by commas>'
      office/travel_agent:
        # office=travel_agent
        name: Travel Agency
        subtitle: '<translate with short summary or explanation of ''Travel Agency'', if needed>'
      office/water_utility:
        # office=water_utility
        name: Water Utility Office
        subtitle: '<translate with short summary or explanation of ''Water Utility Office'', if needed>'
        # 'terms: water board,utility'
        terms: '<translate with synonyms or related terms for ''Water Utility Office'', separated by commas>'
      piste/downhill:
        # 'piste:type=downhill'
        name: Downhill Ski Trail
        subtitle: Alpine piste
        # 'terms: ski,alpine,snowboard,downhill,piste'
        terms: '<translate with synonyms or related terms for ''Downhill Ski Trail'', separated by commas>'
      piste/downhill/halfpipe:
        # 'piste:type=downhill, man_made=piste:halfpipe'
        name: Halfpipe
        subtitle: '<translate with short summary or explanation of ''Halfpipe'', if needed>'
        # 'terms: ski,alpine,halfpipe,half pipe,snowboard,downhill,piste'
        terms: '<translate with synonyms or related terms for ''Halfpipe'', separated by commas>'
      piste/hike:
        # 'piste:type=hike'
        name: Snowshoeing or Winter Hiking Trail
        subtitle: '<translate with short summary or explanation of ''Snowshoeing or Winter Hiking Trail'', if needed>'
        # 'terms: hike,winter hiking,snowshoe,snowshoeing,piste,ski'
        terms: '<translate with synonyms or related terms for ''Snowshoeing or Winter Hiking Trail'', separated by commas>'
      piste/ice_skate:
        # 'piste:type=ice_skate'
        name: Ice Skating Piste
        subtitle: '<translate with short summary or explanation of ''Ice Skating Piste'', if needed>'
        # 'terms: ice,skating,ski,piste'
        terms: '<translate with synonyms or related terms for ''Ice Skating Piste'', separated by commas>'
      piste/nordic:
        # 'piste:type=nordic'
        name: Cross-country Ski Trail
        subtitle: Nordic piste
        # 'terms: ski,nordic,crosscountry,skating,piste,XC skiing trail'
        terms: '<translate with synonyms or related terms for ''Cross-country Ski Trail'', separated by commas>'
      piste/piste:
        # 'piste:type=*'
        name: Winter Sport Trails
        subtitle: '<translate with short summary or explanation of ''Winter Sport Trails'', if needed>'
        # 'terms: ski,nordic,crosscountry,downhill,alpine,snowboard,skitour,ski touring,sled,luge,sleigh,sledge,ski-joring,husky,horse,winter hiking,snowshoe,snowshoeing,ice,skating'
        terms: '<translate with synonyms or related terms for ''Winter Sport Trails'', separated by commas>'
      piste/skitour:
        # 'piste:type=skitour'
        name: Ski Touring Trail
        subtitle: '<translate with short summary or explanation of ''Ski Touring Trail'', if needed>'
        # 'terms: ski,skitour,crosscountry,ski touring,piste'
        terms: '<translate with synonyms or related terms for ''Ski Touring Trail'', separated by commas>'
      piste/sled:
        # 'piste:type=sled'
        name: Sled Piste
        subtitle: '<translate with short summary or explanation of ''Sled Piste'', if needed>'
        # 'terms: ski,sled,luge,sleigh,sledge,piste'
        terms: '<translate with synonyms or related terms for ''Sled Piste'', separated by commas>'
      piste/sleigh:
        # 'piste:type=sleigh'
        name: Sleigh Piste
        subtitle: '<translate with short summary or explanation of ''Sleigh Piste'', if needed>'
        # 'terms: ski,piste,sled,luge,sleigh,sledge,ski-joring,husky,horse'
        terms: '<translate with synonyms or related terms for ''Sleigh Piste'', separated by commas>'
      place:
        # place=*
        name: Place
        subtitle: '<translate with short summary or explanation of ''Place'', if needed>'
      place/city:
        # place=city
        name: City
        subtitle: '<translate with short summary or explanation of ''City'', if needed>'
        terms: '<translate with synonyms or related terms for ''City'', separated by commas>'
      place/city_block:
        # place=city_block
        name: City Block
        subtitle: '<translate with short summary or explanation of ''City Block'', if needed>'
        terms: '<translate with synonyms or related terms for ''City Block'', separated by commas>'
      place/farm:
        # place=farm
        name: Farm
        subtitle: '<translate with short summary or explanation of ''Farm'', if needed>'
      place/hamlet:
        # place=hamlet
        name: Hamlet
        subtitle: '<translate with short summary or explanation of ''Hamlet'', if needed>'
        terms: '<translate with synonyms or related terms for ''Hamlet'', separated by commas>'
      place/island:
        # place=island
        name: Island
        subtitle: '<translate with short summary or explanation of ''Island'', if needed>'
        # 'terms: archipelago,atoll,bar,cay,isle,islet,key,reef'
        terms: '<translate with synonyms or related terms for ''Island'', separated by commas>'
      place/islet:
        # place=islet
        name: Islet
        subtitle: '<translate with short summary or explanation of ''Islet'', if needed>'
        # 'terms: archipelago,atoll,bar,cay,isle,islet,key,reef'
        terms: '<translate with synonyms or related terms for ''Islet'', separated by commas>'
      place/isolated_dwelling:
        # place=isolated_dwelling
        name: Isolated Dwelling
        subtitle: '<translate with short summary or explanation of ''Isolated Dwelling'', if needed>'
        terms: '<translate with synonyms or related terms for ''Isolated Dwelling'', separated by commas>'
      place/locality:
        # place=locality
        name: Locality
        subtitle: '<translate with short summary or explanation of ''Locality'', if needed>'
        terms: '<translate with synonyms or related terms for ''Locality'', separated by commas>'
      place/neighbourhood:
        # place=neighbourhood
        name: Neighborhood
        subtitle: '<translate with short summary or explanation of ''Neighborhood'', if needed>'
        # 'terms: neighbourhood'
        terms: '<translate with synonyms or related terms for ''Neighborhood'', separated by commas>'
      place/plot:
        # place=plot
        name: Plot
        subtitle: '<translate with short summary or explanation of ''Plot'', if needed>'
        # 'terms: tract,land,lot,parcel'
        terms: '<translate with synonyms or related terms for ''Plot'', separated by commas>'
      place/quarter:
        # place=quarter
        name: Sub-Borough / Quarter
        subtitle: '<translate with short summary or explanation of ''Sub-Borough / Quarter'', if needed>'
        # 'terms: boro,borough,quarter'
        terms: '<translate with synonyms or related terms for ''Sub-Borough / Quarter'', separated by commas>'
      place/square:
        # place=square
        name: Square
        subtitle: '<translate with short summary or explanation of ''Square'', if needed>'
        terms: '<translate with synonyms or related terms for ''Square'', separated by commas>'
      place/suburb:
        # place=suburb
        name: Borough / Suburb
        subtitle: '<translate with short summary or explanation of ''Borough / Suburb'', if needed>'
        # 'terms: boro,borough,quarter'
        terms: '<translate with synonyms or related terms for ''Borough / Suburb'', separated by commas>'
      place/town:
        # place=town
        name: Town
        subtitle: '<translate with short summary or explanation of ''Town'', if needed>'
        terms: '<translate with synonyms or related terms for ''Town'', separated by commas>'
      place/village:
        # place=village
        name: Village
        subtitle: '<translate with short summary or explanation of ''Village'', if needed>'
        terms: '<translate with synonyms or related terms for ''Village'', separated by commas>'
      playground/balance_beam:
        # playground=balancebeam
        name: Play Balance Beam
        subtitle: '<translate with short summary or explanation of ''Play Balance Beam'', if needed>'
        terms: '<translate with synonyms or related terms for ''Play Balance Beam'', separated by commas>'
      playground/basket_spinner:
        # playground=basketrotator
        name: Basket Spinner
        subtitle: '<translate with short summary or explanation of ''Basket Spinner'', if needed>'
        # 'terms: basket rotator'
        terms: '<translate with synonyms or related terms for ''Basket Spinner'', separated by commas>'
      playground/basket_swing:
        # playground=basketswing
        name: Basket Swing
        subtitle: '<translate with short summary or explanation of ''Basket Swing'', if needed>'
        terms: '<translate with synonyms or related terms for ''Basket Swing'', separated by commas>'
      playground/climbing_frame:
        # playground=climbingframe
        name: Climbing Frame
        subtitle: '<translate with short summary or explanation of ''Climbing Frame'', if needed>'
        terms: '<translate with synonyms or related terms for ''Climbing Frame'', separated by commas>'
      playground/cushion:
        # playground=cushion
        name: Bouncy Cushion
        subtitle: '<translate with short summary or explanation of ''Bouncy Cushion'', if needed>'
        terms: '<translate with synonyms or related terms for ''Bouncy Cushion'', separated by commas>'
      playground/horizontal_bar:
        # playground=horizontal_bar
        name: Play Horizontal Bar
        subtitle: '<translate with short summary or explanation of ''Play Horizontal Bar'', if needed>'
        # 'terms: high bar'
        terms: '<translate with synonyms or related terms for ''Play Horizontal Bar'', separated by commas>'
      playground/rocker:
        # playground=springy
        name: Spring Rider
        subtitle: '<translate with short summary or explanation of ''Spring Rider'', if needed>'
        # 'terms: spring rocker,springy rocker'
        terms: '<translate with synonyms or related terms for ''Spring Rider'', separated by commas>'
      playground/roundabout:
        # playground=roundabout
        name: Play Roundabout
        subtitle: '<translate with short summary or explanation of ''Play Roundabout'', if needed>'
        # 'terms: merry-go-round'
        terms: '<translate with synonyms or related terms for ''Play Roundabout'', separated by commas>'
      playground/sandpit:
        # playground=sandpit
        name: Sandpit
        subtitle: '<translate with short summary or explanation of ''Sandpit'', if needed>'
        terms: '<translate with synonyms or related terms for ''Sandpit'', separated by commas>'
      playground/seesaw:
        # playground=seesaw
        name: Seesaw
        subtitle: '<translate with short summary or explanation of ''Seesaw'', if needed>'
        terms: '<translate with synonyms or related terms for ''Seesaw'', separated by commas>'
      playground/slide:
        # playground=slide
        name: Slide
        subtitle: '<translate with short summary or explanation of ''Slide'', if needed>'
        terms: '<translate with synonyms or related terms for ''Slide'', separated by commas>'
      playground/structure:
        # playground=structure
        name: Play Structure
        subtitle: '<translate with short summary or explanation of ''Play Structure'', if needed>'
        terms: '<translate with synonyms or related terms for ''Play Structure'', separated by commas>'
      playground/swing:
        # playground=swing
        name: Swing
        subtitle: '<translate with short summary or explanation of ''Swing'', if needed>'
        terms: '<translate with synonyms or related terms for ''Swing'', separated by commas>'
      playground/zipwire:
        # playground=zipwire
        name: Zip Wire
        subtitle: '<translate with short summary or explanation of ''Zip Wire'', if needed>'
        terms: '<translate with synonyms or related terms for ''Zip Wire'', separated by commas>'
      point:
        name: Point
        subtitle: '<translate with short summary or explanation of ''Point'', if needed>'
        # 'terms: node,other,vertex,vertices'
        terms: '<translate with synonyms or related terms for ''Point'', separated by commas>'
      power:
        # power=*
        name: Power
        subtitle: '<translate with short summary or explanation of ''Power'', if needed>'
      power/cable/underground:
        # 'power=cable, location=underground'
        name: Underground Power Cable
        subtitle: '<translate with short summary or explanation of ''Underground Power Cable'', if needed>'
        terms: '<translate with synonyms or related terms for ''Underground Power Cable'', separated by commas>'
      power/generator:
        # power=generator
        name: Power Generator
        subtitle: '<translate with short summary or explanation of ''Power Generator'', if needed>'
        # 'terms: hydro,solar,turbine,wind'
        terms: '<translate with synonyms or related terms for ''Power Generator'', separated by commas>'
      power/generator/method/photovoltaic:
        # 'power=generator, generator:method=photovoltaic'
        name: Solar Panel
        subtitle: Generates electricity from sunlight
        # 'terms: photovoltaic module,PV module,sunlight'
        terms: '<translate with synonyms or related terms for ''Solar Panel'', separated by commas>'
      power/generator/source/nuclear:
        # 'power=generator, generator:source=nuclear, generator:method=fission'
        name: Nuclear Reactor
        subtitle: '<translate with short summary or explanation of ''Nuclear Reactor'', if needed>'
        # 'terms: fission,generator,nuclear,nuke,reactor'
        terms: '<translate with synonyms or related terms for ''Nuclear Reactor'', separated by commas>'
      power/generator/source/wind:
        # 'power=generator, generator:source=wind, generator:method=wind_turbine'
        name: Wind Turbine
        subtitle: Generates electricity from wind
        # 'terms: generator,turbine,windmill,wind'
        terms: '<translate with synonyms or related terms for ''Wind Turbine'', separated by commas>'
      power/line:
        # power=line
        name: Power Line
        subtitle: '<translate with short summary or explanation of ''Power Line'', if needed>'
        terms: '<translate with synonyms or related terms for ''Power Line'', separated by commas>'
      power/minor_line:
        # power=minor_line
        name: Minor Power Line
        subtitle: '<translate with short summary or explanation of ''Minor Power Line'', if needed>'
        terms: '<translate with synonyms or related terms for ''Minor Power Line'', separated by commas>'
      power/plant:
        # power=plant
        name: Power Station Grounds
        subtitle: '<translate with short summary or explanation of ''Power Station Grounds'', if needed>'
        # 'terms: coal,gas,generat*,hydro,nuclear,power,station'
        terms: '<translate with synonyms or related terms for ''Power Station Grounds'', separated by commas>'
      power/pole:
        # power=pole
        name: Power Pole
        subtitle: '<translate with short summary or explanation of ''Power Pole'', if needed>'
        terms: '<translate with synonyms or related terms for ''Power Pole'', separated by commas>'
      power/sub_station:
        # power=sub_station
        name: Substation
        subtitle: '<translate with short summary or explanation of ''Substation'', if needed>'
      power/substation:
        # power=substation
        name: Substation
        subtitle: '<translate with short summary or explanation of ''Substation'', if needed>'
        terms: '<translate with synonyms or related terms for ''Substation'', separated by commas>'
      power/switch:
        # power=switch
        name: Power Switch
        subtitle: '<translate with short summary or explanation of ''Power Switch'', if needed>'
        terms: '<translate with synonyms or related terms for ''Power Switch'', separated by commas>'
      power/tower:
        # power=tower
        name: High-Voltage Tower
        subtitle: '<translate with short summary or explanation of ''High-Voltage Tower'', if needed>'
        # 'terms: power'
        terms: '<translate with synonyms or related terms for ''High-Voltage Tower'', separated by commas>'
      power/transformer:
        # power=transformer
        name: Transformer
        subtitle: '<translate with short summary or explanation of ''Transformer'', if needed>'
        terms: '<translate with synonyms or related terms for ''Transformer'', separated by commas>'
      public_transport/platform:
        # public_transport=platform
        name: Transit Platform
        subtitle: Where passengers board
        # 'terms: platform,public transit,public transportation,transit,transportation'
        terms: '<translate with synonyms or related terms for ''Transit Platform'', separated by commas>'
      public_transport/platform/aerialway:
        # 'public_transport=platform, aerialway=yes'
        name: Aerialway Platform
        subtitle: Where passengers board
        # 'terms: aerialway,cable car,platform,public transit,public transportation,transit,transportation'
        terms: '<translate with synonyms or related terms for ''Aerialway Platform'', separated by commas>'
      public_transport/platform/aerialway_point:
        # 'public_transport=platform, aerialway=yes'
        name: Aerialway Stop / Platform
        subtitle: '<translate with short summary or explanation of ''Aerialway Stop / Platform'', if needed>'
      public_transport/platform/bus:
        # 'public_transport=platform, bus=yes'
        name: Bus Platform
        subtitle: Where passengers board
        # 'terms: bus,platform,public transit,public transportation,transit,transportation'
        terms: '<translate with synonyms or related terms for ''Bus Platform'', separated by commas>'
      public_transport/platform/bus_point:
        # 'public_transport=platform, bus=yes'
        name: Bus Stop
        subtitle: '<translate with short summary or explanation of ''Bus Stop'', if needed>'
        # 'terms: bus,platform,public transit,public transportation,transit,transportation'
        terms: '<translate with synonyms or related terms for ''Bus Stop'', separated by commas>'
      public_transport/platform/ferry:
        # 'public_transport=platform, ferry=yes'
        name: Ferry Platform
        subtitle: Where passengers board
        # 'terms: boat,dock,ferry,pier,platform,public transit,public transportation,transit,transportation'
        terms: '<translate with synonyms or related terms for ''Ferry Platform'', separated by commas>'
      public_transport/platform/ferry_point:
        # 'public_transport=platform, ferry=yes'
        name: Ferry Stop / Platform
        subtitle: '<translate with short summary or explanation of ''Ferry Stop / Platform'', if needed>'
      public_transport/platform/light_rail:
        # 'public_transport=platform, light_rail=yes'
        name: Light Rail Platform
        subtitle: Where passengers board
        # 'terms: electric,light rail,platform,public transit,public transportation,rail,track,tram,trolley,transit,transportation'
        terms: '<translate with synonyms or related terms for ''Light Rail Platform'', separated by commas>'
      public_transport/platform/light_rail_point:
        # 'public_transport=platform, light_rail=yes'
        name: Light Rail Stop / Platform
        subtitle: '<translate with short summary or explanation of ''Light Rail Stop / Platform'', if needed>'
      public_transport/platform/monorail:
        # 'public_transport=platform, monorail=yes'
        name: Monorail Platform
        subtitle: Where passengers board
        # 'terms: monorail,platform,public transit,public transportation,rail,transit,transportation'
        terms: '<translate with synonyms or related terms for ''Monorail Platform'', separated by commas>'
      public_transport/platform/monorail_point:
        # 'public_transport=platform, monorail=yes'
        name: Monorail Stop / Platform
        subtitle: '<translate with short summary or explanation of ''Monorail Stop / Platform'', if needed>'
      public_transport/platform/subway:
        # 'public_transport=platform, subway=yes'
        name: Subway Platform
        subtitle: Where passengers board
        # 'terms: metro,platform,public transit,public transportation,rail,subway,track,transit,transportation,underground'
        terms: '<translate with synonyms or related terms for ''Subway Platform'', separated by commas>'
      public_transport/platform/subway_point:
        # 'public_transport=platform, subway=yes'
        name: Subway Stop / Platform
        subtitle: '<translate with short summary or explanation of ''Subway Stop / Platform'', if needed>'
      public_transport/platform/train:
        # 'public_transport=platform, train=yes'
        name: Train Platform
        subtitle: Where passengers board
        # 'terms: platform,public transit,public transportation,rail,track,train,transit,transportation'
        terms: '<translate with synonyms or related terms for ''Train Platform'', separated by commas>'
      public_transport/platform/train_point:
        # 'public_transport=platform, train=yes'
        name: Train Stop / Platform
        subtitle: '<translate with short summary or explanation of ''Train Stop / Platform'', if needed>'
      public_transport/platform/tram:
        # 'public_transport=platform, tram=yes'
        name: Tram Platform
        subtitle: Where passengers board
        # 'terms: electric,light rail,platform,public transit,public transportation,rail,streetcar,track,tram,trolley,transit,transportation'
        terms: '<translate with synonyms or related terms for ''Tram Platform'', separated by commas>'
      public_transport/platform/tram_point:
        # 'public_transport=platform, tram=yes'
        name: Tram Stop / Platform
        subtitle: '<translate with short summary or explanation of ''Tram Stop / Platform'', if needed>'
      public_transport/platform/trolleybus:
        # 'public_transport=platform, trolleybus=yes'
        name: Trolleybus Platform
        subtitle: Where passengers board
        # 'terms: bus,electric,platform,public transit,public transportation,streetcar,trackless,tram,trolley,transit,transportation'
        terms: '<translate with synonyms or related terms for ''Trolleybus Platform'', separated by commas>'
      public_transport/platform/trolleybus_point:
        # 'public_transport=platform, trolleybus=yes'
        name: Trolleybus Stop
        subtitle: '<translate with short summary or explanation of ''Trolleybus Stop'', if needed>'
        # 'terms: bus,electric,platform,public transit,public transportation,streetcar,trackless,tram,trolley,transit,transportation'
        terms: '<translate with synonyms or related terms for ''Trolleybus Stop'', separated by commas>'
      public_transport/platform_point:
        # public_transport=platform
        name: Transit Stop / Platform
        subtitle: '<translate with short summary or explanation of ''Transit Stop / Platform'', if needed>'
        # 'terms: platform,public transit,public transportation,transit,transportation'
        terms: '<translate with synonyms or related terms for ''Transit Stop / Platform'', separated by commas>'
      public_transport/station:
        # public_transport=station
        name: Transit Station
        subtitle: '<translate with short summary or explanation of ''Transit Station'', if needed>'
        # 'terms: public transit,public transportation,station,terminal,transit,transportation'
        terms: '<translate with synonyms or related terms for ''Transit Station'', separated by commas>'
      public_transport/station_aerialway:
        # 'public_transport=station, aerialway=yes'
        name: Aerialway Station
        subtitle: '<translate with short summary or explanation of ''Aerialway Station'', if needed>'
        # 'terms: aerialway,cable car,public transit,public transportation,station,terminal,transit,transportation'
        terms: '<translate with synonyms or related terms for ''Aerialway Station'', separated by commas>'
      public_transport/station_bus:
        # 'public_transport=station, bus=yes'
        name: Bus Station / Terminal
        subtitle: '<translate with short summary or explanation of ''Bus Station / Terminal'', if needed>'
        # 'terms: bus,public transit,public transportation,station,terminal,transit,transportation'
        terms: '<translate with synonyms or related terms for ''Bus Station / Terminal'', separated by commas>'
      public_transport/station_ferry:
        # 'public_transport=station, ferry=yes'
        name: Ferry Station / Terminal
        subtitle: '<translate with short summary or explanation of ''Ferry Station / Terminal'', if needed>'
        # 'terms: boat,dock,ferry,pier,public transit,public transportation,station,terminal,transit,transportation'
        terms: '<translate with synonyms or related terms for ''Ferry Station / Terminal'', separated by commas>'
      public_transport/station_light_rail:
        # 'public_transport=station, light_rail=yes'
        name: Light Rail Station
        subtitle: '<translate with short summary or explanation of ''Light Rail Station'', if needed>'
        # 'terms: electric,light rail,public transit,public transportation,rail,station,terminal,track,tram,trolley,transit,transportation'
        terms: '<translate with synonyms or related terms for ''Light Rail Station'', separated by commas>'
      public_transport/station_monorail:
        # 'public_transport=station, monorail=yes'
        name: Monorail Station
        subtitle: '<translate with short summary or explanation of ''Monorail Station'', if needed>'
        # 'terms: monorail,public transit,public transportation,rail,station,terminal,transit,transportation'
        terms: '<translate with synonyms or related terms for ''Monorail Station'', separated by commas>'
      public_transport/station_subway:
        # 'public_transport=station, subway=yes'
        name: Subway Station
        subtitle: '<translate with short summary or explanation of ''Subway Station'', if needed>'
        # 'terms: metro,public transit,public transportation,rail,station,subway,terminal,track,transit,transportation,underground'
        terms: '<translate with synonyms or related terms for ''Subway Station'', separated by commas>'
      public_transport/station_train:
        # 'public_transport=station, train=yes'
        name: Train Station
        subtitle: '<translate with short summary or explanation of ''Train Station'', if needed>'
        # 'terms: public transit,public transportation,rail,station,terminal,track,train,transit,transportation'
        terms: '<translate with synonyms or related terms for ''Train Station'', separated by commas>'
      public_transport/station_train_halt:
        # 'public_transport=station, train=yes, railway=halt'
        name: Train Station (Halt / Request)
        subtitle: '<translate with short summary or explanation of ''Train Station (Halt / Request)'', if needed>'
        # 'terms: halt,public transit,public transportation,rail,station,track,train,transit,transportation,whistle stop'
        terms: '<translate with synonyms or related terms for ''Train Station (Halt / Request)'', separated by commas>'
      public_transport/station_tram:
        # 'public_transport=station, tram=yes'
        name: Tram Station
        subtitle: '<translate with short summary or explanation of ''Tram Station'', if needed>'
        # 'terms: electric,light rail,public transit,public transportation,rail,station,streetcar,terminal,track,tram,trolley,transit,transportation'
        terms: '<translate with synonyms or related terms for ''Tram Station'', separated by commas>'
      public_transport/station_trolleybus:
        # 'public_transport=station, trolleybus=yes'
        name: Trolleybus Station / Terminal
        subtitle: '<translate with short summary or explanation of ''Trolleybus Station / Terminal'', if needed>'
        # 'terms: bus,electric,public transit,public transportation,station,streetcar,terminal,trackless,tram,trolley,transit,transportation'
        terms: '<translate with synonyms or related terms for ''Trolleybus Station / Terminal'', separated by commas>'
      public_transport/stop_area:
        # 'type=public_transport, public_transport=stop_area'
        name: Transit Stop Area
        subtitle: '<translate with short summary or explanation of ''Transit Stop Area'', if needed>'
        terms: '<translate with synonyms or related terms for ''Transit Stop Area'', separated by commas>'
      public_transport/stop_position:
        # public_transport=stop_position
        name: Transit Stopping Location
        subtitle: Where transit vehicles stop for boarding
        # 'terms: public transit,public transportation,transit,transportation'
        terms: '<translate with synonyms or related terms for ''Transit Stopping Location'', separated by commas>'
      public_transport/stop_position_aerialway:
        # 'public_transport=stop_position, aerialway=yes'
        name: Aerialway Stopping Location
        subtitle: Where lifts stop for boarding
        # 'terms: aerialway,cable car,public transit,public transportation,transit,transportation'
        terms: '<translate with synonyms or related terms for ''Aerialway Stopping Location'', separated by commas>'
      public_transport/stop_position_bus:
        # 'public_transport=stop_position, bus=yes'
        name: Bus Stopping Location
        subtitle: Where buses stop for boarding
        # 'terms: bus,public transit,public transportation,transit,transportation'
        terms: '<translate with synonyms or related terms for ''Bus Stopping Location'', separated by commas>'
      public_transport/stop_position_ferry:
        # 'public_transport=stop_position, ferry=yes'
        name: Ferry Stopping Location
        subtitle: Where ferries stop for boarding
        # 'terms: boat,dock,ferry,pier,public transit,public transportation,transit,transportation'
        terms: '<translate with synonyms or related terms for ''Ferry Stopping Location'', separated by commas>'
      public_transport/stop_position_light_rail:
        # 'public_transport=stop_position, light_rail=yes'
        name: Light Rail Stopping Location
        subtitle: Where trains stop for boarding
        # 'terms: electric,light rail,public transit,public transportation,rail,track,tram,trolley,transit,transportation'
        terms: '<translate with synonyms or related terms for ''Light Rail Stopping Location'', separated by commas>'
      public_transport/stop_position_monorail:
        # 'public_transport=stop_position, monorail=yes'
        name: Monorail Stopping Location
        subtitle: Where trains stop for boarding
        # 'terms: monorail,public transit,public transportation,rail,transit,transportation'
        terms: '<translate with synonyms or related terms for ''Monorail Stopping Location'', separated by commas>'
      public_transport/stop_position_subway:
        # 'public_transport=stop_position, subway=yes'
        name: Subway Stopping Location
        subtitle: Where trains stop for boarding
        # 'terms: metro,public transit,public transportation,rail,subway,track,transit,transportation,underground'
        terms: '<translate with synonyms or related terms for ''Subway Stopping Location'', separated by commas>'
      public_transport/stop_position_train:
        # 'public_transport=stop_position, train=yes'
        name: Train Stopping Location
        subtitle: Where trains stop for boarding
        # 'terms: public transit,public transportation,rail,track,train,transit,transportation'
        terms: '<translate with synonyms or related terms for ''Train Stopping Location'', separated by commas>'
      public_transport/stop_position_tram:
        # 'public_transport=stop_position, tram=yes'
        name: Tram Stopping Location
        subtitle: Where trams stop for boarding
        # 'terms: electric,light rail,public transit,public transportation,rail,streetcar,track,tram,trolley,transit,transportation'
        terms: '<translate with synonyms or related terms for ''Tram Stopping Location'', separated by commas>'
      public_transport/stop_position_trolleybus:
        # 'public_transport=stop_position, trolleybus=yes'
        name: Trolleybus Stopping Location
        subtitle: Where trolleybuses stop for boarding
        # 'terms: bus,electric,public transit,public transportation,streetcar,trackless,tram,trolley,transit,transportation'
        terms: '<translate with synonyms or related terms for ''Trolleybus Stopping Location'', separated by commas>'
      railway:
        # railway=*
        name: Railway
        subtitle: '<translate with short summary or explanation of ''Railway'', if needed>'
      railway/abandoned:
        # railway=abandoned
        name: Abandoned Railway
        subtitle: '<translate with short summary or explanation of ''Abandoned Railway'', if needed>'
        terms: '<translate with synonyms or related terms for ''Abandoned Railway'', separated by commas>'
      railway/buffer_stop:
        # railway=buffer_stop
        name: Buffer Stop
        subtitle: '<translate with short summary or explanation of ''Buffer Stop'', if needed>'
        # 'terms: stop,halt,buffer'
        terms: '<translate with synonyms or related terms for ''Buffer Stop'', separated by commas>'
      railway/construction:
        # railway=construction
        name: Railway Under Construction
        terms: '<translate with synonyms or related terms for ''Railway Under Construction'', separated by commas>'
      railway/crossing:
        # railway=crossing
        name: Railway Crossing (Path)
        subtitle: '<translate with short summary or explanation of ''Railway Crossing (Path)'', if needed>'
        # 'terms: crossing,pedestrian crossing,railroad crossing,level crossing,grade crossing,path through railroad,train crossing'
        terms: '<translate with synonyms or related terms for ''Railway Crossing (Path)'', separated by commas>'
      railway/derail:
        # railway=derail
        name: Railway Derailer
        subtitle: '<translate with short summary or explanation of ''Railway Derailer'', if needed>'
        # 'terms: derailer'
        terms: '<translate with synonyms or related terms for ''Railway Derailer'', separated by commas>'
      railway/disused:
        # railway=disused
        name: Disused Railway
        subtitle: '<translate with short summary or explanation of ''Disused Railway'', if needed>'
        terms: '<translate with synonyms or related terms for ''Disused Railway'', separated by commas>'
      railway/funicular:
        # railway=funicular
        name: Funicular
        subtitle: '<translate with short summary or explanation of ''Funicular'', if needed>'
        # 'terms: venicular,cliff railway,cable car,cable railway,funicular railway'
        terms: '<translate with synonyms or related terms for ''Funicular'', separated by commas>'
      railway/halt:
        # railway=halt
        name: Train Station (Halt / Request)
        subtitle: '<translate with short summary or explanation of ''Train Station (Halt / Request)'', if needed>'
      railway/level_crossing:
        # railway=level_crossing
        name: Railway Crossing (Road)
        subtitle: '<translate with short summary or explanation of ''Railway Crossing (Road)'', if needed>'
        # 'terms: crossing,railroad crossing,level crossing,grade crossing,road through railroad,train crossing'
        terms: '<translate with synonyms or related terms for ''Railway Crossing (Road)'', separated by commas>'
      railway/light_rail:
        # railway=light_rail
        name: Light Rail
        subtitle: '<translate with short summary or explanation of ''Light Rail'', if needed>'
        # 'terms: light rail,streetcar,trolley'
        terms: '<translate with synonyms or related terms for ''Light Rail'', separated by commas>'
      railway/milestone:
        # railway=milestone
        name: Railway Milestone
        subtitle: '<translate with short summary or explanation of ''Railway Milestone'', if needed>'
        # 'terms: milestone,marker'
        terms: '<translate with synonyms or related terms for ''Railway Milestone'', separated by commas>'
      railway/miniature:
        # railway=miniature
        name: Miniature Railway
        subtitle: '<translate with short summary or explanation of ''Miniature Railway'', if needed>'
        # 'terms: rideable miniature railway,narrow gauge railway,minimum gauge railway'
        terms: '<translate with synonyms or related terms for ''Miniature Railway'', separated by commas>'
      railway/monorail:
        # railway=monorail
        name: Monorail
        subtitle: '<translate with short summary or explanation of ''Monorail'', if needed>'
        terms: '<translate with synonyms or related terms for ''Monorail'', separated by commas>'
      railway/narrow_gauge:
        # railway=narrow_gauge
        name: Narrow Gauge Rail
        subtitle: '<translate with short summary or explanation of ''Narrow Gauge Rail'', if needed>'
        # 'terms: narrow gauge railway,narrow gauge railroad'
        terms: '<translate with synonyms or related terms for ''Narrow Gauge Rail'', separated by commas>'
      railway/platform:
        # railway=platform
        name: Train Platform
        subtitle: '<translate with short summary or explanation of ''Train Platform'', if needed>'
      railway/rail:
        # railway=rail
        name: Rail
<<<<<<< HEAD
        subtitle: '<translate with short summary or explanation of ''Rail'', if needed>'
=======
        # 'terms: rail line,railroad track,train track'
>>>>>>> ae80c88f
        terms: '<translate with synonyms or related terms for ''Rail'', separated by commas>'
      railway/rail/highspeed:
        # 'railway=rail, highspeed=yes'
        name: High-Speed Rail
        subtitle: '<translate with short summary or explanation of ''High-Speed Rail'', if needed>'
        # 'terms: bullet train,fast rail,high speed rail,highspeed rail,HSR'
        terms: '<translate with synonyms or related terms for ''High-Speed Rail'', separated by commas>'
      railway/signal:
        # railway=signal
        name: Railway Signal
        subtitle: '<translate with short summary or explanation of ''Railway Signal'', if needed>'
        # 'terms: signal,lights'
        terms: '<translate with synonyms or related terms for ''Railway Signal'', separated by commas>'
      railway/station:
        # railway=station
        name: Train Station
        subtitle: '<translate with short summary or explanation of ''Train Station'', if needed>'
      railway/subway:
        # railway=subway
        name: Subway
        subtitle: '<translate with short summary or explanation of ''Subway'', if needed>'
        # 'terms: metro,transit'
        terms: '<translate with synonyms or related terms for ''Subway'', separated by commas>'
      railway/subway_entrance:
        # railway=subway_entrance
        name: Subway Entrance
        subtitle: '<translate with short summary or explanation of ''Subway Entrance'', if needed>'
        # 'terms: metro,transit'
        terms: '<translate with synonyms or related terms for ''Subway Entrance'', separated by commas>'
      railway/switch:
        # railway=switch
        name: Railway Switch
        subtitle: '<translate with short summary or explanation of ''Railway Switch'', if needed>'
        # 'terms: switch,points'
        terms: '<translate with synonyms or related terms for ''Railway Switch'', separated by commas>'
      railway/train_wash:
        # railway=wash
        name: Train Wash
        subtitle: '<translate with short summary or explanation of ''Train Wash'', if needed>'
        # 'terms: wash,clean'
        terms: '<translate with synonyms or related terms for ''Train Wash'', separated by commas>'
      railway/tram:
        # railway=tram
        name: Tram
        subtitle: '<translate with short summary or explanation of ''Tram'', if needed>'
        # 'terms: light rail,streetcar,tram,trolley'
        terms: '<translate with synonyms or related terms for ''Tram'', separated by commas>'
      railway/tram_stop:
        # railway=tram_stop
        name: Tram Stopping Position
        subtitle: '<translate with short summary or explanation of ''Tram Stopping Position'', if needed>'
      relation:
        name: Relation
        subtitle: '<translate with short summary or explanation of ''Relation'', if needed>'
        terms: '<translate with synonyms or related terms for ''Relation'', separated by commas>'
      route/ferry:
        # route=ferry
        name: Ferry Route
        subtitle: '<translate with short summary or explanation of ''Ferry Route'', if needed>'
        terms: '<translate with synonyms or related terms for ''Ferry Route'', separated by commas>'
      seamark:
        # 'seamark:type=*'
        name: Seamark
        subtitle: '<translate with short summary or explanation of ''Seamark'', if needed>'
      seamark/beacon_isolated_danger:
        # 'seamark:type=beacon_isolated_danger'
        name: Danger Beacon
        subtitle: '<translate with short summary or explanation of ''Danger Beacon'', if needed>'
        # 'terms: beacon isolated danger,isolated danger beacon,iala'
        terms: '<translate with synonyms or related terms for ''Danger Beacon'', separated by commas>'
      seamark/beacon_lateral:
        # 'seamark:type=beacon_lateral'
        name: Channel Beacon
        subtitle: '<translate with short summary or explanation of ''Channel Beacon'', if needed>'
        # 'terms: lateral beacon,beacon lateral,cevni,channel marker,iala,lateral mark'
        terms: '<translate with synonyms or related terms for ''Channel Beacon'', separated by commas>'
      seamark/buoy_lateral:
        # 'seamark:type=buoy_lateral'
        name: Channel Buoy
        subtitle: '<translate with short summary or explanation of ''Channel Buoy'', if needed>'
        # 'terms: lateral buoy,buoy lateral,cevni,channel marker,iala,lateral mark'
        terms: '<translate with synonyms or related terms for ''Channel Buoy'', separated by commas>'
      seamark/buoy_lateral/green:
        # 'seamark:type=buoy_lateral, seamark:buoy_lateral:colour=green'
        name: Green Buoy
        subtitle: '<translate with short summary or explanation of ''Green Buoy'', if needed>'
        # 'terms: lateral buoy,buoy lateral,cevni,channel marker,iala,lateral mark'
        terms: '<translate with synonyms or related terms for ''Green Buoy'', separated by commas>'
      seamark/buoy_lateral/red:
        # 'seamark:type=buoy_lateral, seamark:buoy_lateral:colour=red'
        name: Red Buoy
        subtitle: '<translate with short summary or explanation of ''Red Buoy'', if needed>'
        # 'terms: lateral buoy,buoy lateral,cevni,channel marker,iala,lateral mark'
        terms: '<translate with synonyms or related terms for ''Red Buoy'', separated by commas>'
      seamark/mooring:
        # 'seamark:type=mooring'
        name: Mooring
        subtitle: '<translate with short summary or explanation of ''Mooring'', if needed>'
        # 'terms: dolphin,pile,bollard,buoy,post'
        terms: '<translate with synonyms or related terms for ''Mooring'', separated by commas>'
      shop:
        # shop=*
        name: Shop
        subtitle: '<translate with short summary or explanation of ''Shop'', if needed>'
        terms: '<translate with synonyms or related terms for ''Shop'', separated by commas>'
      shop/agrarian:
        # shop=agrarian
        name: Farm Supply Shop
        subtitle: '<translate with short summary or explanation of ''Farm Supply Shop'', if needed>'
        # 'terms: agricultural inputs,agricultural machines,seeds,pesticides,fertilizer,agricultural tools'
        terms: '<translate with synonyms or related terms for ''Farm Supply Shop'', separated by commas>'
      shop/alcohol:
        # shop=alcohol
        name: Liquor Store
        subtitle: '<translate with short summary or explanation of ''Liquor Store'', if needed>'
        # 'terms: alcohol,beer,booze,wine'
        terms: '<translate with synonyms or related terms for ''Liquor Store'', separated by commas>'
      shop/anime:
        # shop=anime
        name: Anime Shop
        subtitle: '<translate with short summary or explanation of ''Anime Shop'', if needed>'
        # 'terms: manga,japan,cosplay,figurine,dakimakura'
        terms: '<translate with synonyms or related terms for ''Anime Shop'', separated by commas>'
      shop/antiques:
        # shop=antiques
        name: Antiques Shop
        subtitle: '<translate with short summary or explanation of ''Antiques Shop'', if needed>'
        terms: '<translate with synonyms or related terms for ''Antiques Shop'', separated by commas>'
      shop/appliance:
        # shop=appliance
        name: Appliance Store
        subtitle: '<translate with short summary or explanation of ''Appliance Store'', if needed>'
        # 'terms: air conditioner,appliance,dishwasher,dryer,freezer,fridge,grill,kitchen,oven,refrigerator,stove,washer,washing machine'
        terms: '<translate with synonyms or related terms for ''Appliance Store'', separated by commas>'
      shop/art:
        # shop=art
        name: Art Store
        subtitle: '<translate with short summary or explanation of ''Art Store'', if needed>'
        # 'terms: art*,exhibit*,gallery'
        terms: '<translate with synonyms or related terms for ''Art Store'', separated by commas>'
      shop/baby_goods:
        # shop=baby_goods
        name: Baby Goods Store
        subtitle: '<translate with short summary or explanation of ''Baby Goods Store'', if needed>'
        terms: '<translate with synonyms or related terms for ''Baby Goods Store'', separated by commas>'
      shop/bag:
        # shop=bag
        name: Bag/Luggage Store
        subtitle: '<translate with short summary or explanation of ''Bag/Luggage Store'', if needed>'
        # 'terms: handbag,purse'
        terms: '<translate with synonyms or related terms for ''Bag/Luggage Store'', separated by commas>'
      shop/bakery:
        # shop=bakery
        name: Bakery
        subtitle: '<translate with short summary or explanation of ''Bakery'', if needed>'
        # 'terms: bread,cakes,rolls'
        terms: '<translate with synonyms or related terms for ''Bakery'', separated by commas>'
      shop/bathroom_furnishing:
        # shop=bathroom_furnishing
        name: Bathroom Furnishing Store
        subtitle: '<translate with short summary or explanation of ''Bathroom Furnishing Store'', if needed>'
        terms: '<translate with synonyms or related terms for ''Bathroom Furnishing Store'', separated by commas>'
      shop/beauty:
        # shop=beauty
        name: Beauty Shop
        subtitle: '<translate with short summary or explanation of ''Beauty Shop'', if needed>'
        # 'terms: spa,salon,tanning'
        terms: '<translate with synonyms or related terms for ''Beauty Shop'', separated by commas>'
      shop/beauty/nails:
        # 'shop=beauty, beauty=nails'
        name: Nail Salon
        subtitle: '<translate with short summary or explanation of ''Nail Salon'', if needed>'
        # 'terms: manicure,pedicure'
        terms: '<translate with synonyms or related terms for ''Nail Salon'', separated by commas>'
      shop/beauty/tanning:
        # 'shop=beauty, beauty=tanning'
        name: Tanning Salon
        subtitle: '<translate with short summary or explanation of ''Tanning Salon'', if needed>'
        terms: '<translate with synonyms or related terms for ''Tanning Salon'', separated by commas>'
      shop/bed:
        # shop=bed
        name: Bedding/Mattress Store
        subtitle: '<translate with short summary or explanation of ''Bedding/Mattress Store'', if needed>'
        terms: '<translate with synonyms or related terms for ''Bedding/Mattress Store'', separated by commas>'
      shop/beverages:
        # shop=beverages
        name: Beverage Store
        subtitle: '<translate with short summary or explanation of ''Beverage Store'', if needed>'
        # 'terms: drinks'
        terms: '<translate with synonyms or related terms for ''Beverage Store'', separated by commas>'
      shop/bicycle:
        # shop=bicycle
        name: Bicycle Shop
        subtitle: '<translate with short summary or explanation of ''Bicycle Shop'', if needed>'
        # 'terms: bike,repair,tricycle,unicycle'
        terms: '<translate with synonyms or related terms for ''Bicycle Shop'', separated by commas>'
      shop/bookmaker:
        # shop=bookmaker
        name: Bookmaker
        subtitle: '<translate with short summary or explanation of ''Bookmaker'', if needed>'
        # 'terms: betting,bookie'
        terms: '<translate with synonyms or related terms for ''Bookmaker'', separated by commas>'
      shop/books:
        # shop=books
        name: Book Store
        subtitle: '<translate with short summary or explanation of ''Book Store'', if needed>'
        terms: '<translate with synonyms or related terms for ''Book Store'', separated by commas>'
      shop/boutique:
        # shop=boutique
        name: Boutique
        subtitle: '<translate with short summary or explanation of ''Boutique'', if needed>'
      shop/butcher:
        # shop=butcher
        name: Butcher
        subtitle: '<translate with short summary or explanation of ''Butcher'', if needed>'
        # 'terms: chicken,beef,lamb,meat,pork'
        terms: '<translate with synonyms or related terms for ''Butcher'', separated by commas>'
      shop/candles:
        # shop=candles
        name: Candle Shop
        subtitle: '<translate with short summary or explanation of ''Candle Shop'', if needed>'
        # 'terms: wax'
        terms: '<translate with synonyms or related terms for ''Candle Shop'', separated by commas>'
      shop/car:
        # shop=car
        name: Car Dealership
        subtitle: '<translate with short summary or explanation of ''Car Dealership'', if needed>'
        # 'terms: automobile,automotive'
        terms: '<translate with synonyms or related terms for ''Car Dealership'', separated by commas>'
      shop/car_parts:
        # shop=car_parts
        name: Car Parts Store
        subtitle: '<translate with short summary or explanation of ''Car Parts Store'', if needed>'
        # 'terms: automobile,automotive'
        terms: '<translate with synonyms or related terms for ''Car Parts Store'', separated by commas>'
      shop/car_repair:
        # shop=car_repair
        name: Car Repair Shop
        subtitle: '<translate with short summary or explanation of ''Car Repair Shop'', if needed>'
        # 'terms: automobile,automotive,garage,service'
        terms: '<translate with synonyms or related terms for ''Car Repair Shop'', separated by commas>'
      shop/caravan:
        # shop=caravan
        name: RV Dealership
        subtitle: '<translate with short summary or explanation of ''RV Dealership'', if needed>'
        # 'terms: auto,camper,recreational vehicle'
        terms: '<translate with synonyms or related terms for ''RV Dealership'', separated by commas>'
      shop/carpet:
        # shop=carpet
        name: Carpet Store
        subtitle: '<translate with short summary or explanation of ''Carpet Store'', if needed>'
        # 'terms: rug'
        terms: '<translate with synonyms or related terms for ''Carpet Store'', separated by commas>'
      shop/catalogue:
        # shop=catalogue
        name: Catalog Shop
        subtitle: '<translate with short summary or explanation of ''Catalog Shop'', if needed>'
        terms: '<translate with synonyms or related terms for ''Catalog Shop'', separated by commas>'
      shop/charity:
        # shop=charity
        name: Charity Store
        subtitle: '<translate with short summary or explanation of ''Charity Store'', if needed>'
        # 'terms: thrift,op shop,nonprofit'
        terms: '<translate with synonyms or related terms for ''Charity Store'', separated by commas>'
      shop/cheese:
        # shop=cheese
        name: Cheese Store
        subtitle: '<translate with short summary or explanation of ''Cheese Store'', if needed>'
        terms: '<translate with synonyms or related terms for ''Cheese Store'', separated by commas>'
      shop/chemist:
        # shop=chemist
        name: Drugstore
        subtitle: '<translate with short summary or explanation of ''Drugstore'', if needed>'
        # 'terms: apothecary,beauty,drug store,drugstore,gift,hair,med*,pharmacy,prescription,tooth'
        terms: '<translate with synonyms or related terms for ''Drugstore'', separated by commas>'
      shop/chocolate:
        # shop=chocolate
        name: Chocolate Store
        subtitle: '<translate with short summary or explanation of ''Chocolate Store'', if needed>'
        # 'terms: cocoa'
        terms: '<translate with synonyms or related terms for ''Chocolate Store'', separated by commas>'
      shop/clothes:
        # shop=clothes
        name: Clothing Store
        subtitle: '<translate with short summary or explanation of ''Clothing Store'', if needed>'
        # 'terms: blouses,boutique,bras,clothes,dresses,fashion,pants,shirts,shorts,skirts,slacks,socks,suits,underwear'
        terms: '<translate with synonyms or related terms for ''Clothing Store'', separated by commas>'
      shop/clothes/underwear:
        # 'shop=clothes, clothes=underwear'
        name: Underwear Store
        # 'terms: boutique,bras,brassieres,briefs,boxers,fashion,lingerie,panties,slips,socks,stockings,underclothes,undergarments,underpants,undies'
        terms: '<translate with synonyms or related terms for ''Underwear Store'', separated by commas>'
      shop/coffee:
        # shop=coffee
        name: Coffee Store
        subtitle: '<translate with short summary or explanation of ''Coffee Store'', if needed>'
        terms: '<translate with synonyms or related terms for ''Coffee Store'', separated by commas>'
      shop/computer:
        # shop=computer
        name: Computer Store
        subtitle: '<translate with short summary or explanation of ''Computer Store'', if needed>'
        # 'terms: desktop,laptop,hardware,operating system,software'
        terms: '<translate with synonyms or related terms for ''Computer Store'', separated by commas>'
      shop/confectionery:
        # shop=confectionery
        name: Candy Store
        subtitle: '<translate with short summary or explanation of ''Candy Store'', if needed>'
        # 'terms: sweet'
        terms: '<translate with synonyms or related terms for ''Candy Store'', separated by commas>'
      shop/convenience:
        # shop=convenience
        name: Convenience Store
        subtitle: '<translate with short summary or explanation of ''Convenience Store'', if needed>'
        terms: '<translate with synonyms or related terms for ''Convenience Store'', separated by commas>'
      shop/copyshop:
        # shop=copyshop
        name: Copy Store
        subtitle: '<translate with short summary or explanation of ''Copy Store'', if needed>'
        # 'terms: print,scan'
        terms: '<translate with synonyms or related terms for ''Copy Store'', separated by commas>'
      shop/cosmetics:
        # shop=cosmetics
        name: Cosmetics Store
        subtitle: '<translate with short summary or explanation of ''Cosmetics Store'', if needed>'
        # 'terms: make-up,makeup'
        terms: '<translate with synonyms or related terms for ''Cosmetics Store'', separated by commas>'
      shop/country_store:
        # shop=country_store
        name: Country Store
        subtitle: '<translate with short summary or explanation of ''Country Store'', if needed>'
        terms: '<translate with synonyms or related terms for ''Country Store'', separated by commas>'
      shop/craft:
        # shop=craft
        name: Arts and Crafts Store
        subtitle: '<translate with short summary or explanation of ''Arts and Crafts Store'', if needed>'
        # 'terms: art*,paint*,frame'
        terms: '<translate with synonyms or related terms for ''Arts and Crafts Store'', separated by commas>'
      shop/curtain:
        # shop=curtain
        name: Curtain Store
        subtitle: '<translate with short summary or explanation of ''Curtain Store'', if needed>'
        # 'terms: drape*,window'
        terms: '<translate with synonyms or related terms for ''Curtain Store'', separated by commas>'
      shop/dairy:
        # shop=dairy
        name: Dairy Store
        subtitle: '<translate with short summary or explanation of ''Dairy Store'', if needed>'
        # 'terms: milk,egg,cheese'
        terms: '<translate with synonyms or related terms for ''Dairy Store'', separated by commas>'
      shop/deli:
        # shop=deli
        name: Deli
        subtitle: '<translate with short summary or explanation of ''Deli'', if needed>'
        # 'terms: lunch,meat,sandwich'
        terms: '<translate with synonyms or related terms for ''Deli'', separated by commas>'
      shop/department_store:
        # shop=department_store
        name: Department Store
        subtitle: '<translate with short summary or explanation of ''Department Store'', if needed>'
        terms: '<translate with synonyms or related terms for ''Department Store'', separated by commas>'
      shop/doityourself:
        # shop=doityourself
        name: DIY Store
        subtitle: '<translate with short summary or explanation of ''DIY Store'', if needed>'
        terms: '<translate with synonyms or related terms for ''DIY Store'', separated by commas>'
      shop/dry_cleaning:
        # shop=dry_cleaning
        name: Dry Cleaner
        subtitle: '<translate with short summary or explanation of ''Dry Cleaner'', if needed>'
        terms: '<translate with synonyms or related terms for ''Dry Cleaner'', separated by commas>'
      shop/e-cigarette:
        # shop=e-cigarette
        name: E-Cigarette Shop
        subtitle: '<translate with short summary or explanation of ''E-Cigarette Shop'', if needed>'
        # 'terms: electronic,vape,vaping,vapor'
        terms: '<translate with synonyms or related terms for ''E-Cigarette Shop'', separated by commas>'
      shop/electronics:
        # shop=electronics
        name: Electronics Store
        subtitle: '<translate with short summary or explanation of ''Electronics Store'', if needed>'
        # 'terms: appliance,audio,blueray,camera,computer,dvd,home theater,radio,speaker,tv,video'
        terms: '<translate with synonyms or related terms for ''Electronics Store'', separated by commas>'
      shop/erotic:
        # shop=erotic
        name: Erotic Store
        subtitle: '<translate with short summary or explanation of ''Erotic Store'', if needed>'
        # 'terms: sex,porn'
        terms: '<translate with synonyms or related terms for ''Erotic Store'', separated by commas>'
      shop/erotic/lgbtq:
        # 'shop=erotic, lgbtq=primary'
        name: LGBTQ+ Erotic Store
        subtitle: '<translate with short summary or explanation of ''LGBTQ+ Erotic Store'', if needed>'
        # 'terms: sex,porn'
        terms: '<translate with synonyms or related terms for ''LGBTQ+ Erotic Store'', separated by commas>'
      shop/fabric:
        # shop=fabric
        name: Fabric Store
        subtitle: '<translate with short summary or explanation of ''Fabric Store'', if needed>'
        # 'terms: sew'
        terms: '<translate with synonyms or related terms for ''Fabric Store'', separated by commas>'
      shop/farm:
        # shop=farm
        name: Produce Stand
        subtitle: '<translate with short summary or explanation of ''Produce Stand'', if needed>'
        # 'terms: farm shop,farm stand'
        terms: '<translate with synonyms or related terms for ''Produce Stand'', separated by commas>'
      shop/fashion:
        # shop=fashion
        name: Fashion Store
        subtitle: '<translate with short summary or explanation of ''Fashion Store'', if needed>'
      shop/fireplace:
        # shop=fireplace
        name: Fireplace Store
        subtitle: '<translate with short summary or explanation of ''Fireplace Store'', if needed>'
        # 'terms: fireplace,stove,masonry heater'
        terms: '<translate with synonyms or related terms for ''Fireplace Store'', separated by commas>'
      shop/fishing:
        # shop=fishing
        name: Fishing Shop
        subtitle: '<translate with short summary or explanation of ''Fishing Shop'', if needed>'
        # 'terms: bait,fishing line,flies,fly,lure,reel,rod,tackle'
        terms: '<translate with synonyms or related terms for ''Fishing Shop'', separated by commas>'
      shop/fishmonger:
        # shop=fishmonger
        name: Fishmonger
        subtitle: '<translate with short summary or explanation of ''Fishmonger'', if needed>'
      shop/florist:
        # shop=florist
        name: Florist
        subtitle: '<translate with short summary or explanation of ''Florist'', if needed>'
        # 'terms: flower'
        terms: '<translate with synonyms or related terms for ''Florist'', separated by commas>'
      shop/frame:
        # shop=frame
        name: Framing Shop
        subtitle: '<translate with short summary or explanation of ''Framing Shop'', if needed>'
        # 'terms: art*,paint*,photo*,frame'
        terms: '<translate with synonyms or related terms for ''Framing Shop'', separated by commas>'
      shop/frozen_food:
        # shop=frozen_food
        name: Frozen Food
        subtitle: '<translate with short summary or explanation of ''Frozen Food'', if needed>'
        terms: '<translate with synonyms or related terms for ''Frozen Food'', separated by commas>'
      shop/fuel:
        # shop=fuel
        name: Fuel Shop
        subtitle: '<translate with short summary or explanation of ''Fuel Shop'', if needed>'
        terms: '<translate with synonyms or related terms for ''Fuel Shop'', separated by commas>'
      shop/funeral_directors:
        # shop=funeral_directors
        name: Funeral Home
        subtitle: '<translate with short summary or explanation of ''Funeral Home'', if needed>'
        # 'terms: undertaker,memorial home'
        terms: '<translate with synonyms or related terms for ''Funeral Home'', separated by commas>'
      shop/furnace:
        # shop=furnace
        name: Furnace Store
        subtitle: '<translate with short summary or explanation of ''Furnace Store'', if needed>'
      shop/furniture:
        # shop=furniture
        name: Furniture Store
        subtitle: '<translate with short summary or explanation of ''Furniture Store'', if needed>'
        # 'terms: chair,sofa,table'
        terms: '<translate with synonyms or related terms for ''Furniture Store'', separated by commas>'
      shop/garden_centre:
        # shop=garden_centre
        name: Garden Center
        subtitle: '<translate with short summary or explanation of ''Garden Center'', if needed>'
        # 'terms: landscape,mulch,shrub,tree'
        terms: '<translate with synonyms or related terms for ''Garden Center'', separated by commas>'
      shop/gas:
        # shop=gas
        name: Bottled Gas Shop
        subtitle: '<translate with short summary or explanation of ''Bottled Gas Shop'', if needed>'
        # 'terms: cng,lpg,natural gas,propane,refill,tank'
        terms: '<translate with synonyms or related terms for ''Bottled Gas Shop'', separated by commas>'
      shop/gift:
        # shop=gift
        name: Gift Shop
        subtitle: '<translate with short summary or explanation of ''Gift Shop'', if needed>'
        # 'terms: souvenir'
        terms: '<translate with synonyms or related terms for ''Gift Shop'', separated by commas>'
      shop/greengrocer:
        # shop=greengrocer
        name: Greengrocer
        subtitle: '<translate with short summary or explanation of ''Greengrocer'', if needed>'
        # 'terms: fruit,produce,vegetable'
        terms: '<translate with synonyms or related terms for ''Greengrocer'', separated by commas>'
      shop/hairdresser:
        # shop=hairdresser
        name: Hairdresser
        subtitle: '<translate with short summary or explanation of ''Hairdresser'', if needed>'
        # 'terms: barber'
        terms: '<translate with synonyms or related terms for ''Hairdresser'', separated by commas>'
      shop/hairdresser_supply:
        # shop=hairdresser_supply
        name: Hairdresser Supply Store
        subtitle: '<translate with short summary or explanation of ''Hairdresser Supply Store'', if needed>'
        # 'terms: barber,shampoo,conditioner'
        terms: '<translate with synonyms or related terms for ''Hairdresser Supply Store'', separated by commas>'
      shop/hardware:
        # shop=hardware
        name: Hardware Store
        subtitle: '<translate with short summary or explanation of ''Hardware Store'', if needed>'
        terms: '<translate with synonyms or related terms for ''Hardware Store'', separated by commas>'
      shop/health_food:
        # shop=health_food
        name: Health Food Shop
        subtitle: '<translate with short summary or explanation of ''Health Food Shop'', if needed>'
        # 'terms: wholefood,vitamins,vegetarian,vegan'
        terms: '<translate with synonyms or related terms for ''Health Food Shop'', separated by commas>'
      shop/hearing_aids:
        # shop=hearing_aids
        name: Hearing Aids Store
        subtitle: '<translate with short summary or explanation of ''Hearing Aids Store'', if needed>'
        terms: '<translate with synonyms or related terms for ''Hearing Aids Store'', separated by commas>'
      shop/herbalist:
        # shop=herbalist
        name: Herbalist
        subtitle: '<translate with short summary or explanation of ''Herbalist'', if needed>'
        terms: '<translate with synonyms or related terms for ''Herbalist'', separated by commas>'
      shop/hifi:
        # shop=hifi
        name: Hifi Store
        subtitle: '<translate with short summary or explanation of ''Hifi Store'', if needed>'
        # 'terms: audio,hi-fi,high fidelity,stereo,video'
        terms: '<translate with synonyms or related terms for ''Hifi Store'', separated by commas>'
      shop/houseware:
        # shop=houseware
        name: Houseware Store
        subtitle: '<translate with short summary or explanation of ''Houseware Store'', if needed>'
        # 'terms: home,household'
        terms: '<translate with synonyms or related terms for ''Houseware Store'', separated by commas>'
      shop/hunting:
        # shop=hunting
        name: Hunting Shop
        subtitle: '<translate with short summary or explanation of ''Hunting Shop'', if needed>'
        # 'terms: arrows,bows,bullets,crossbows,rifles,traps'
        terms: '<translate with synonyms or related terms for ''Hunting Shop'', separated by commas>'
      shop/interior_decoration:
        # shop=interior_decoration
        name: Interior Decoration Store
        subtitle: '<translate with short summary or explanation of ''Interior Decoration Store'', if needed>'
        terms: '<translate with synonyms or related terms for ''Interior Decoration Store'', separated by commas>'
      shop/jewelry:
        # shop=jewelry
        name: Jewelry Store
        subtitle: '<translate with short summary or explanation of ''Jewelry Store'', if needed>'
        # 'terms: bracelet,diamond,earrings,gem,gold,jeweler,jewellery,jeweller,necklace,pins,ring,silver'
        terms: '<translate with synonyms or related terms for ''Jewelry Store'', separated by commas>'
      shop/kiosk:
        # shop=kiosk
        name: Kiosk
        subtitle: '<translate with short summary or explanation of ''Kiosk'', if needed>'
        terms: '<translate with synonyms or related terms for ''Kiosk'', separated by commas>'
      shop/kitchen:
        # shop=kitchen
        name: Kitchen Design Store
        subtitle: '<translate with short summary or explanation of ''Kitchen Design Store'', if needed>'
        # 'terms: cabinets,countertops,sinks'
        terms: '<translate with synonyms or related terms for ''Kitchen Design Store'', separated by commas>'
      shop/laundry:
        # shop=laundry
        name: Laundry
        subtitle: '<translate with short summary or explanation of ''Laundry'', if needed>'
        terms: '<translate with synonyms or related terms for ''Laundry'', separated by commas>'
      shop/leather:
        # shop=leather
        name: Leather Store
        subtitle: '<translate with short summary or explanation of ''Leather Store'', if needed>'
        terms: '<translate with synonyms or related terms for ''Leather Store'', separated by commas>'
      shop/locksmith:
        # shop=locksmith
        name: Locksmith
        subtitle: '<translate with short summary or explanation of ''Locksmith'', if needed>'
        # 'terms: key,lockpick'
        terms: '<translate with synonyms or related terms for ''Locksmith'', separated by commas>'
      shop/lottery:
        # shop=lottery
        name: Lottery Shop
        subtitle: '<translate with short summary or explanation of ''Lottery Shop'', if needed>'
        terms: '<translate with synonyms or related terms for ''Lottery Shop'', separated by commas>'
      shop/mall:
        # shop=mall
        name: Mall
        subtitle: '<translate with short summary or explanation of ''Mall'', if needed>'
        # 'terms: shopping'
        terms: '<translate with synonyms or related terms for ''Mall'', separated by commas>'
      shop/massage:
        # shop=massage
        name: Massage Shop
        subtitle: '<translate with short summary or explanation of ''Massage Shop'', if needed>'
        terms: '<translate with synonyms or related terms for ''Massage Shop'', separated by commas>'
      shop/medical_supply:
        # shop=medical_supply
        name: Medical Supply Store
        subtitle: '<translate with short summary or explanation of ''Medical Supply Store'', if needed>'
        terms: '<translate with synonyms or related terms for ''Medical Supply Store'', separated by commas>'
      shop/mobile_phone:
        # shop=mobile_phone
        name: Mobile Phone Store
        subtitle: '<translate with short summary or explanation of ''Mobile Phone Store'', if needed>'
        terms: '<translate with synonyms or related terms for ''Mobile Phone Store'', separated by commas>'
      shop/money_lender:
        # shop=money_lender
        name: Money Lender
        subtitle: '<translate with short summary or explanation of ''Money Lender'', if needed>'
        terms: '<translate with synonyms or related terms for ''Money Lender'', separated by commas>'
      shop/motorcycle:
        # shop=motorcycle
        name: Motorcycle Dealership
        subtitle: '<translate with short summary or explanation of ''Motorcycle Dealership'', if needed>'
        # 'terms: bike'
        terms: '<translate with synonyms or related terms for ''Motorcycle Dealership'', separated by commas>'
      shop/motorcycle_repair:
        # shop=motorcycle_repair
        name: Motorcycle Repair Shop
        subtitle: '<translate with short summary or explanation of ''Motorcycle Repair Shop'', if needed>'
        # 'terms: auto,bike,garage,motorcycle,repair,service'
        terms: '<translate with synonyms or related terms for ''Motorcycle Repair Shop'', separated by commas>'
      shop/music:
        # shop=music
        name: Music Store
        subtitle: '<translate with short summary or explanation of ''Music Store'', if needed>'
        # 'terms: tape casettes,CDs,compact discs,vinyl records'
        terms: '<translate with synonyms or related terms for ''Music Store'', separated by commas>'
      shop/musical_instrument:
        # shop=musical_instrument
        name: Musical Instrument Store
        subtitle: '<translate with short summary or explanation of ''Musical Instrument Store'', if needed>'
        # 'terms: guitar'
        terms: '<translate with synonyms or related terms for ''Musical Instrument Store'', separated by commas>'
      shop/newsagent:
        # shop=newsagent
        name: Newspaper/Magazine Shop
        subtitle: '<translate with short summary or explanation of ''Newspaper/Magazine Shop'', if needed>'
        terms: '<translate with synonyms or related terms for ''Newspaper/Magazine Shop'', separated by commas>'
      shop/nutrition_supplements:
        # shop=nutrition_supplements
        name: Nutrition Supplements Store
        subtitle: '<translate with short summary or explanation of ''Nutrition Supplements Store'', if needed>'
        terms: '<translate with synonyms or related terms for ''Nutrition Supplements Store'', separated by commas>'
      shop/optician:
        # shop=optician
        name: Optician
        subtitle: '<translate with short summary or explanation of ''Optician'', if needed>'
        # 'terms: eye,glasses'
        terms: '<translate with synonyms or related terms for ''Optician'', separated by commas>'
      shop/organic:
        # 'shop=supermarket, organic=only'
        name: Organic Goods Store
        subtitle: '<translate with short summary or explanation of ''Organic Goods Store'', if needed>'
        terms: '<translate with synonyms or related terms for ''Organic Goods Store'', separated by commas>'
      shop/outdoor:
        # shop=outdoor
        name: Outdoors Store
        subtitle: '<translate with short summary or explanation of ''Outdoors Store'', if needed>'
        # 'terms: camping,climbing,hiking,outfitter,outdoor equipment,outdoor supplies'
        terms: '<translate with synonyms or related terms for ''Outdoors Store'', separated by commas>'
      shop/paint:
        # shop=paint
        name: Paint Store
        subtitle: '<translate with short summary or explanation of ''Paint Store'', if needed>'
        terms: '<translate with synonyms or related terms for ''Paint Store'', separated by commas>'
      shop/party:
        # shop=party
        name: Party Supply Store
        subtitle: '<translate with short summary or explanation of ''Party Supply Store'', if needed>'
        # 'terms: balloons,costumes,decorations,invitations'
        terms: '<translate with synonyms or related terms for ''Party Supply Store'', separated by commas>'
      shop/pastry:
        # shop=pastry
        name: Pastry Shop
        subtitle: '<translate with short summary or explanation of ''Pastry Shop'', if needed>'
        # 'terms: patisserie,cake shop,cakery'
        terms: '<translate with synonyms or related terms for ''Pastry Shop'', separated by commas>'
      shop/pawnbroker:
        # shop=pawnbroker
        name: Pawn Shop
        subtitle: '<translate with short summary or explanation of ''Pawn Shop'', if needed>'
        terms: '<translate with synonyms or related terms for ''Pawn Shop'', separated by commas>'
      shop/perfumery:
        # shop=perfumery
        name: Perfume Store
        subtitle: '<translate with short summary or explanation of ''Perfume Store'', if needed>'
        terms: '<translate with synonyms or related terms for ''Perfume Store'', separated by commas>'
      shop/pet:
        # shop=pet
        name: Pet Store
        subtitle: '<translate with short summary or explanation of ''Pet Store'', if needed>'
        # 'terms: animal,cat,dog,fish,kitten,puppy,reptile'
        terms: '<translate with synonyms or related terms for ''Pet Store'', separated by commas>'
      shop/pet_grooming:
        # shop=pet_grooming
        name: Pet Grooming Store
        subtitle: '<translate with short summary or explanation of ''Pet Grooming Store'', if needed>'
        # 'terms: cat,dog'
        terms: '<translate with synonyms or related terms for ''Pet Grooming Store'', separated by commas>'
      shop/photo:
        # shop=photo
        name: Photography Store
        subtitle: '<translate with short summary or explanation of ''Photography Store'', if needed>'
        # 'terms: camera,film'
        terms: '<translate with synonyms or related terms for ''Photography Store'', separated by commas>'
      shop/pyrotechnics:
        # shop=pyrotechnics
        name: Fireworks Store
        subtitle: '<translate with short summary or explanation of ''Fireworks Store'', if needed>'
        terms: '<translate with synonyms or related terms for ''Fireworks Store'', separated by commas>'
      shop/radiotechnics:
        # shop=radiotechnics
        name: Radio/Electronic Component Store
        subtitle: '<translate with short summary or explanation of ''Radio/Electronic Component Store'', if needed>'
        # 'terms: antenna,transistor'
        terms: '<translate with synonyms or related terms for ''Radio/Electronic Component Store'', separated by commas>'
      shop/religion:
        # shop=religion
        name: Religious Store
        subtitle: '<translate with short summary or explanation of ''Religious Store'', if needed>'
        terms: '<translate with synonyms or related terms for ''Religious Store'', separated by commas>'
      shop/scuba_diving:
        # shop=scuba_diving
        name: Scuba Diving Shop
        subtitle: '<translate with short summary or explanation of ''Scuba Diving Shop'', if needed>'
        # 'terms: diving,scuba'
        terms: '<translate with synonyms or related terms for ''Scuba Diving Shop'', separated by commas>'
      shop/seafood:
        # shop=seafood
        name: Seafood Shop
        subtitle: '<translate with short summary or explanation of ''Seafood Shop'', if needed>'
        # 'terms: fishmonger'
        terms: '<translate with synonyms or related terms for ''Seafood Shop'', separated by commas>'
      shop/second_hand:
        # shop=second_hand
        name: Consignment/Thrift Store
        subtitle: '<translate with short summary or explanation of ''Consignment/Thrift Store'', if needed>'
        # 'terms: secondhand,second hand,resale,thrift,used'
        terms: '<translate with synonyms or related terms for ''Consignment/Thrift Store'', separated by commas>'
      shop/sewing:
        # shop=sewing
        name: Sewing Supply Shop
        subtitle: '<translate with short summary or explanation of ''Sewing Supply Shop'', if needed>'
        # 'terms: haberdashery'
        terms: '<translate with synonyms or related terms for ''Sewing Supply Shop'', separated by commas>'
      shop/shoes:
        # shop=shoes
        name: Shoe Store
        subtitle: '<translate with short summary or explanation of ''Shoe Store'', if needed>'
        # 'terms: boots,cleats,clogs,heels,loafers,oxfords,sneakers'
        terms: '<translate with synonyms or related terms for ''Shoe Store'', separated by commas>'
      shop/sports:
        # shop=sports
        name: Sporting Goods Store
        subtitle: '<translate with short summary or explanation of ''Sporting Goods Store'', if needed>'
        # 'terms: athletics'
        terms: '<translate with synonyms or related terms for ''Sporting Goods Store'', separated by commas>'
      shop/stationery:
        # shop=stationery
        name: Stationery Store
        subtitle: '<translate with short summary or explanation of ''Stationery Store'', if needed>'
        # 'terms: card,paper'
        terms: '<translate with synonyms or related terms for ''Stationery Store'', separated by commas>'
      shop/storage_rental:
        # shop=storage_rental
        name: Storage Rental
        subtitle: '<translate with short summary or explanation of ''Storage Rental'', if needed>'
        # 'terms: garages'
        terms: '<translate with synonyms or related terms for ''Storage Rental'', separated by commas>'
      shop/supermarket:
        # shop=supermarket
        name: Supermarket
        subtitle: '<translate with short summary or explanation of ''Supermarket'', if needed>'
        # 'terms: grocery,store,shop'
        terms: '<translate with synonyms or related terms for ''Supermarket'', separated by commas>'
      shop/tailor:
        # shop=tailor
        name: Tailor
        subtitle: '<translate with short summary or explanation of ''Tailor'', if needed>'
        # 'terms: clothes,suit'
        terms: '<translate with synonyms or related terms for ''Tailor'', separated by commas>'
      shop/tattoo:
        # shop=tattoo
        name: Tattoo Parlor
        subtitle: '<translate with short summary or explanation of ''Tattoo Parlor'', if needed>'
        # 'terms: ink'
        terms: '<translate with synonyms or related terms for ''Tattoo Parlor'', separated by commas>'
      shop/tea:
        # shop=tea
        name: Tea Store
        subtitle: '<translate with short summary or explanation of ''Tea Store'', if needed>'
        terms: '<translate with synonyms or related terms for ''Tea Store'', separated by commas>'
      shop/ticket:
        # shop=ticket
        name: Ticket Seller
        subtitle: '<translate with short summary or explanation of ''Ticket Seller'', if needed>'
        # 'terms: box office'
        terms: '<translate with synonyms or related terms for ''Ticket Seller'', separated by commas>'
      shop/tiles:
        # shop=tiles
        name: Tile Shop
        subtitle: '<translate with short summary or explanation of ''Tile Shop'', if needed>'
        terms: '<translate with synonyms or related terms for ''Tile Shop'', separated by commas>'
      shop/tobacco:
        # shop=tobacco
        name: Tobacco Shop
        subtitle: '<translate with short summary or explanation of ''Tobacco Shop'', if needed>'
        # 'terms: cigarettes,cigars'
        terms: '<translate with synonyms or related terms for ''Tobacco Shop'', separated by commas>'
      shop/toys:
        # shop=toys
        name: Toy Store
        subtitle: '<translate with short summary or explanation of ''Toy Store'', if needed>'
        # 'terms: games'
        terms: '<translate with synonyms or related terms for ''Toy Store'', separated by commas>'
      shop/trade:
        # shop=trade
        name: Trade Shop
        subtitle: '<translate with short summary or explanation of ''Trade Shop'', if needed>'
        terms: '<translate with synonyms or related terms for ''Trade Shop'', separated by commas>'
      shop/travel_agency:
        # shop=travel_agency
        name: Travel Agency
        subtitle: '<translate with short summary or explanation of ''Travel Agency'', if needed>'
        terms: '<translate with synonyms or related terms for ''Travel Agency'', separated by commas>'
      shop/tyres:
        # shop=tyres
        name: Tire Store
        subtitle: '<translate with short summary or explanation of ''Tire Store'', if needed>'
        terms: '<translate with synonyms or related terms for ''Tire Store'', separated by commas>'
      shop/vacant:
        # shop=vacant
        name: Vacant Shop
        subtitle: '<translate with short summary or explanation of ''Vacant Shop'', if needed>'
      shop/vacuum_cleaner:
        # shop=vacuum_cleaner
        name: Vacuum Cleaner Store
        subtitle: '<translate with short summary or explanation of ''Vacuum Cleaner Store'', if needed>'
        terms: '<translate with synonyms or related terms for ''Vacuum Cleaner Store'', separated by commas>'
      shop/variety_store:
        # shop=variety_store
        name: Variety Store
        subtitle: '<translate with short summary or explanation of ''Variety Store'', if needed>'
        terms: '<translate with synonyms or related terms for ''Variety Store'', separated by commas>'
      shop/video:
        # shop=video
        name: Video Store
        subtitle: '<translate with short summary or explanation of ''Video Store'', if needed>'
        # 'terms: DVD,VHS,video casette'
        terms: '<translate with synonyms or related terms for ''Video Store'', separated by commas>'
      shop/video_games:
        # shop=video_games
        name: Video Game Store
        subtitle: '<translate with short summary or explanation of ''Video Game Store'', if needed>'
        terms: '<translate with synonyms or related terms for ''Video Game Store'', separated by commas>'
      shop/watches:
        # shop=watches
        name: Watches Shop
        subtitle: '<translate with short summary or explanation of ''Watches Shop'', if needed>'
        terms: '<translate with synonyms or related terms for ''Watches Shop'', separated by commas>'
      shop/water:
        # shop=water
        name: Drinking Water Shop
        subtitle: '<translate with short summary or explanation of ''Drinking Water Shop'', if needed>'
        terms: '<translate with synonyms or related terms for ''Drinking Water Shop'', separated by commas>'
      shop/water_sports:
        # shop=water_sports
        name: Watersport/Swim Shop
        subtitle: '<translate with short summary or explanation of ''Watersport/Swim Shop'', if needed>'
        terms: '<translate with synonyms or related terms for ''Watersport/Swim Shop'', separated by commas>'
      shop/weapons:
        # shop=weapons
        name: Weapon Shop
        subtitle: '<translate with short summary or explanation of ''Weapon Shop'', if needed>'
        # 'terms: ammo,gun,knife,knives'
        terms: '<translate with synonyms or related terms for ''Weapon Shop'', separated by commas>'
      shop/wholesale:
        # shop=wholesale
        name: Wholesale Store
        subtitle: '<translate with short summary or explanation of ''Wholesale Store'', if needed>'
        # 'terms: warehouse club,cash and carry'
        terms: '<translate with synonyms or related terms for ''Wholesale Store'', separated by commas>'
      shop/window_blind:
        # shop=window_blind
        name: Window Blind Store
        subtitle: '<translate with short summary or explanation of ''Window Blind Store'', if needed>'
        terms: '<translate with synonyms or related terms for ''Window Blind Store'', separated by commas>'
      shop/wine:
        # shop=wine
        name: Wine Shop
        subtitle: '<translate with short summary or explanation of ''Wine Shop'', if needed>'
        terms: '<translate with synonyms or related terms for ''Wine Shop'', separated by commas>'
      tactile_paving:
        # tactile_paving=*
        name: Tactile Paving
        subtitle: '<translate with short summary or explanation of ''Tactile Paving'', if needed>'
        # 'terms: blind path,detectable warning surfaces,tactile ground surface indicators,tactile walking surface indicators,truncated domes,visually impaired path'
        terms: '<translate with synonyms or related terms for ''Tactile Paving'', separated by commas>'
      telecom/data_center:
        # telecom=data_center
        name: Data Center
        # 'terms: computer systems storage,information technology,server farm,the cloud,telecommunications'
        terms: '<translate with synonyms or related terms for ''Data Center'', separated by commas>'
      tourism:
        # tourism=*
        name: Tourism
        subtitle: '<translate with short summary or explanation of ''Tourism'', if needed>'
      tourism/alpine_hut:
        # tourism=alpine_hut
        name: Alpine Hut
        subtitle: Staffed mountain lodging
        # 'terms: climbing hut'
        terms: '<translate with synonyms or related terms for ''Alpine Hut'', separated by commas>'
      tourism/apartment:
        # tourism=apartment
        name: Guest Apartment / Condo
        subtitle: '<translate with short summary or explanation of ''Guest Apartment / Condo'', if needed>'
        terms: '<translate with synonyms or related terms for ''Guest Apartment / Condo'', separated by commas>'
      tourism/aquarium:
        # tourism=aquarium
        name: Aquarium
        subtitle: '<translate with short summary or explanation of ''Aquarium'', if needed>'
        # 'terms: fish,sea,water'
        terms: '<translate with synonyms or related terms for ''Aquarium'', separated by commas>'
      tourism/artwork:
        # tourism=artwork
        name: Artwork
        subtitle: '<translate with short summary or explanation of ''Artwork'', if needed>'
        # 'terms: mural,sculpture,statue'
        terms: '<translate with synonyms or related terms for ''Artwork'', separated by commas>'
      tourism/artwork/mural:
        # 'tourism=artwork, artwork_type=mural'
        name: Mural
        subtitle: Wall or ceiling painted as art
        # 'terms: fresco,wall painting'
        terms: '<translate with synonyms or related terms for ''Mural'', separated by commas>'
      tourism/artwork/sculpture:
        # 'tourism=artwork, artwork_type=sculpture'
        name: Sculpture
        subtitle: Three-dimensional artwork
        # 'terms: statue,figure,carving'
        terms: '<translate with synonyms or related terms for ''Sculpture'', separated by commas>'
      tourism/artwork/statue:
        # 'tourism=artwork, artwork_type=statue'
        name: Statue
        subtitle: Sculpture of people or animals
        # 'terms: sculpture,figure,carving'
        terms: '<translate with synonyms or related terms for ''Statue'', separated by commas>'
      tourism/attraction:
        # tourism=attraction
        name: Tourist Attraction
        subtitle: '<translate with short summary or explanation of ''Tourist Attraction'', if needed>'
        terms: '<translate with synonyms or related terms for ''Tourist Attraction'', separated by commas>'
      tourism/camp_site:
        # tourism=camp_site
        name: Campground
        subtitle: '<translate with short summary or explanation of ''Campground'', if needed>'
        # 'terms: tent,rv'
        terms: '<translate with synonyms or related terms for ''Campground'', separated by commas>'
      tourism/caravan_site:
        # tourism=caravan_site
        name: RV Park
        subtitle: '<translate with short summary or explanation of ''RV Park'', if needed>'
        # 'terms: Motor Home,Camper'
        terms: '<translate with synonyms or related terms for ''RV Park'', separated by commas>'
      tourism/chalet:
        # tourism=chalet
        name: Holiday Cottage
        subtitle: '<translate with short summary or explanation of ''Holiday Cottage'', if needed>'
        # 'terms: holiday,holiday cottage,holiday home,vacation,vacation home'
        terms: '<translate with synonyms or related terms for ''Holiday Cottage'', separated by commas>'
      tourism/gallery:
        # tourism=gallery
        name: Art Gallery
        subtitle: '<translate with short summary or explanation of ''Art Gallery'', if needed>'
        # 'terms: art*,exhibit*,paint*,photo*,sculpt*'
        terms: '<translate with synonyms or related terms for ''Art Gallery'', separated by commas>'
      tourism/guest_house:
        # tourism=guest_house
        name: Guest House
        subtitle: '<translate with short summary or explanation of ''Guest House'', if needed>'
        # 'terms: B&B,Bed and Breakfast'
        terms: '<translate with synonyms or related terms for ''Guest House'', separated by commas>'
      tourism/hostel:
        # tourism=hostel
        name: Hostel
        subtitle: '<translate with short summary or explanation of ''Hostel'', if needed>'
        terms: '<translate with synonyms or related terms for ''Hostel'', separated by commas>'
      tourism/hotel:
        # tourism=hotel
        name: Hotel
        subtitle: '<translate with short summary or explanation of ''Hotel'', if needed>'
        terms: '<translate with synonyms or related terms for ''Hotel'', separated by commas>'
      tourism/information:
        # tourism=information
        name: Information
        subtitle: '<translate with short summary or explanation of ''Information'', if needed>'
        terms: '<translate with synonyms or related terms for ''Information'', separated by commas>'
      tourism/information/board:
        # 'tourism=information, information=board'
        name: Information Board
        subtitle: '<translate with short summary or explanation of ''Information Board'', if needed>'
        terms: '<translate with synonyms or related terms for ''Information Board'', separated by commas>'
      tourism/information/guidepost:
        # 'tourism=information, information=guidepost'
        name: Guidepost
        subtitle: '<translate with short summary or explanation of ''Guidepost'', if needed>'
        # 'terms: signpost'
        terms: '<translate with synonyms or related terms for ''Guidepost'', separated by commas>'
      tourism/information/map:
        # 'tourism=information, information=map'
        name: Map
        subtitle: '<translate with short summary or explanation of ''Map'', if needed>'
        terms: '<translate with synonyms or related terms for ''Map'', separated by commas>'
      tourism/information/office:
        # 'tourism=information, information=office'
        name: Tourist Information Office
        subtitle: '<translate with short summary or explanation of ''Tourist Information Office'', if needed>'
        terms: '<translate with synonyms or related terms for ''Tourist Information Office'', separated by commas>'
      tourism/information/route_marker:
        # 'tourism=information, information=route_marker'
        name: Trail Marker
        subtitle: '<translate with short summary or explanation of ''Trail Marker'', if needed>'
        # 'terms: cairn,painted blaze,route flag,route marker,stone pile,trail blaze,trail post,way marker'
        terms: '<translate with synonyms or related terms for ''Trail Marker'', separated by commas>'
      tourism/motel:
        # tourism=motel
        name: Motel
        subtitle: '<translate with short summary or explanation of ''Motel'', if needed>'
        terms: '<translate with synonyms or related terms for ''Motel'', separated by commas>'
      tourism/museum:
        # tourism=museum
        name: Museum
        subtitle: '<translate with short summary or explanation of ''Museum'', if needed>'
        # 'terms: art*,exhibit*,gallery,foundation,hall,institution,paint*,photo*,sculpt*'
        terms: '<translate with synonyms or related terms for ''Museum'', separated by commas>'
      tourism/picnic_site:
        # tourism=picnic_site
        name: Picnic Site
        subtitle: '<translate with short summary or explanation of ''Picnic Site'', if needed>'
        # 'terms: camp'
        terms: '<translate with synonyms or related terms for ''Picnic Site'', separated by commas>'
      tourism/theme_park:
        # tourism=theme_park
        name: Theme Park
        subtitle: '<translate with short summary or explanation of ''Theme Park'', if needed>'
        terms: '<translate with synonyms or related terms for ''Theme Park'', separated by commas>'
      tourism/trail_riding_station:
        # tourism=trail_riding_station
        name: Trail Riding Station
        subtitle: Horse facility along a bridleway
        terms: '<translate with synonyms or related terms for ''Trail Riding Station'', separated by commas>'
      tourism/viewpoint:
        # tourism=viewpoint
        name: Viewpoint
        subtitle: '<translate with short summary or explanation of ''Viewpoint'', if needed>'
        terms: '<translate with synonyms or related terms for ''Viewpoint'', separated by commas>'
      tourism/wilderness_hut:
        # tourism=wilderness_hut
        name: Wilderness Hut
        subtitle: Unstaffed backcountry lodging
        # 'terms: wilderness hut,backcountry hut,bothy'
        terms: '<translate with synonyms or related terms for ''Wilderness Hut'', separated by commas>'
      tourism/zoo:
        # tourism=zoo
        name: Zoo
        subtitle: '<translate with short summary or explanation of ''Zoo'', if needed>'
        # 'terms: animal'
        terms: '<translate with synonyms or related terms for ''Zoo'', separated by commas>'
      traffic_calming:
        # traffic_calming=*
        name: Traffic Calming
        subtitle: '<translate with short summary or explanation of ''Traffic Calming'', if needed>'
        # 'terms: bump,hump,slow,speed'
        terms: '<translate with synonyms or related terms for ''Traffic Calming'', separated by commas>'
      traffic_calming/bump:
        # traffic_calming=bump
        name: Speed Bump
        subtitle: '<translate with short summary or explanation of ''Speed Bump'', if needed>'
        # 'terms: hump,speed,slow'
        terms: '<translate with synonyms or related terms for ''Speed Bump'', separated by commas>'
      traffic_calming/chicane:
        # traffic_calming=chicane
        name: Traffic Chicane
        subtitle: '<translate with short summary or explanation of ''Traffic Chicane'', if needed>'
        # 'terms: driveway link,speed,slow'
        terms: '<translate with synonyms or related terms for ''Traffic Chicane'', separated by commas>'
      traffic_calming/choker:
        # traffic_calming=choker
        name: Traffic Choker
        subtitle: '<translate with short summary or explanation of ''Traffic Choker'', if needed>'
        # 'terms: speed,slow'
        terms: '<translate with synonyms or related terms for ''Traffic Choker'', separated by commas>'
      traffic_calming/cushion:
        # traffic_calming=cushion
        name: Speed Cushion
        subtitle: '<translate with short summary or explanation of ''Speed Cushion'', if needed>'
        # 'terms: bump,hump,speed,slow'
        terms: '<translate with synonyms or related terms for ''Speed Cushion'', separated by commas>'
      traffic_calming/dip:
        # traffic_calming=dip
        name: Dip
        subtitle: '<translate with short summary or explanation of ''Dip'', if needed>'
        # 'terms: speed,slow'
        terms: '<translate with synonyms or related terms for ''Dip'', separated by commas>'
      traffic_calming/hump:
        # traffic_calming=hump
        name: Speed Hump
        subtitle: '<translate with short summary or explanation of ''Speed Hump'', if needed>'
        # 'terms: bump,speed,slow'
        terms: '<translate with synonyms or related terms for ''Speed Hump'', separated by commas>'
      traffic_calming/island:
        # traffic_calming=island
        name: Traffic Island
        subtitle: '<translate with short summary or explanation of ''Traffic Island'', if needed>'
        # 'terms: circle,roundabout,slow'
        terms: '<translate with synonyms or related terms for ''Traffic Island'', separated by commas>'
      traffic_calming/rumble_strip:
        # traffic_calming=rumble_strip
        name: Rumble Strip
        subtitle: '<translate with short summary or explanation of ''Rumble Strip'', if needed>'
        # 'terms: audible lines,sleeper lines,growlers'
        terms: '<translate with synonyms or related terms for ''Rumble Strip'', separated by commas>'
      traffic_calming/table:
        # traffic_calming=table
        name: Speed Table
        subtitle: '<translate with short summary or explanation of ''Speed Table'', if needed>'
        # 'terms: flat top,hump,speed,slow'
        terms: '<translate with synonyms or related terms for ''Speed Table'', separated by commas>'
      traffic_sign:
        # traffic_sign=*
        name: Traffic Sign
        subtitle: '<translate with short summary or explanation of ''Traffic Sign'', if needed>'
        # 'terms: road,highway'
        terms: '<translate with synonyms or related terms for ''Traffic Sign'', separated by commas>'
      traffic_sign/city_limit:
        # traffic_sign=city_limit
        name: City Limit Sign
        subtitle: '<translate with short summary or explanation of ''City Limit Sign'', if needed>'
        # 'terms: town,village,hamlet,boundary,edge,border,road,highway'
        terms: '<translate with synonyms or related terms for ''City Limit Sign'', separated by commas>'
      traffic_sign/city_limit_vertex:
        # traffic_sign=city_limit
        name: City Limit Sign
        subtitle: '<translate with short summary or explanation of ''City Limit Sign'', if needed>'
        # 'terms: town,village,hamlet,boundary,edge,border,road,highway'
        terms: '<translate with synonyms or related terms for ''City Limit Sign'', separated by commas>'
      traffic_sign/maxspeed:
        # traffic_sign=maxspeed
        name: Speed Limit Sign
        subtitle: '<translate with short summary or explanation of ''Speed Limit Sign'', if needed>'
        # 'terms: max speed,maximum speed,road,highway'
        terms: '<translate with synonyms or related terms for ''Speed Limit Sign'', separated by commas>'
      traffic_sign/maxspeed_vertex:
        # traffic_sign=maxspeed
        name: Speed Limit Sign
        subtitle: '<translate with short summary or explanation of ''Speed Limit Sign'', if needed>'
        # 'terms: max speed,maximum speed,road,highway'
        terms: '<translate with synonyms or related terms for ''Speed Limit Sign'', separated by commas>'
      traffic_sign_vertex:
        # traffic_sign=*
        name: Traffic Sign
        subtitle: '<translate with short summary or explanation of ''Traffic Sign'', if needed>'
        # 'terms: road,highway'
        terms: '<translate with synonyms or related terms for ''Traffic Sign'', separated by commas>'
      type/boundary:
        # type=boundary
        name: Boundary
        subtitle: '<translate with short summary or explanation of ''Boundary'', if needed>'
        terms: '<translate with synonyms or related terms for ''Boundary'', separated by commas>'
      type/boundary/administrative:
        # 'type=boundary, boundary=administrative'
        name: Administrative Boundary
        subtitle: '<translate with short summary or explanation of ''Administrative Boundary'', if needed>'
        terms: '<translate with synonyms or related terms for ''Administrative Boundary'', separated by commas>'
      type/enforcement:
        # type=enforcement
        name: Enforcement
        subtitle: '<translate with short summary or explanation of ''Enforcement'', if needed>'
        terms: '<translate with synonyms or related terms for ''Enforcement'', separated by commas>'
      type/multipolygon:
        # type=multipolygon
        name: Multipolygon
        subtitle: '<translate with short summary or explanation of ''Multipolygon'', if needed>'
      type/restriction:
        # type=restriction
        name: Restriction
        subtitle: '<translate with short summary or explanation of ''Restriction'', if needed>'
        terms: '<translate with synonyms or related terms for ''Restriction'', separated by commas>'
      type/restriction/no_left_turn:
        # 'type=restriction, restriction=no_left_turn'
        name: No Left Turn
        subtitle: '<translate with short summary or explanation of ''No Left Turn'', if needed>'
        terms: '<translate with synonyms or related terms for ''No Left Turn'', separated by commas>'
      type/restriction/no_right_turn:
        # 'type=restriction, restriction=no_right_turn'
        name: No Right Turn
        subtitle: '<translate with short summary or explanation of ''No Right Turn'', if needed>'
        terms: '<translate with synonyms or related terms for ''No Right Turn'', separated by commas>'
      type/restriction/no_straight_on:
        # 'type=restriction, restriction=no_straight_on'
        name: No Straight On
        subtitle: '<translate with short summary or explanation of ''No Straight On'', if needed>'
        terms: '<translate with synonyms or related terms for ''No Straight On'', separated by commas>'
      type/restriction/no_u_turn:
        # 'type=restriction, restriction=no_u_turn'
        name: No U-turn
        subtitle: '<translate with short summary or explanation of ''No U-turn'', if needed>'
        terms: '<translate with synonyms or related terms for ''No U-turn'', separated by commas>'
      type/restriction/only_left_turn:
        # 'type=restriction, restriction=only_left_turn'
        name: Only Left Turn
        subtitle: '<translate with short summary or explanation of ''Only Left Turn'', if needed>'
        terms: '<translate with synonyms or related terms for ''Only Left Turn'', separated by commas>'
      type/restriction/only_right_turn:
        # 'type=restriction, restriction=only_right_turn'
        name: Only Right Turn
        subtitle: '<translate with short summary or explanation of ''Only Right Turn'', if needed>'
        terms: '<translate with synonyms or related terms for ''Only Right Turn'', separated by commas>'
      type/restriction/only_straight_on:
        # 'type=restriction, restriction=only_straight_on'
        name: Only Straight On
        subtitle: '<translate with short summary or explanation of ''Only Straight On'', if needed>'
        terms: '<translate with synonyms or related terms for ''Only Straight On'', separated by commas>'
      type/restriction/only_u_turn:
        # 'type=restriction, restriction=only_u_turn'
        name: Only U-turn
        subtitle: '<translate with short summary or explanation of ''Only U-turn'', if needed>'
        terms: '<translate with synonyms or related terms for ''Only U-turn'', separated by commas>'
      type/route:
        # type=route
        name: Route
        subtitle: '<translate with short summary or explanation of ''Route'', if needed>'
        terms: '<translate with synonyms or related terms for ''Route'', separated by commas>'
      type/route/bicycle:
        # 'type=route, route=bicycle'
        name: Cycle Route
        subtitle: '<translate with short summary or explanation of ''Cycle Route'', if needed>'
        terms: '<translate with synonyms or related terms for ''Cycle Route'', separated by commas>'
      type/route/bus:
        # 'type=route, route=bus'
        name: Bus Route
        subtitle: '<translate with short summary or explanation of ''Bus Route'', if needed>'
        terms: '<translate with synonyms or related terms for ''Bus Route'', separated by commas>'
      type/route/detour:
        # 'type=route, route=detour'
        name: Detour Route
        subtitle: '<translate with short summary or explanation of ''Detour Route'', if needed>'
        terms: '<translate with synonyms or related terms for ''Detour Route'', separated by commas>'
      type/route/ferry:
        # 'type=route, route=ferry'
        name: Ferry Route
        subtitle: '<translate with short summary or explanation of ''Ferry Route'', if needed>'
        terms: '<translate with synonyms or related terms for ''Ferry Route'', separated by commas>'
      type/route/foot:
        # 'type=route, route=foot'
        name: Foot Route
        subtitle: '<translate with short summary or explanation of ''Foot Route'', if needed>'
        terms: '<translate with synonyms or related terms for ''Foot Route'', separated by commas>'
      type/route/hiking:
        # 'type=route, route=hiking'
        name: Hiking Route
        subtitle: '<translate with short summary or explanation of ''Hiking Route'', if needed>'
        terms: '<translate with synonyms or related terms for ''Hiking Route'', separated by commas>'
      type/route/horse:
        # 'type=route, route=horse'
        name: Riding Route
        subtitle: '<translate with short summary or explanation of ''Riding Route'', if needed>'
        terms: '<translate with synonyms or related terms for ''Riding Route'', separated by commas>'
      type/route/light_rail:
        # 'type=route, route=light_rail'
        name: Light Rail Route
        subtitle: '<translate with short summary or explanation of ''Light Rail Route'', if needed>'
        terms: '<translate with synonyms or related terms for ''Light Rail Route'', separated by commas>'
      type/route/pipeline:
        # 'type=route, route=pipeline'
        name: Pipeline Route
        subtitle: '<translate with short summary or explanation of ''Pipeline Route'', if needed>'
        terms: '<translate with synonyms or related terms for ''Pipeline Route'', separated by commas>'
      type/route/piste:
        # 'type=route, route=piste'
        name: Piste/Ski Route
        subtitle: '<translate with short summary or explanation of ''Piste/Ski Route'', if needed>'
        terms: '<translate with synonyms or related terms for ''Piste/Ski Route'', separated by commas>'
      type/route/power:
        # 'type=route, route=power'
        name: Power Route
        subtitle: '<translate with short summary or explanation of ''Power Route'', if needed>'
        terms: '<translate with synonyms or related terms for ''Power Route'', separated by commas>'
      type/route/road:
        # 'type=route, route=road'
        name: Road Route
        subtitle: '<translate with short summary or explanation of ''Road Route'', if needed>'
        terms: '<translate with synonyms or related terms for ''Road Route'', separated by commas>'
      type/route/subway:
        # 'type=route, route=subway'
        name: Subway Route
        subtitle: '<translate with short summary or explanation of ''Subway Route'', if needed>'
        terms: '<translate with synonyms or related terms for ''Subway Route'', separated by commas>'
      type/route/train:
        # 'type=route, route=train'
        name: Train Route
        subtitle: '<translate with short summary or explanation of ''Train Route'', if needed>'
        terms: '<translate with synonyms or related terms for ''Train Route'', separated by commas>'
      type/route/tram:
        # 'type=route, route=tram'
        name: Tram Route
        subtitle: '<translate with short summary or explanation of ''Tram Route'', if needed>'
        terms: '<translate with synonyms or related terms for ''Tram Route'', separated by commas>'
      type/route_master:
        # type=route_master
        name: Route Master
        subtitle: '<translate with short summary or explanation of ''Route Master'', if needed>'
        terms: '<translate with synonyms or related terms for ''Route Master'', separated by commas>'
      type/site:
        # type=site
        name: Site
        subtitle: '<translate with short summary or explanation of ''Site'', if needed>'
        terms: '<translate with synonyms or related terms for ''Site'', separated by commas>'
      type/waterway:
        # type=waterway
        name: Waterway
        subtitle: '<translate with short summary or explanation of ''Waterway'', if needed>'
        terms: '<translate with synonyms or related terms for ''Waterway'', separated by commas>'
      waterway:
        # waterway=*
        name: Waterway
        subtitle: '<translate with short summary or explanation of ''Waterway'', if needed>'
      waterway/boatyard:
        # waterway=boatyard
        name: Boatyard
        subtitle: '<translate with short summary or explanation of ''Boatyard'', if needed>'
        terms: '<translate with synonyms or related terms for ''Boatyard'', separated by commas>'
      waterway/canal:
        # waterway=canal
        name: Canal
        subtitle: '<translate with short summary or explanation of ''Canal'', if needed>'
        terms: '<translate with synonyms or related terms for ''Canal'', separated by commas>'
      waterway/dam:
        # waterway=dam
        name: Dam
        subtitle: '<translate with short summary or explanation of ''Dam'', if needed>'
        terms: '<translate with synonyms or related terms for ''Dam'', separated by commas>'
      waterway/ditch:
        # waterway=ditch
        name: Ditch
        subtitle: '<translate with short summary or explanation of ''Ditch'', if needed>'
        terms: '<translate with synonyms or related terms for ''Ditch'', separated by commas>'
      waterway/dock:
        # waterway=dock
        name: Wet Dock / Dry Dock
        subtitle: '<translate with short summary or explanation of ''Wet Dock / Dry Dock'', if needed>'
        # 'terms: boat,ship,vessel,marine'
        terms: '<translate with synonyms or related terms for ''Wet Dock / Dry Dock'', separated by commas>'
      waterway/drain:
        # waterway=drain
        name: Drain
        subtitle: '<translate with short summary or explanation of ''Drain'', if needed>'
        terms: '<translate with synonyms or related terms for ''Drain'', separated by commas>'
      waterway/fuel:
        # waterway=fuel
        name: Marine Fuel Station
        subtitle: '<translate with short summary or explanation of ''Marine Fuel Station'', if needed>'
        # 'terms: petrol,gas,diesel,boat'
        terms: '<translate with synonyms or related terms for ''Marine Fuel Station'', separated by commas>'
      waterway/milestone:
        # waterway=milestone
        name: Waterway Milestone
        subtitle: '<translate with short summary or explanation of ''Waterway Milestone'', if needed>'
        # 'terms: milestone,marker'
        terms: '<translate with synonyms or related terms for ''Waterway Milestone'', separated by commas>'
      waterway/river:
        # waterway=river
        name: River
        subtitle: Major natural waterway
        # 'terms: beck,branch,brook,course,creek,estuary,rill,rivulet,run,runnel,stream,tributary,watercourse'
        terms: '<translate with synonyms or related terms for ''River'', separated by commas>'
      waterway/riverbank:
        # waterway=riverbank
        name: Riverbank
        subtitle: '<translate with short summary or explanation of ''Riverbank'', if needed>'
      waterway/sanitary_dump_station:
        # waterway=sanitary_dump_station
        name: Marine Toilet Disposal
        subtitle: '<translate with short summary or explanation of ''Marine Toilet Disposal'', if needed>'
        # 'terms: Boat,Watercraft,Sanitary,Dump Station,Pumpout,Pump out,Elsan,CDP,CTDP,Chemical Toilet'
        terms: '<translate with synonyms or related terms for ''Marine Toilet Disposal'', separated by commas>'
      waterway/stream:
        # waterway=stream
        name: Stream
        subtitle: Minor natural waterway
        # 'terms: beck,branch,brook,burn,course,creek,current,drift,flood,flow,freshet,race,rill,rindle,rivulet,run,runnel,rush,spate,spritz,surge,tide,torrent,tributary,watercourse'
        terms: '<translate with synonyms or related terms for ''Stream'', separated by commas>'
      waterway/stream_intermittent:
        # 'waterway=stream, intermittent=yes'
        name: Intermittent Stream
        subtitle: '<translate with short summary or explanation of ''Intermittent Stream'', if needed>'
        # 'terms: arroyo,beck,branch,brook,burn,course,creek,drift,flood,flow,gully,run,runnel,rush,spate,spritz,tributary,wadi,wash,watercourse'
        terms: '<translate with synonyms or related terms for ''Intermittent Stream'', separated by commas>'
      waterway/water_point:
        # waterway=water_point
        name: Marine Drinking Water
        subtitle: '<translate with short summary or explanation of ''Marine Drinking Water'', if needed>'
        terms: '<translate with synonyms or related terms for ''Marine Drinking Water'', separated by commas>'
      waterway/waterfall:
        # waterway=waterfall
        name: Waterfall
        subtitle: Where water flows down a steep drop
        # 'terms: fall'
        terms: '<translate with synonyms or related terms for ''Waterfall'', separated by commas>'
      waterway/weir:
        # waterway=weir
        name: Weir
        subtitle: '<translate with short summary or explanation of ''Weir'', if needed>'
        terms: '<translate with synonyms or related terms for ''Weir'', separated by commas>'<|MERGE_RESOLUTION|>--- conflicted
+++ resolved
@@ -2299,6 +2299,7 @@
       aerialway/zip_line:
         # aerialway=zip_line
         name: Zip Line
+        subtitle: '<translate with short summary or explanation of ''Zip Line'', if needed>'
         # 'terms: aerial runway,canopy,flying fox,foefie slide,gravity propelled aerial ropeslide,Tyrolean traverse,zip wire,zip-line,zipline,zipwire'
         terms: '<translate with synonyms or related terms for ''Zip Line'', separated by commas>'
       aeroway:
@@ -2561,6 +2562,7 @@
       amenity/conference_centre:
         # amenity=conference_centre
         name: Convention Center
+        subtitle: '<translate with short summary or explanation of ''Convention Center'', if needed>'
         # 'terms: auditorium,conference,exhibition,exposition,lecture'
         terms: '<translate with synonyms or related terms for ''Convention Center'', separated by commas>'
       amenity/courthouse:
@@ -2616,16 +2618,13 @@
       amenity/embassy:
         # amenity=embassy
         name: Embassy
-<<<<<<< HEAD
         subtitle: '<translate with short summary or explanation of ''Embassy'', if needed>'
-        terms: '<translate with synonyms or related terms for ''Embassy'', separated by commas>'
-=======
       amenity/events_venue:
         # amenity=events_venue
         name: Events Venue
+        subtitle: '<translate with short summary or explanation of ''Events Venue'', if needed>'
         # 'terms: banquet hall,baptism,Bar Mitzvah,Bat Mitzvah,birthdays,celebrations,conferences,confirmation,meetings,parties,party,quinceañera,reunions,weddings'
         terms: '<translate with synonyms or related terms for ''Events Venue'', separated by commas>'
->>>>>>> ae80c88f
       amenity/fast_food:
         # amenity=fast_food
         name: Fast Food
@@ -4824,6 +4823,7 @@
       highway/trailhead:
         # highway=trailhead
         name: Trailhead
+        subtitle: '<translate with short summary or explanation of ''Trailhead'', if needed>'
         # 'terms: hiking,mile zero,mountain biking,mountaineering,trail endpoint,trail start,staging area,trekking'
         terms: '<translate with synonyms or related terms for ''Trailhead'', separated by commas>'
       highway/trunk:
@@ -5627,6 +5627,7 @@
       leisure/swimming_area:
         # leisure=swimming_area
         name: Natural Swimming Area
+        subtitle: '<translate with short summary or explanation of ''Natural Swimming Area'', if needed>'
         # 'terms: dive,water,aquatics'
         terms: '<translate with synonyms or related terms for ''Natural Swimming Area'', separated by commas>'
       leisure/swimming_pool:
@@ -6202,18 +6203,22 @@
       office/diplomatic:
         # office=diplomatic
         name: Diplomatic Office
+        subtitle: '<translate with short summary or explanation of ''Diplomatic Office'', if needed>'
         terms: '<translate with synonyms or related terms for ''Diplomatic Office'', separated by commas>'
       office/diplomatic/consulate:
         # 'office=diplomatic, diplomatic=consulate'
         name: Consulate
+        subtitle: '<translate with short summary or explanation of ''Consulate'', if needed>'
         terms: '<translate with synonyms or related terms for ''Consulate'', separated by commas>'
       office/diplomatic/embassy:
         # 'office=diplomatic, diplomatic=embassy'
         name: Embassy
+        subtitle: '<translate with short summary or explanation of ''Embassy'', if needed>'
         terms: '<translate with synonyms or related terms for ''Embassy'', separated by commas>'
       office/diplomatic/liaison:
         # 'office=diplomatic, diplomatic=liaison'
         name: Liaison Office
+        subtitle: '<translate with short summary or explanation of ''Liaison Office'', if needed>'
         terms: '<translate with synonyms or related terms for ''Liaison Office'', separated by commas>'
       office/educational_institution:
         # office=educational_institution
@@ -6935,6 +6940,7 @@
       railway/construction:
         # railway=construction
         name: Railway Under Construction
+        subtitle: '<translate with short summary or explanation of ''Railway Under Construction'', if needed>'
         terms: '<translate with synonyms or related terms for ''Railway Under Construction'', separated by commas>'
       railway/crossing:
         # railway=crossing
@@ -7005,11 +7011,8 @@
       railway/rail:
         # railway=rail
         name: Rail
-<<<<<<< HEAD
         subtitle: '<translate with short summary or explanation of ''Rail'', if needed>'
-=======
         # 'terms: rail line,railroad track,train track'
->>>>>>> ae80c88f
         terms: '<translate with synonyms or related terms for ''Rail'', separated by commas>'
       railway/rail/highspeed:
         # 'railway=rail, highspeed=yes'
@@ -7300,6 +7303,7 @@
       shop/clothes/underwear:
         # 'shop=clothes, clothes=underwear'
         name: Underwear Store
+        subtitle: '<translate with short summary or explanation of ''Underwear Store'', if needed>'
         # 'terms: boutique,bras,brassieres,briefs,boxers,fashion,lingerie,panties,slips,socks,stockings,underclothes,undergarments,underpants,undies'
         terms: '<translate with synonyms or related terms for ''Underwear Store'', separated by commas>'
       shop/coffee:
@@ -7910,6 +7914,7 @@
       telecom/data_center:
         # telecom=data_center
         name: Data Center
+        subtitle: '<translate with short summary or explanation of ''Data Center'', if needed>'
         # 'terms: computer systems storage,information technology,server farm,the cloud,telecommunications'
         terms: '<translate with synonyms or related terms for ''Data Center'', separated by commas>'
       tourism:
