--- conflicted
+++ resolved
@@ -2508,8 +2508,7 @@
           star: Star / Wye
           # 'windings:configuration=zigzag'
           zigzag: Zig Zag
-<<<<<<< HEAD
-        terms: '<translate with synonyms or related terms for ''Windings Configuration'', separated by commas>'
+        terms: '[translate with synonyms or related terms for ''Windings Configuration'', separated by commas]'
     groups:
       toggleable/aerialways:
         description: 'Chair Lifts, Gondolas, Zip Lines, etc.'
@@ -2556,9 +2555,6 @@
       toggleable/water:
         description: 'Rivers, Lakes, Ponds, Basins, etc.'
         name: Water Features
-=======
-        terms: '[translate with synonyms or related terms for ''Windings Configuration'', separated by commas]'
->>>>>>> 2f7b5760
     presets:
       addr/interpolation:
         # 'addr:interpolation=*'
