--- conflicted
+++ resolved
@@ -78,35 +78,24 @@
         # access=*
         label: Access
       address:
-<<<<<<< HEAD
-        # 'addr:city=*, addr:block_number=*, addr:conscriptionnumber=*, addr:country=*, addr:county=*, addr:district=*, addr:floor=*, addr:hamlet=*, addr:housename=*, addr:housenumber=*, addr:neighbourhood=*, addr:place=*, addr:postcode=*, addr:province=*, addr:quarter=*, addr:state=*, addr:street=*, addr:subdistrict=*, addr:suburb=*'
+        # 'addr:block_number=*, addr:city=*, addr:conscriptionnumber=*, addr:county=*, addr:country=*, addr:district=*, addr:floor=*, addr:hamlet=*, addr:housename=*, addr:housenumber=*, addr:neighbourhood=*, addr:place=*, addr:postcode=*, addr:province=*, addr:quarter=*, addr:state=*, addr:street=*, addr:subdistrict=*, addr:suburb=*'
         label: Address
         placeholders:
           block_number: Block Number
           block_number!jp: Block No.
-=======
-        # 'addr:block_number=*, addr:city=*, addr:conscriptionnumber=*, addr:county=*, addr:country=*, addr:district=*, addr:floor=*, addr:hamlet=*, addr:housename=*, addr:housenumber=*, addr:neighbourhood=*, addr:place=*, addr:postcode=*, addr:province=*, addr:quarter=*, addr:state=*, addr:street=*, addr:subdistrict=*, addr:suburb=*'
-        label: Address
-        placeholders:
-          block_number: Block number
->>>>>>> d63c766e
           city: City
           city!jp: City/Town/Village/Tokyo Special Ward
           city!vn: City/Town
           conscriptionnumber: '123'
           country: Country
           county: County
-<<<<<<< HEAD
           county!jp: District
-=======
->>>>>>> d63c766e
           district: District
           district!vn: Arrondissement/Town/District
           floor: Floor
           hamlet: Hamlet
           housename: Housename
           housenumber: '123'
-<<<<<<< HEAD
           housenumber!jp: Building No./Lot No.
           neighbourhood: Neighbourhood
           neighbourhood!jp: Chōme/Aza/Koaza
@@ -115,14 +104,12 @@
           province: Province
           province!jp: Prefecture
           quarter: Quarter
-          quarter!jp: Ōaza/Machi
-=======
+          quarter!jp: Ōaza/Mach
           neighbourhood: Neighbourhood
           place: Place
           postcode: Postcode
           province: Province
-          quarter: Quarter
->>>>>>> d63c766e
+          quarter: Quarte
           state: State
           street: Street
           subdistrict: Subdistrict
