{
  "dataShortcuts": [
    {
      "tab": "browsing",
      "text": "shortcuts.browsing.title",
      "columns": [
        {
          "rows": [
            {
              "section": "navigation",
              "text": "shortcuts.browsing.navigation.title"
            },
            {
              "shortcuts": ["↓", "↑", "←", "→"],
              "text": "shortcuts.browsing.navigation.pan",
              "separator": ","
            },
            {
              "modifiers": ["⌘"],
              "shortcuts": ["↓", "↑", "←", "→"],
              "text": "shortcuts.browsing.navigation.pan_more",
              "separator": ","
            },
            {
              "shortcuts": ["+", "-"],
              "text": "shortcuts.browsing.navigation.zoom",
              "separator": ","
            },
            {
              "modifiers": ["⌘"],
              "shortcuts": ["+", "-"],
              "text": "shortcuts.browsing.navigation.zoom_more",
              "separator": ","
            },
            {
              "section": "help",
              "text": "shortcuts.browsing.help.title"
            },
            {
              "shortcuts": ["help.key"],
              "text": "shortcuts.browsing.help.help"
            },
            {
              "shortcuts": ["shortcuts.toggle.key"],
              "text": "shortcuts.browsing.help.keyboard"
            },
            {
              "section": "display_options",
              "text": "shortcuts.browsing.display_options.title"
            },
            {
              "shortcuts": ["background.key"],
              "text": "shortcuts.browsing.display_options.background"
            },
            {
              "modifiers": ["⌘"],
              "shortcuts": ["background.key"],
              "text": "shortcuts.browsing.display_options.background_switch"
            },
            {
              "shortcuts": ["map_data.key"],
              "text": "shortcuts.browsing.display_options.map_data"
            },
            {
              "modifiers": ["⌃","⌘"],
              "shortcuts": ["F", "F11"],
              "text": "shortcuts.browsing.display_options.fullscreen"
            },
            {
              "shortcuts": ["area_fill.wireframe.key"],
              "text": "shortcuts.browsing.display_options.wireframe"
            },
            {
              "shortcuts": ["background.minimap.key"],
              "text": "shortcuts.browsing.display_options.minimap"
            }
          ]
        },
        {
          "rows": [
            {
              "section": "selecting",
              "text": "shortcuts.browsing.selecting.title"
            },
            {
              "shortcuts": ["Left-click"],
              "text": "shortcuts.browsing.selecting.select_one"
            },
            {
              "modifiers": ["⇧"],
              "shortcuts": ["Left-click"],
              "text": "shortcuts.browsing.selecting.select_multi"
            },
            {
              "modifiers": ["⇧"],
              "shortcuts": ["Left-click"],
              "gesture": "shortcuts.gesture.drag",
              "text": "shortcuts.browsing.selecting.lasso"
            },
            {
              "modifiers": ["⌘"],
              "shortcuts": ["F"],
              "text": "shortcuts.browsing.selecting.search"
            },
            {
              "section": "with_selected",
              "text": "shortcuts.browsing.with_selected.title"
            },
            {
              "shortcuts": ["Right-click", "shortcuts.key.space"],
              "text": "shortcuts.browsing.with_selected.edit_menu"
            },
            {
              "shortcuts": [],
              "text": ""
            },
            {
              "section": "vertex_selected",
              "text": "shortcuts.browsing.vertex_selected.title"
            },
            {
              "shortcuts": ["[", "↖"],
              "text": "shortcuts.browsing.vertex_selected.previous"
            },
            {
              "shortcuts": ["]","↘"],
              "text": "shortcuts.browsing.vertex_selected.next"
            },
            {
              "shortcuts": ["{","⇞"],
              "text": "shortcuts.browsing.vertex_selected.first"
            },
            {
              "shortcuts": ["}","⇟"],
              "text": "shortcuts.browsing.vertex_selected.last"
            },
            {
              "shortcuts": ["\\","shortcuts.key.pause"],
              "text": "shortcuts.browsing.vertex_selected.change_parent"
            }
          ]
        }
      ]
    },
    {
      "tab": "editing",
      "text": "shortcuts.editing.title",
      "columns": [
        {
          "rows": [
            {
              "section": "drawing",
              "text": "shortcuts.editing.drawing.title"
            },
            {
              "shortcuts": ["1"],
              "text": "shortcuts.editing.drawing.add_point"
            },
            {
              "shortcuts": ["2"],
              "text": "shortcuts.editing.drawing.add_line"
            },
            {
              "shortcuts": ["3"],
              "text": "shortcuts.editing.drawing.add_area"
            },
            {
<<<<<<< HEAD
              "shortcuts": ["Left-click","shortcuts.key.space"],
=======
              "shortcuts": ["4"
              ],
              "text": "shortcuts.editing.drawing.add_note"
            },
            {
              "shortcuts": ["Left-click","shortcuts.key.space"
              ],
>>>>>>> 27922e81
              "text": "shortcuts.editing.drawing.place_point"
            },
            {
              "shortcuts": ["⌥"],
              "text": "shortcuts.editing.drawing.disable_snap"
            },
            {
              "shortcuts": ["↵","⎋"],
              "text": "shortcuts.editing.drawing.stop_line"
            },
            {
              "section": "commands",
              "text": "shortcuts.editing.commands.title"
            },
            {
              "modifiers": ["⌘"],
              "shortcuts": ["C"],
              "text": "shortcuts.editing.commands.copy"
            },
            {
              "modifiers": ["⌘"],
              "shortcuts": ["V"],
              "text": "shortcuts.editing.commands.paste"
            },
            {
              "modifiers": ["⌘"],
              "shortcuts": ["Z"],
              "text": "shortcuts.editing.commands.undo"
            },
            {
              "modifiers": ["⌘","⇧"],
              "shortcuts": ["Z"],
              "text": "shortcuts.editing.commands.redo"
            },
            {
              "modifiers": ["⌘"],
              "shortcuts": ["S"],
              "text": "shortcuts.editing.commands.save"
            }
          ]
        },
        {
          "rows": [
            {
              "section": "operations",
              "text": "shortcuts.editing.operations.title"
            },
            {
              "shortcuts": ["operations.continue.key"],
              "text": "shortcuts.editing.operations.continue_line"
            },
            {
              "shortcuts": ["operations.merge.key"],
              "text": "shortcuts.editing.operations.merge"
            },
            {
              "shortcuts": ["operations.disconnect.key"],
              "text": "shortcuts.editing.operations.disconnect"
            },
            {
              "shortcuts": ["operations.detach_node.key"],
              "text": "shortcuts.editing.operations.detach_node"
            },
            {
              "shortcuts": ["operations.split.key"],
              "text": "shortcuts.editing.operations.split"
            },
            {
              "shortcuts": ["operations.reverse.key"],
              "text": "shortcuts.editing.operations.reverse"
            },
            {
              "shortcuts": ["operations.move.key"],
              "text": "shortcuts.editing.operations.move"
            },
            {
              "shortcuts": ["operations.rotate.key"],
              "text": "shortcuts.editing.operations.rotate"
            },
            {
              "shortcuts": ["operations.orthogonalize.key"],
              "text": "shortcuts.editing.operations.orthogonalize"
            },
            {
              "shortcuts": ["operations.circularize.key"],
              "text": "shortcuts.editing.operations.circularize"
            },
            {
              "shortcuts": ["operations.reflect.key.long"],
              "text": "shortcuts.editing.operations.reflect_long"
            },
            {
              "shortcuts": ["operations.reflect.key.short"],
              "text": "shortcuts.editing.operations.reflect_short"
            },
            {
              "modifiers": ["⌘"],
              "shortcuts": ["⌫"],
              "text": "shortcuts.editing.operations.delete"
            }
          ]
        }
      ]
    },
    {
      "tab": "tools",
      "text": "shortcuts.tools.title",
      "columns": [
        {
          "rows": [
            {
              "section": "info",
              "text": "shortcuts.tools.info.title"
            },
            {
              "modifiers": ["⌘"],
              "shortcuts": ["info_panels.key"],
              "text": "shortcuts.tools.info.all"
            },
            {
              "modifiers": ["⌘","⇧"],
              "shortcuts": ["info_panels.background.key"],
              "text": "shortcuts.tools.info.background"
            },
            {
              "modifiers": ["⌘","⇧"],
              "shortcuts": ["info_panels.history.key"],
              "text": "shortcuts.tools.info.history"
            },
            {
              "modifiers": ["⌘","⇧"],
              "shortcuts": ["info_panels.location.key"],
              "text": "shortcuts.tools.info.location"
            },
            {
              "modifiers": ["⌘","⇧"],
              "shortcuts": ["info_panels.measurement.key"],
              "text": "shortcuts.tools.info.measurement"
            }
          ]
        }
      ]
    }
  ]
}<|MERGE_RESOLUTION|>--- conflicted
+++ resolved
@@ -165,9 +165,6 @@
               "text": "shortcuts.editing.drawing.add_area"
             },
             {
-<<<<<<< HEAD
-              "shortcuts": ["Left-click","shortcuts.key.space"],
-=======
               "shortcuts": ["4"
               ],
               "text": "shortcuts.editing.drawing.add_note"
@@ -175,7 +172,6 @@
             {
               "shortcuts": ["Left-click","shortcuts.key.space"
               ],
->>>>>>> 27922e81
               "text": "shortcuts.editing.drawing.place_point"
             },
             {
