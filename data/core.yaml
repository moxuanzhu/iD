en:
  icons:
    download: download
    information: info
    remove: remove
    undo: undo
    zoom_to: zoom to
    copy: copy
    open_wikidata: open on wikidata.org
    favorite: favorite
  toolbar:
    deselect:
      title: Deselect
    inspect: Inspect
    undo_redo: Undo / Redo
    recent: Recent
    favorites: Favorites
    add_feature: Add Feature
    finish: Finish
    repeat:
      title: Repeat
      tooltip:
        point: "Add another {feature} after this one."
        way: "Start another {feature} after finishing this one."
      key: R
    segments:
      title: Segments
      straight:
        title: Straight
      orthogonal:
        title: Rectangular
      key: A
  assistant:
    mode:
      adding: Adding
      drawing: Drawing
      mapping: Mapping
      editing: Editing
    instructions:
      add_point: Click or tap the center of the feature.
      add_line: Click or tap the starting location.
      draw_line: Trace the feature's centerline.
      add_area: Click or tap any corner of the feature.
      draw_area: Trace the feature's outline.
    global_location: Planet Earth
    greetings:
      morning: Good Morning
      afternoon: Good Afternoon
      evening: Good Evening
      # "Good Night" isn't a greeting in English but it can be in some languages
      night: Good Evening
    welcome:
      first_time: "You’re editing <b>OpenStreetMap</b>: the free, collborative world map.<br/>If this is your first time here, consider taking the <a>quick-start tutorial</a>.<br/>Thanks for contributing. Have fun!"
      return: "Welcome back. Ready to make the map even better?"
    restore:
      title: Restore
      discard: Discard
      info:
        count_loc: "You have {count} unsaved changes around {location}."
        count_loc_time: "You have {count} unsaved changes from {duration} ago around {location}."
      ask: Would you like to restore them?
  modes:
    add_feature:
      search_placeholder: Search feature types
      description: "Browse features to add to the map."
      key: Tab
      result: "{count} result"
      results: "{count} results"
    add_area:
      title: Area
      description: "Add parks, buildings, lakes or other areas to the map."
      tail: "Click on the map to start drawing an area, like a park, lake, or building."
      filter_tooltip: areas
    add_line:
      title: Line
      description: "Add highways, streets, pedestrian paths, canals or other lines to the map."
      tail: "Click on the map to start drawing a road, path, or route."
      filter_tooltip: lines
    add_point:
      title: Point
      description: "Add restaurants, monuments, postal boxes or other points to the map."
      tail: Click on the map to add a point.
      filter_tooltip: points
    add_note:
      title: Note
      label: Add Note
      description: "Spotted an issue? Let other mappers know."
      tail: Click on the map to add a note.
      key: N
    add_preset:
      title: "Add {feature}"
      point:
        title: "Add {feature} as a point"
      line:
        title: "Add {feature} as a line"
      area:
        title: "Add {feature} as an area"
      building:
        title: "Add {feature} as a building"
    browse:
      title: Browse
      description: Pan and zoom the map.
    draw_area:
      tail: Click to add nodes to your area. Click the first node to finish the area.
    draw_line:
      tail: "Click to add more nodes to the line. Click on other lines to connect to them, and double-click to end the line."
    drag_node:
      connected_to_hidden: This can't be edited because it is connected to a hidden feature.
  operations:
    add:
      annotation:
        point: Added a point.
        vertex: Added a node to a way.
        relation: Added a relation.
        note: Added a note.
    start:
      annotation:
        line: Started a line.
        area: Started an area.
    continue:
      key: A
      title: Continue
      description: Continue this line.
      not_eligible: No line can be continued here.
      multiple: Several lines can be continued here. To choose a line, press the Shift key and click on it to select it.
      annotation:
        line: Continued a line.
        area: Continued an area.
    cancel_draw:
      annotation: Canceled drawing.
    change_role:
      annotation: Changed the role of a relation member.
    change_tags:
      annotation: Changed tags.
    circularize:
      title: Circularize
      description:
        line: Make this line circular.
        area: Make this area circular.
      key: O
      annotation:
        line: Made a line circular.
        area: Made an area circular.
      not_closed: This can't be made circular because it's not a loop.
      too_large: This can't be made circular because not enough of it is currently visible.
      connected_to_hidden: This can't be made circular because it is connected to a hidden feature.
      not_downloaded: This can't be made circular because parts of it have not yet been downloaded.
    orthogonalize:
      title: Square
      description:
        vertex: Square this corner.
        line: Square the corners of this line.
        area: Square the corners of this area.
      key: Q
      annotation:
        vertex: Squared a single corner.
        line: Squared the corners of a line.
        area: Squared the corners of an area.
      end_vertex: This can't be squared because it is an end node.
      square_enough: This can't be made more square than it already is.
      not_squarish: This can't be made square because it is not squarish.
      too_large: This can't be made square because not enough of it is currently visible.
      connected_to_hidden: This can't be made square because it is connected to a hidden feature.
      not_downloaded: This can't be made square because parts of it have not yet been downloaded.
    straighten:
      title: Straighten
      description:
        points: Straighten these points.
        line: Straighten this line.
      key: S
      annotation:
        points: Straightened several points.
        line: Straightened a line.
      too_bendy: This can't be straightened because it bends too much.
      connected_to_hidden: This can't be straightened because it is connected to a hidden feature.
      not_downloaded: This can't be straightened because parts of it have not yet been downloaded.
    delete:
      title: Delete
      description:
        single: Delete this feature permanently.
        multiple: Delete these features permanently.
      annotation:
        point: Deleted a point.
        vertex: Deleted a node from a way.
        line: Deleted a line.
        area: Deleted an area.
        relation: Deleted a relation.
        multiple: "Deleted {n} features."
      too_large:
        single: This feature can't be deleted because not enough of it is currently visible.
        multiple: These features can't be deleted because not enough of them are currently visible.
      incomplete_relation:
        single: This feature can't be deleted because it hasn't been fully downloaded.
        multiple: These features can't be deleted because they haven't been fully downloaded.
      part_of_relation:
        single: This feature can't be deleted because it is part of a larger relation. You must remove it from the relation first.
        multiple: These features can't be deleted because they are part of larger relations. You must remove them from the relations first.
      connected_to_hidden:
        single: This feature can't be deleted because it is connected to a hidden feature.
        multiple: These features can't be deleted because some are connected to hidden features.
      not_downloaded:
        single: This feature can't be deleted because parts of it have not yet been downloaded.
        multiple: These features can't be deleted because parts of them have not yet been downloaded.
      has_wikidata_tag:
        single: This feature can't be deleted because it has a Wikidata tag.
        multiple: These features can't be deleted because some have Wikidata tags.
    downgrade:
      title: Downgrade
      description:
        building_address: Remove all non-address and non-building tags.
        building: Remove all non-building tags.
        address: Remove all non-address tags.
      annotation:
        building:
          single: Downgraded a feature to a basic building.
          multiple: "Downgraded {n} features to basic buildings."
        address:
          single: Downgraded a feature to an address.
          multiple: "Downgraded {n} features to addresses."
        multiple: "Downgraded {n} features."
      has_wikidata_tag:
        single: This feature can't be downgraded because it has a Wikidata tag.
        multiple: These features can't be downgraded because some have Wikidata tags.
    add_member:
      annotation: Added a member to a relation.
    delete_member:
      annotation: Removed a member from a relation.
    reorder_members:
      annotation: Reordered a relation's members.
    connect:
      annotation:
        from_vertex:
          to_point: Connected a way to a point.
          to_vertex: Connected a way to another.
          to_line: Connected a way to a line.
          to_area: Connected a way to an area.
          to_adjacent_vertex: Merged adjacent points in a way.
          to_sibling_vertex: Connected a way to itself.
        from_point:
          to_point: Merged a point with another.
          to_vertex: Merged a point with a point in a way.
          to_line: Moved a point to a line.
          to_area: Moved a point to an area.
      relation: These features can't be connected because they have conflicting relation roles.
      restriction: "These features can't be connected because it would damage a \"{relation}\" relation."
    disconnect:
      title: Disconnect
      description: Disconnect these lines/areas from each other.
      line:
        description: Disconnect this line from other features.
      area:
        description: Disconnect this area from other features.
      key: D
      annotation: Disconnected lines/areas.
      too_large:
        single: This can't be disconnected because not enough of it is currently visible.
      not_connected: There aren't enough lines/areas here to disconnect.
      not_downloaded: This can't be disconnected because parts of it have not yet been downloaded.
      connected_to_hidden: This can't be disconnected because it is connected to a hidden feature.
      relation: This can't be disconnected because it connects members of a relation.
    merge:
      title: Merge
      description: Merge these features.
      key: C
      annotation: "Merged {n} features."
      not_eligible: These features can't be merged.
      not_adjacent: These features can't be merged because their endpoints aren't connected.
      restriction: "These features can't be merged because it would damage a \"{relation}\" relation."
      relation: These features can't be merged because they have conflicting relation roles.
      incomplete_relation: These features can't be merged because at least one hasn't been fully downloaded.
      conflicting_tags: These features can't be merged because some of their tags have conflicting values.
      paths_intersect: These features can't be merged because the resulting path would intersect itself.
    move:
      title: Move
      description:
        single: Move this feature to a different location.
        multiple: Move these features to a different location.
      key: M
      annotation:
        point: Moved a point.
        vertex: Moved a node in a way.
        line: Moved a line.
        area: Moved an area.
        multiple: Moved multiple features.
      incomplete_relation:
        single: This feature can't be moved because it hasn't been fully downloaded.
        multiple: These features can't be moved because they haven't been fully downloaded.
      too_large:
        single: This feature can't be moved because not enough of it is currently visible.
        multiple: These features can't be moved because not enough of them are currently visible.
      connected_to_hidden:
        single: This feature can't be moved because it is connected to a hidden feature.
        multiple: These features can't be moved because some are connected to hidden features.
      not_downloaded:
        single: This feature can't be moved because parts of it have not yet been downloaded.
        multiple: These features can't be moved because parts of them have not yet been downloaded.
    reflect:
      title:
        long: Reflect Long
        short: Reflect Short
      description:
        long:
          single: Reflect this feature across its long axis.
          multiple: Reflect these features across their long axis.
        short:
          single: Reflect this feature across its short axis.
          multiple: Reflect these features across their short axis.
      key:
        long: T
        short: Y
      annotation:
        long:
          single: Reflected a feature across its long axis.
          multiple: Reflected multiple features across their long axis.
        short:
          single: Reflected a feature across its short axis.
          multiple: Reflected multiple features across their short axis.
      incomplete_relation:
        single: This feature can't be reflected because it hasn't been fully downloaded.
        multiple: These features can't be reflected because they haven't been fully downloaded.
      too_large:
        single: This feature can't be reflected because not enough of it is currently visible.
        multiple: These features can't be reflected because not enough of them are currently visible.
      connected_to_hidden:
        single: This feature can't be reflected because it is connected to a hidden feature.
        multiple: These features can't be reflected because some are connected to hidden features.
      not_downloaded:
        single: This feature can't be reflected because parts of it have not yet been downloaded.
        multiple: These features can't be reflected because parts of them have not yet been downloaded.
    rotate:
      title: Rotate
      description:
        single: Rotate this feature around its center point.
        multiple: Rotate these features around their center point.
      key: R
      annotation:
        line: Rotated a line.
        area: Rotated an area.
        multiple: Rotated multiple features.
      incomplete_relation:
        single: This feature can't be rotated because it hasn't been fully downloaded.
        multiple: These features can't be rotated because they haven't been fully downloaded.
      too_large:
        single: This feature can't be rotated because not enough of it is currently visible.
        multiple: These features can't be rotated because not enough of them are currently visible.
      connected_to_hidden:
        single: This feature can't be rotated because it is connected to a hidden feature.
        multiple: These features can't be rotated because some are connected to hidden features.
      not_downloaded:
        single: This feature can't be rotated because parts of it have not yet been downloaded.
        multiple: These features can't be rotated because parts of them have not yet been downloaded.
    reverse:
      title: Reverse
      description: Make this line go in the opposite direction.
      key: V
      annotation: Reversed a line.
    split:
      title: Split
      description:
        line: Split this line into two at this node.
        area: Split the boundary of this area into two.
        multiple: Split the lines/area boundaries at this node into two.
      key: X
      annotation:
        line: Split a line.
        area: Split an area boundary.
        multiple: "Split {n} lines/area boundaries."
      not_eligible: Lines can't be split at their beginning or end.
      multiple_ways: There are too many lines here to split.
      connected_to_hidden: This can't be split because it is connected to a hidden feature.
    restriction:
      annotation:
        create: Added a turn restriction
        delete: Deleted a turn restriction
    extract:
      title: Extract
      key: E
      description:
        vertex:
          single: Extract this point from its parent lines/areas.
        area:
          single: Extract a point from this area.
      annotation:
        single: Extracted a point.
      too_large:
        area:
          single: A point can't be extracted from this area because not enough of it is currently visible.
      restriction:
        vertex:
          single: "This point can't be extracted because it would damage a \"{relation}\" relation."
      connected_to_hidden:
        vertex:
          single: This point can't be extracted because it is connected to a hidden feature.
  restriction:
    controls:
      distance: Distance
      distance_up_to: "Up to {distance}"
      via: Via
      via_node_only: "Node only"
      via_up_to_one: "Up to 1 way"
      via_up_to_two: "Up to 2 ways"
    help:
      indirect: "(indirect)"
      turn:
        no_left_turn: "NO Left Turn {indirect}"
        no_right_turn: "NO Right Turn {indirect}"
        no_u_turn: "NO U-Turn {indirect}"
        no_straight_on: "NO Straight On {indirect}"
        only_left_turn: "ONLY Left Turn {indirect}"
        only_right_turn: "ONLY Right Turn {indirect}"
        only_u_turn: "ONLY U-Turn {indirect}"
        only_straight_on: "ONLY Straight On {indirect}"
        allowed_left_turn: "Left Turn Allowed {indirect}"
        allowed_right_turn: "Right Turn Allowed {indirect}"
        allowed_u_turn: "U-Turn Allowed {indirect}"
        allowed_straight_on: "Straight On Allowed {indirect}"
      from: FROM
      via: VIA
      to: TO
      from_name: "{from} {fromName}"
      from_name_to_name: "{from} {fromName} {to} {toName}"
      via_names: "{via} {viaNames}"
      select_from: "Click to select a {from} segment"
      select_from_name: "Click to select {from} {fromName}"
      toggle: "Click for \"{turn}\""
  undo:
    tooltip: "Undo: {action}"
    nothing: Nothing to undo.
  redo:
    tooltip: "Redo: {action}"
    nothing: Nothing to redo.
  tooltip_keyhint: "Shortcut:"
  browser_notice: "This editor is supported in Firefox, Chrome, Safari, Opera, and Internet Explorer 11 and above. Please upgrade your browser or use Potlatch 2 to edit the map."
  translate:
    translate: Translate
    localized_translation_label: Multilingual Name
    localized_translation_language: Choose language
    localized_translation_name: Name
  zoom_in_edit: Zoom in to edit
  login: Log In
  logout: Log Out
  loading_auth: "Connecting to OpenStreetMap..."
  report_a_bug: Report a bug
  help_translate: Help translate
  sidebar:
    key: '`'
    tooltip: Toggle the sidebar.
  feature_info:
    hidden_warning: "{count} hidden features"
    hidden_details: "These features are currently hidden: {details}"
  status:
    error: Unable to connect to API.
    offline: The API is offline. Please try editing later.
    readonly: The API is read-only. You will need to wait to save your changes.
    rateLimit: The API is limiting anonymous connections.  You can fix this by logging in.
  commit:
    title: Upload to OpenStreetMap
    upload_explanation: "The changes you upload will be visible on all maps that use OpenStreetMap data."
    upload_explanation_with_user: "The changes you upload as {user} will be visible on all maps that use OpenStreetMap data."
    request_review: "I would like someone to review my edits."
    save: Upload
    cancel: Cancel
    changes: "{count} Changes"
    download_changes: Download osmChange file
    errors: Errors
    warnings: Warnings
    modified: Modified
    deleted: Deleted
    created: Created
    outstanding_errors_message: "Please resolve all errors first. {count} remaining."
    comment_needed_message: Please add a changeset comment first.
    about_changeset_comments: About changeset comments
    about_changeset_comments_link: //wiki.openstreetmap.org/wiki/Good_changeset_comments
    google_warning: "You mentioned Google in this comment: remember that copying from Google Maps is strictly forbidden."
    google_warning_link: https://www.openstreetmap.org/copyright
  contributors:
    list: "Edits by {users}"
    truncated_list: "Edits by {users} and {count} others"
  info_panels:
    key: I
    background:
      key: B
      title: Background
      zoom: Zoom
      vintage: Vintage
      source: Source
      description: Description
      resolution: Resolution
      accuracy: Accuracy
      unknown: Unknown
      show_tiles: Show Tiles
      hide_tiles: Hide Tiles
      show_vintage: Show Vintage
      hide_vintage: Hide Vintage
    history:
      key: H
      title: History
      selected: "{n} selected"
      no_history: "No History (New Feature)"
      version: Version
      last_edit: Last Edit
      edited_by: Edited By
      changeset: Changeset
      unknown: Unknown
      link_text: History on openstreetmap.org
      note_no_history: "No History (New Note)"
      note_comments: Comments
      note_created_date: Created Date
      note_created_user: Created By
      note_link_text: Note on openstreetmap.org
    location:
      key: L
      title: Location
      unknown_location: Unknown Location
    measurement:
      key: M
      title: Measurement
      selected: "{n} selected"
      geometry: Geometry
      closed_line: closed line
      closed_area: closed area
      center: Center
      perimeter: Perimeter
      length: Length
      area: Area
      centroid: Centroid
      location: Location
      metric: Metric
      imperial: Imperial
      node_count: Number of nodes
  geometry:
    point: point
    vertex: vertex
    line: line
    area: area
    relation: relation
    note: note
  geocoder:
    search: Search worldwide...
    no_results_visible: No results in visible map area
    no_results_worldwide: No results found
  geolocate:
    title: Show My Location
    locating: "Locating, please wait..."
  inspector:
    zoom_to:
      key: Z
      title: Zoom to this
      tooltip_feature: "Center and zoom the map to focus on this feature."
      tooltip_note: "Center and zoom the map to focus on this note."
      tooltip_data: "Center and zoom the map to focus on this data."
      tooltip_issue: "Center and zoom the map to focus on this issue."
    show_more: Show More
    view_on_osm: View on openstreetmap.org
    view_on_keepRight: View on keepright.at
    all_fields: All fields
    all_tags: All tags
    all_members: All members
    all_relations: All relations
    add_to_relation: Add to a relation
    new_relation: New relation...
    choose_relation: Choose a parent relation
    role: Role
    choose: Select feature type
    results: "{n} results for {search}"
    no_documentation_key: "There is no documentation available."
    edit_reference: "edit/translate"
    wiki_reference: View documentation
    wiki_en_reference: View documentation in English
    hidden_preset:
      manual: "{features} are hidden. Enable them in the Map Data pane."
      zoom: "{features} are hidden. Zoom in to enable them."
    back_tooltip: Change feature
    remove: Remove
    search: Search
    multiselect: Selected features
    unknown: Unknown
    incomplete: <not downloaded>
    feature_list: Search features
    edit: Edit feature
    check:
      "yes": "Yes"
      "no": "No"
      reverser: "Change Direction"
    radio:
      structure:
        type: Type
        default: Default
        layer: Layer
    add: Add
    none: None
    node: Node
    way: Way
    relation: Relation
    location: Location
    add_fields: "Add field:"
    lock:
      suggestion: 'The "{label}" field is locked because there is a Wikidata tag. You can delete it or edit the tags in the "All tags" section.'
  background:
    title: Background
    description: Background settings
    key: B
    backgrounds: Backgrounds
    none: None
    best_imagery: Best known imagery source for this location
    switch: Switch back to this background
    custom: Custom
    overlays: Overlays
    imagery_source_faq: Imagery Info / Report a Problem
    reset: reset
    reset_all: Reset All
    display_options: Display Options
    brightness: Brightness
    contrast: Contrast
    saturation: Saturation
    sharpness: Sharpness
    minimap:
      description: Show Minimap
      tooltip: Show a zoomed out map to help locate the area currently displayed.
      key: '/'
    fix_misalignment: Adjust imagery offset
    offset: "Drag anywhere in the gray area below to adjust the imagery offset, or enter the offset values in meters."
  map_data:
    title: Map Data
    description: Map Data
    key: F
    data_layers: Data Layers
    layers:
      osm:
        tooltip: Map data from OpenStreetMap
        title: OpenStreetMap data
      notes:
        tooltip: Note data from OpenStreetMap
        title: OpenStreetMap notes
      keepRight:
        tooltip: Automatically detected map issues from keepright.at
        title: KeepRight Issues
      improveOSM:
        tooltip: Missing data automatically detected by improveosm.org
        title: ImproveOSM Issues
      custom:
        tooltip: "Drag and drop a data file onto the page, or click the button to setup"
        title: Custom Map Data
        zoom: Zoom to data
    fill_area: Fill Areas
    map_features: Map Features
    autohidden: "These features have been automatically hidden because too many would be shown on the screen.  You can zoom in to edit them."
    osmhidden: "These features have been automatically hidden because the OpenStreetMap layer is hidden."
  photo_overlays:
    title: Photo Overlays
    traffic_signs:
      title: Traffic Signs
    photo_type:
      flat:
        title: "Flat Photos"
        tooltip: "Traditional photos"
      panoramic:
        title: "Panoramic Photos"
        tooltip: "360° photos"
  feature:
    points:
      description: Points
      tooltip: "Points of Interest"
    traffic_roads:
      description: Traffic Roads
      tooltip: "Highways, Streets, etc."
    service_roads:
      description: Service Roads
      tooltip: "Service Roads, Parking Aisles, Tracks, etc."
    paths:
      description: Paths
      tooltip: "Sidewalks, Foot Paths, Cycle Paths, etc."
    buildings:
      description: Buildings
      tooltip: "Buildings, Shelters, Garages, etc."
    building_parts:
      description: Building Parts
      tooltip: "3D Building and Roof Components"
    indoor:
      description: Indoor Features
      tooltip: "Rooms, Corridors, Stairwells, etc."
    landuse:
      description: Landuse Features
      tooltip: "Forests, Farmland, Parks, Residential, Commercial, etc."
    boundaries:
      description: Boundaries
      tooltip: "Administrative Boundaries"
    water:
      description: Water Features
      tooltip: "Rivers, Lakes, Ponds, Basins, etc."
    rail:
      description: Rail Features
      tooltip: "Railways"
    pistes:
      description: Pistes
      tooltip: "Ski Slopes, Sled Runs, Ice Skating Trails, etc."
    aerialways:
      description: Aerial Features
      tooltip: "Chair Lifts, Gondolas, Zip Lines, etc."
    power:
      description: Power Features
      tooltip: "Power Lines, Power Plants, Substations, etc."
    past_future:
      description: Past/Future Features
      tooltip: "Proposed, Construction, Abandoned, Demolished, etc."
    others:
      description: Other Features
      tooltip: "Everything Else"
  area_fill:
    wireframe:
      description: No Fill (Wireframe)
      tooltip: "Enabling wireframe mode makes it easy to see the background imagery."
      key: W
    partial:
      description: Partial Fill
      tooltip: "Areas are drawn with fill only around their inner edges. (Recommended for beginner mappers)"
    full:
      description: Full Fill
      tooltip: "Areas are drawn fully filled."
  settings:
    custom_background:
      tooltip: Edit custom background
      header: Custom Background Settings
      instructions: "Enter a tile URL template. Valid tokens are:\n   {zoom} or {z}, {x}, {y} for Z/X/Y tile scheme\n   {-y} or {ty} for flipped TMS-style Y coordinates\n   {u} for quadtile scheme\n   {switch:a,b,c} for DNS server multiplexing\n\nExample:\n{example}"
      template:
        placeholder: Enter a url template
    custom_data:
      tooltip: Edit custom data layer
      header: Custom Map Data Settings
      file:
        instructions: "Choose a local data file. Supported types are:\n   .gpx, .kml, .geojson, .json"
        label: "Browse files"
      or: "Or"
      url:
        instructions: "Enter a data file URL or vector tile URL template. Valid tokens are:\n   {zoom} or {z}, {x}, {y} for Z/X/Y tile scheme"
        placeholder: Enter a url
  save:
    title: Save
    help: "Review your changes and upload them to OpenStreetMap, making them visible to other users."
    no_changes: No changes to save.
    error: Errors occurred while trying to save
    status_code: "Server returned status code {code}"
    unknown_error_details: "Please ensure you are connected to the internet."
    uploading: Uploading changes to OpenStreetMap...
    conflict_progress: "Checking for conflicts: {num} of {total}"
    unsaved_changes: You have unsaved changes
    conflict:
      header: Resolve conflicting edits
      count: 'Conflict {num} of {total}'
      previous: '< Previous'
      next: 'Next >'
      keep_local: Keep mine
      keep_remote: Use theirs
      restore: Restore
      delete: Leave Deleted
      download_changes: Or download osmChange file
      done: "All conflicts resolved!"
      help: |
        Another user changed some of the same map features you changed.
        Click on each feature below for more details about the conflict, and choose whether to keep
        your changes or the other user's changes.
  merge_remote_changes:
    conflict:
      deleted: 'This feature has been deleted by {user}.'
      location: 'This feature was moved by both you and {user}.'
      nodelist: 'Nodes were changed by both you and {user}.'
      memberlist: 'Relation members were changed by both you and {user}.'
      tags: 'You changed the <b>{tag}</b> tag to "{local}" and {user} changed it to "{remote}".'
  success:
    just_edited: "You just edited OpenStreetMap!"
    thank_you: "Thank you for improving the map."
    thank_you_location: "Thank you for improving the map around {where}."
    thank_you_where:
      format: "{place}{separator}{region}"
      separator: ", "
    help_html: Your changes should appear on OpenStreetMap within a few minutes. It may take longer for maps elsewhere to receive updates.
    help_link_text: Details
    help_link_url: "https://wiki.openstreetmap.org/wiki/FAQ#I_have_just_made_some_changes_to_the_map._How_do_I_get_to_see_my_changes.3F"
    view_on_osm: "View Changes on OSM"
    changeset_id: "Your changeset #: {changeset_id}"
    like_osm: "Like OpenStreetMap? Connect with others:"
    more: More
    events: Events
    languages: "Languages: {languages}"
    missing: "Is something missing from this list?"
    tell_us: "Tell us!"
  confirm:
    okay: "OK"
    cancel: "Cancel"
  splash:
    walkthrough: "Start the Walkthrough"
  source_switch:
    live: live
    lose_changes: "You have unsaved changes. Switching the map server will discard them. Are you sure you want to switch servers?"
    dev: dev
  version:
    whats_new: "What's new in iD {version}"
  tag_reference:
    description: Description
    on_wiki: "{tag} on wiki.osm.org"
    used_with: "used with {type}"
  zoom:
    in: Zoom in
    out: Zoom out
  cannot_zoom: "Cannot zoom out further in current mode."
  full_screen: Toggle Full Screen
  QA:
    improveOSM:
      title: ImproveOSM Detection
      geometry_types:
        path: paths
        parking: parking
        road: roads
        both: roads and parking
      directions:
        east: east
        north: north
        northeast: northeast
        northwest: northwest
        south: south
        southeast: southeast
        southwest: southwest
        west: west
      error_types:
        ow:
          title: Missing One-way
          description: 'Along this section of {highway}, {percentage}% of {num_trips} recorded trips travel from {from_node} to {to_node}. There may be missing a "oneway" tag.'
        mr:
          title: Missing Geometry
          description: '{num_trips} recorded trips in this area suggest there may be unmapped {geometry_type} here.'
          description_alt: 'Data from a 3rd party suggests there may be unmapped {geometry_type} here.'
        tr:
          title: Missing Turn Restriction
          description: '{num_passed} of {num_trips} recorded trips (travelling {travel_direction}) make a turn from {from_way} to {to_way} at {junction}. There may be a missing "{turn_restriction}" restriction.'
    keepRight:
      title: KeepRight Error
      detail_title: Error
      detail_description: Description
      comment: Comment
      comment_placeholder: Enter a comment to share with other users.
      close: Close (Error Fixed)
      ignore: Ignore (Not an Error)
      save_comment: Save Comment
      close_comment: Close and Comment
      ignore_comment: Ignore and Comment
      error_parts:
        this_node: 'this node'
        this_way: 'this way'
        this_relation: 'this relation'
        this_oneway: 'this oneway'
        this_highway: 'this highway'
        this_railway: 'this railway'
        this_waterway: 'this waterway'
        this_cycleway: 'this cycleway'
        this_cycleway_footpath: 'this cycleway/footpath'
        this_riverbank: 'this riverbank'
        this_crossing: 'this crossing'
        this_railway_crossing: 'this railway crossing'
        this_bridge: 'this bridge'
        this_tunnel: 'this tunnel'
        this_boundary: 'this boundary'
        this_turn_restriction: 'this turn restriction'
        this_roundabout: 'this roundabout'
        this_mini_roundabout: 'this mini-roundabout'
        this_track: 'this track'
        this_feature: 'this feature'
        highway: 'highway'
        railway: 'railway'
        waterway: 'waterway'
        cycleway: 'cycleway'
        cycleway_footpath: 'cycleway/footpath'
        riverbank: 'riverbank'
        place_of_worship: 'place of worship'
        pub: 'pub'
        restaurant: 'restaurant'
        school: 'school'
        university: 'university'
        hospital: 'hospital'
        library: 'library'
        theatre: 'theatre'
        courthouse: 'courthouse'
        bank: 'bank'
        cinema: 'cinema'
        pharmacy: 'pharmacy'
        cafe: 'cafe'
        fast_food: 'fast food'
        fuel: 'fuel'
        from: 'from'
        to: 'to'
        left_hand: 'left-hand'
        right_hand: 'right-hand'
      errorTypes:
        20:
          title: 'Multiple nodes on the same spot'
          description: 'There is more than one node in this spot. Node IDs: {var1}.'
        30:
          title: 'Non-closed area'
          description: '{var1} is tagged with "{var2}" and should be a closed loop.'
        40:
          title: 'Impossible oneway'
          description: 'The first node {var1} of {var2} is not connected to any other way.'
        41:
          description: 'The last node {var1} of {var2} is not connected to any other way.'
        42:
          description: 'You cannot reach {var1} because all ways leading from it are oneway.'
        43:
          description: 'You cannot escape from {var1} because all ways leading to it are oneway.'
        50:
          title: 'Almost junction'
          description: '{var1} is very close but not connected to way {var2}.'
        60:
          title: 'Deprecated tag'
          description: '{var1} uses deprecated tag "{var2}". Please use "{var3}" instead.'
        70:
          title: 'Missing tag'
          description: '{var1} has an empty tag: "{var2}".'
        71:
          description: '{var1} has no tags.'
        72:
          description: '{var1} is not member of any way and doesn''t have any tags.'
        73:
          description: '{var1} has a "{var2}" tag but no "highway" tag.'
        74:
          description: '{var1} has an empty tag: "{var2}".'
        75:
          description: '{var1} has a name "{var2}" but no other tags.'
        90:
          title: 'Motorway without ref tag'
          description: '{var1} is tagged as a motorway and therefore needs a "ref", "nat_ref", or "int_ref" tag.'
        100:
          title: 'Place of worship without religion'
          description: '{var1} is tagged as a place of worship and therefore needs a religion tag.'
        110:
          title: 'Point of interest without name'
          description: '{var1} is tagged as a "{var2}" and therefore needs a name tag.'
        120:
          title: 'Way without nodes'
          description: '{var1} has just one single node.'
        130:
          title: 'Disconnected way'
          description: '{var1} is not connected to the rest of the map.'
        150:
          title: 'Railway crossing without tag'
          description: '{var1} of a highway and a railway needs to be tagged as "railway=crossing" or "railway=level_crossing".'
        160:
          title: 'Railway layer conflict'
          description: 'There are ways in different layers (e.g. tunnel or bridge) meeting at {var1}.'
        170:
          title: 'FIXME tagged item'
          description: '{var1} has a FIXME tag: {var2}'
        180:
          title: 'Relation without type'
          description: '{var1} is missing a "type" tag.'
        190:
          title: 'Intersection without junction'
          description: '{var1} intersects the {var2} {var3} but there is no junction node, bridge, or tunnel.'
        200:
          title: 'Overlapping ways'
          description: '{var1} overlaps the {var2} {var3}.'
        210:
          title: 'Self-intersecting way'
          description: 'There is an unspecified issue with self intersecting ways.'
        211:
          description: '{var1} contains more than one node multiple times. Nodes are {var2}. This may or may not be an error.'
        212:
          description: '{var1} has only two different nodes and contains one of them more than once.'
        220:
          title: 'Misspelled tag'
          description: '{var1} is tagged "{var2}" where "{var3}" looks like "{var4}".'
        221:
          description: '{var1} has a suspicious tag "{var2}".'
        230:
          title: 'Layer conflict'
          description: '{var1} is a junction of ways on different layers.'
        231:
          description: '{var1} is a junction of ways on different layers: {var2}.'
          layer: '(layer: {layer})'
        232:
          description: '{var1} is tagged with "layer={var2}". This need not be an error but it looks strange.'
        270:
          title: 'Unusual motorway connection'
          description: '{var1} is a junction of a motorway and a highway other than "motorway", "motorway_link", "trunk", "rest_area", or "construction". Connection to "service" or "unclassified" is only valid if it has "access=no/private", or it leads to a motorway service area, or if it is a "service=parking_aisle".'
        280:
          title: 'Boundary issue'
          description: 'There is an unspecified issue with this boundary.'
        281:
          title: 'Boundary missing name'
          description: '{var1} has no name.'
        282:
          title: 'Boundary missing admin level'
          description: 'The boundary of {var1} has no valid numeric admin_level. Please do not mix admin levels (e.g. "6;7"). Always tag the lowest admin_level of all boundaries.'
        283:
          title: 'Boundary not a closed loop'
          description: 'The boundary of {var1} is not a closed loop.'
        284:
          title: 'Boundary is split'
          description: 'The boundary of {var1} splits here.'
        285:
          title: 'Boundary admin_level too high'
          description: '{var1} has "admin_level={var2}" but belongs to a relation with lower "admin_level" (e.g. higher priority); it should have the lowest "admin_level" of all relations.'
        290:
          title: 'Restriction issue'
          description: 'There is an unspecified issue with this restriction.'
        291:
          title: 'Restriction missing type'
          description: '{var1} has an unrecognized restriction type.'
        292:
          title: 'Restriction missing "from" way'
          description: '{var1} has {var2} "from" members, but it should have 1.'
        293:
          title: 'Restriction missing "to" way'
          description: '{var1} has {var2} "to" members, but it should have 1.'
        294:
          title: 'Restriction "from" or "to" is not a way'
          description: '{var1} has "from" or "to" members which should be ways. {var2}.'
        295:
          title: 'Restriction "via" is not an endpoint'
          description: '{var1} has a "via" (node {var2}) which is not the first or the last member of "{var3}" (way {var4}).'
        296:
          title: 'Unusual restriction angle'
          description: '{var1} has a restriction type "{var2}" but the angle is {var3} degrees. Maybe the restriction type is not appropriate?'
        297:
          title: 'Wrong direction of "to" way'
          description: '{var1} does not match the direction of "to" way {var2}.'
        298:
          title: 'Redundant restriction - oneway'
          description: '{var1} may be redundant. Entry already prohibited by "oneway" tag on {var2}.'
        300:
          title: 'Missing maxspeed'
          description: '{var1} is missing a "maxspeed" tag and is tagged as motorway, trunk, primary, or secondary.'
        310:
          title: 'Roundabout issue'
          description: 'There is an unspecified issue with this roundabout.'
        311:
          title: 'Roundabout not closed loop'
          description: '{var1} is part of a roundabout but is not closed-loop. (Split carriageways approaching a roundabout should not be tagged as roundabout).'
        312:
          title: 'Roundabout wrong direction'
          description: 'If {var1} is in a country with {var2} traffic then its orientation goes the wrong way around.'
        313:
          title: 'Roundabout weakly connected'
          description: '{var1} has only {var2} other road(s) connected. Roundabouts typically have 3 or more.'
        320:
          title: 'Improper link connection'
          description: '{var1} is tagged as "{var2}" but doesn''t have a connection to any other "{var3}" or "{var4}".'
        350:
          title: 'Improper bridge tag'
          description: '{var1} doesn''t have a tag in common with its surrounding ways that shows the purpose of this bridge. There should be one of these tags: {var2}.'
        360:
          title: 'Missing local name tag'
          description: 'It would be nice if {var1} had a local name tag "name:XX={var2}" where XX shows the language of its common name "{var2}".'
        370:
          title: 'Doubled places'
          description: '{var1} has tags in common with the surrounding way {var2} {var3} and seems to be redundant.'
          including_the_name: "(including the name {name})"
        380:
          title: 'Non-physical use of sport tag'
          description: '{var1} is tagged "{var2}" but has no physical tag (e.g. "leisure", "building", "amenity", or "highway").'
        390:
          title: 'Missing tracktype'
          description: '{var1} doesn''t have a "tracktype" tag.'
        400:
          title: 'Geometry issue'
          description: 'There is an unspecified issue with the geometry here.'
        401:
          title: 'Missing turn restriction'
          description: 'Ways {var1} and {var2} join in a very sharp angle here and there is no oneway tag or turn restriction that prevents turning.'
        402:
          title: 'Impossible angle'
          description: '{var1} bends in a very sharp angle here.'
        410:
          title: 'Website issue'
          description: 'There is an unspecified issue with a contact website or URL.'
        411:
          description: '{var1} may have an outdated URL: {var2} returned HTTP status code {var3}.'
        412:
          description: '{var1} may have an outdated URL: {var2} contained suspicious text "{var3}".'
        413:
          description: '{var1} may have an outdated URL: {var2} did not contain keywords "{var3}".'
  streetside:
    tooltip: "Streetside photos from Microsoft"
    title: "Bing Streetside"
    report: Report a privacy concern with this image
    view_on_bing: "View on Bing Maps"
    hires: "High resolution"
  mapillary_images:
    tooltip: "Street-level photos from Mapillary"
  mapillary:
    title: Mapillary
    signs:
      tooltip: "Traffic signs from Mapillary"
    view_on_mapillary: "View this image on Mapillary"
  openstreetcam_images:
    tooltip: "Street-level photos from OpenStreetCam"
  openstreetcam:
    title: OpenStreetCam
    view_on_openstreetcam: "View this image on OpenStreetCam"
  note:
    note: Note
    title: Edit note
    anonymous: anonymous
    closed: "(Closed)"
    commentTitle: Comments
    status:
      opened: "opened {when}"
      reopened: "reopened {when}"
      commented: "commented {when}"
      closed: "closed {when}"
    newComment: New Comment
    inputPlaceholder: Enter a comment to share with other users.
    close: Close Note
    open: Reopen Note
    comment: Comment
    close_comment: Close and Comment
    open_comment: Reopen and Comment
    report: Report
    new: New Note
    newDescription: "Describe the issue."
    save: Save Note
    login: You must log in to change or comment on this note.
    upload_explanation: "Your comments will be publicly visible to all OpenStreetMap users."
    upload_explanation_with_user: "Your comments as {user} will be publicly visible to all OpenStreetMap users."
  help:
    title: Help
    key: H
    help:
      title: Help
      welcome: "Welcome to the iD editor for [OpenStreetMap](https://www.openstreetmap.org/). With this editor you can update OpenStreetMap right from your web browser."
      open_data_h: "Open Data"
      open_data: "Edits that you make on this map will be visible to everyone who uses OpenStreetMap. Your edits can be based on personal knowledge, on-the-ground surveying, or imagery collected from aerial or street level photos. Copying from commercial sources, like Google Maps, [is strictly forbidden](https://www.openstreetmap.org/copyright)."
      before_start_h: "Before you start"
      before_start: "You should be familiar with OpenStreetMap and this editor before you start editing. iD contains a walkthrough to teach you the basics of editing OpenStreetMap. Click \"Start the Walkthrough\" on this screen to take the tutorial - it takes only about 15 minutes."
      open_source_h: "Open Source"
      open_source: "The iD editor is a collaborative open source project, and you are using version {version} now. The source code is available [on GitHub](https://github.com/openstreetmap/iD)."
      open_source_help: "You can help iD by [translating](https://github.com/openstreetmap/iD/blob/master/CONTRIBUTING.md#translating) or [reporting bugs](https://github.com/openstreetmap/iD/issues)."
    overview:
      title: Overview
      navigation_h: "Navigation"
      navigation_drag: "You can drag the map by pressing and holding down the {leftclick} left mouse button and moving the mouse around. You can also use the `↓`, `↑`, `←`, `→` arrow keys on your keyboard."
      navigation_zoom: "You can zoom in or out by scrolling with the mouse wheel or trackpad, or by clicking the {plus} / {minus} buttons along the side of the map. You can also use the `+`, `-` keys on your keyboard."
      features_h: "Map Features"
      features: "We use the word *features* to describe things that appear on the map, such as roads, buildings, or points of interest. Anything in the real world can be mapped as a feature on OpenStreetMap. Map features are represented on the map using *points*, *lines*, or *areas*."
      nodes_ways: "In OpenStreetMap, points are sometimes called *nodes*, and lines and areas are sometimes called *ways*."
    editing:
      title: "Editing & Saving"
      select_h: "Select"
      select_left_click: "{leftclick} Left-click on a feature to select it. This will highlight it with a pulsing glow, and the sidebar will display details about that feature, such as its name or address."
      select_right_click: "{rightclick} Right-click on a feature to display the editing menu, which shows the commands that are available, such as rotating, moving, and deleting."
      multiselect_h: "Multiselect"
      multiselect_shift_click: "`{shift}`+{leftclick} left-click to select several features together.  This makes it easier to move or delete multiple items."
      multiselect_lasso: "Another way to select multiple features is to hold down the `{shift}` key, then press and hold down the {leftclick} left mouse button and drag the mouse to draw a selection lasso. All of the points inside the lasso area will be selected."
      undo_redo_h: "Undo & Redo"
      undo_redo: "Your edits are stored locally in your browser until you choose to save them to the OpenStreetMap server. You can undo edits by clicking the {undo} **Undo** button, and redo them by clicking the {redo} **Redo** button."
      save_h: "Save"
      save: "Click {save} **Save** to finish your edits and send them to OpenStreetMap. You should remember to save your work frequently!"
      save_validation: "On the save screen, you'll have a chance to review what you've done. iD will also perform some basic checks for missing data and may offer helpful suggestions and warnings if something doesn't seem right."
      upload_h: "Upload"
      upload: "Before uploading your changes you must enter a [changeset comment](https://wiki.openstreetmap.org/wiki/Good_changeset_comments). Then click **Upload** to send your changes to OpenStreetMap, where they will be merged into the map and publicly visible to everyone."
      backups_h: "Automatic Backups"
      backups: "If you can't finish your edits in one sitting, for example if your computer crashes or you close the browser tab, your edits are still saved in your browser's storage. You can come back later (on the same browser and computer), and iD will offer to restore your work."
      keyboard_h: "Keyboard Shortcuts"
      keyboard: "You can view a list of keyboard shortcuts by pressing the `?` key."
    feature_editor:
      title: Feature Editor
      intro: "The *feature editor* appears alongside the map, and allows you to see and edit all of the information for the selected feature."
      definitions: "The top section displays the feature's type. The middle section contains *fields* showing the feature's attributes, such as its name or address."
      type_h: "Feature Type"
      type: "You can click on the feature type to change the feature to a different type. Everything that exists in the real world can be added to OpenStreetMap, so there are thousands of feature types to choose from."
      type_picker: "The type picker displays the most common feature types, such as parks, hospitals, restaurants, roads, and buildings. You can search for anything by typing what you're looking for in the search box. You can also click the {inspect} **Info** icon next to the feature type to learn more about it."
      fields_h: "Fields"
      fields_all_fields: "The \"All fields\" section contains all of the feature's details that you may edit. In OpenStreetMap, all of the fields are optional, and it's OK to leave a field blank if you are unsure."
      fields_example: "Each feature type will display different fields. For example, a road may display fields for its surface and speed limit, but a restaurant may display fields for the type of food it serves and the hours it is open."
      fields_add_field: "You can also click the \"Add field\" dropdown to add more fields, such as a description, Wikipedia link, wheelchair access, and more."
      tags_h: "Tags"
      tags_all_tags: "Below the fields section, you can expand the \"All tags\" section to edit any of the OpenStreetMap *tags* for the selected feature. Each tag consists of a *key* and *value*, data elements that define all of the features stored in OpenStreetMap."
      tags_resources: "Editing a feature's tags requires intermediate knowledge about OpenStreetMap. You should consult resources like the [OpenStreetMap Wiki](https://wiki.openstreetmap.org/wiki/Main_Page) or [Taginfo](https://taginfo.openstreetmap.org/) to learn more about accepted OpenStreetMap tagging practices."
    points:
      title: Points
      intro: "*Points* can be used to represent features such as shops, restaurants, and monuments. They mark a specific location, and describe what's there."
      add_point_h: "Adding Points"
      add_point: "To add a point, click the {point} **Point** button on the toolbar above the map, or press the shortcut key `1`. This will change the mouse cursor to a cross symbol."
      add_point_finish: "To place the new point on the map, position the mouse cursor where the point should go, then {leftclick} left-click or press `Space`."
      move_point_h: "Moving Points"
      move_point: "To move a point, place the mouse cursor over the point, then press and hold the {leftclick} left mouse button while dragging the point to its new location."
      delete_point_h: "Deleting Points"
      delete_point: "It's OK to delete features that don't exist in the real world. Deleting a feature from OpenStreetMap removes it from the map that everyone uses, so you should make sure a feature is really gone before you delete it."
      delete_point_command: "To delete a point, {rightclick} right-click on the point to select it and show the edit menu, then use the {delete} **Delete** command."
    lines:
      title: Lines
      intro: "*Lines* are used to represent features such as roads, railroads, and rivers. Lines should be drawn down the center of the feature that they represent."
      add_line_h: "Adding Lines"
      add_line: "To add a line, click the {line} **Line** button on the toolbar above the map, or press the shortcut key `2`. This will change the mouse cursor to a cross symbol."
      add_line_draw: "Next, position the mouse cursor where the line should begin and {leftclick} left-click or press `Space` to begin placing nodes along the line. Continue placing more nodes by clicking or pressing `Space`. While drawing, you can zoom in or drag the map in order to add more detail."
      add_line_finish: "To finish a line, press `{return}` or click again on the last node."
      modify_line_h: "Modifying Lines"
      modify_line_dragnode: "Often you'll see lines that aren't shaped correctly, for example a road that does not match up with the background imagery. To adjust the shape of a line, first {leftclick} left-click to select it. All nodes of the line will be drawn as small circles. You can then drag the nodes to better locations."
      modify_line_addnode: "You can also create new nodes along a line either by {leftclick}**x2** double-clicking on the line or by dragging the small triangles at the midpoints between nodes."
      connect_line_h: "Connecting Lines"
      connect_line: "Having roads connected properly is important for the map and essential for providing driving directions."
      connect_line_display: "The connections between roads are drawn with gray circles. The endpoints of a line are drawn with larger white circles if they don't connect to anything."
      connect_line_drag: "To connect a line to another feature, drag one of the line's nodes onto the other feature until both features snap together. Tip: You can hold down the `{alt}` key to prevent nodes from connecting to other features."
      connect_line_tag: "If you know that the connection has traffic lights or crosswalks, you can add them by selecting the connecting node and using the feature editor to select the correct feature's type."
      disconnect_line_h: "Disconnecting Lines"
      disconnect_line_command: "To disconnect a road from another feature, {rightclick} right-click the connecting node and select the {disconnect} **Disconnect** command from the editing menu."
      move_line_h: "Moving Lines"
      move_line_command: "To move an entire line, {rightclick} right-click the line and select the {move} **Move** command from the editing menu. Then move the mouse, and {leftclick} left-click to place the line in a new location."
      move_line_connected: "Lines that are connected to other features will stay connected as you move the line to a new location. iD may prevent you from moving a line across another connected line."
      delete_line_h: "Deleting Lines"
      delete_line: "If a line is entirely incorrect, for example a road that doesn't exist in the real world, it's OK to delete it. Be careful when deleting features: the background imagery you are using might be outdated, and a road that looks wrong could simply be newly built."
      delete_line_command: "To delete a line, {rightclick} right-click on the line to select it and show the edit menu, then use the {delete} **Delete** command."
    areas:
      title: Areas
      intro: "*Areas* are used to show the boundaries of features like lakes, buildings, and residential areas. Areas should be traced around the edge of the feature that they represent, for example, around the base of a building."
      point_or_area_h: "Points or Areas?"
      point_or_area: "Many features can be represented as points or areas. You should map buildings and property outlines as areas whenever possible. Place points inside a building area to represent businesses, amenities, and other features located inside the building."
      add_area_h: "Adding Areas"
      add_area_command: "To add an area, click the {area} **Area** button on the toolbar above the map, or press the shortcut key `3`. This will change the mouse cursor to a cross symbol."
      add_area_draw: "Next, position the mouse cursor at one of the corners of the feature and {leftclick} left-click or press `Space` to begin placing nodes around the outer edge of the area. Continue placing more nodes by clicking or pressing `Space`. While drawing, you can zoom in or drag the map in order to add more detail."
      add_area_finish: "To finish an area, press `{return}` or click again on either the first or last node."
      square_area_h: "Square Corners"
      square_area_command: "Many area features like buildings have square corners. To square the corners of an area, {rightclick} right-click the edge of the area and select the {orthogonalize} **Square** command from the editing menu."
      modify_area_h: "Modifying Areas"
      modify_area_dragnode: "Often you'll see areas that aren't shaped correctly, for example a building that does not match up with the background imagery. To adjust the shape of an area, first {leftclick} left-click to select it. All nodes of the area will be drawn as small circles. You can then drag the nodes to better locations."
      modify_area_addnode: "You can also create new nodes along an area either by {leftclick}**x2** double-clicking on the edge of the area or by dragging the small triangles at the midpoints between nodes."
      delete_area_h: "Deleting Areas"
      delete_area: "If an area is entirely incorrect, for example a building that doesn't exist in the real world, it's OK to delete it. Be cautious when deleting features - the background imagery you are using might be outdated, and a building that looks wrong could simply be newly built."
      delete_area_command: "To delete an area, {rightclick} right-click on the area to select it and show the edit menu, then use the {delete} **Delete** command."
    relations:
      title: Relations
      intro: "A *relation* is a special type of feature in OpenStreetMap that groups together other features. The features that belong to a relation are called *members*, and each member can have a *role* in the relation."
      edit_relation_h: "Editing Relations"
      edit_relation: "At the bottom of the feature editor, you can expand the \"All relations\" section to see if the selected feature is a member of any relations. You can then click on the relation to select and edit it."
      edit_relation_add: "To add a feature to a relation, select the feature, then click the {plus} add button in the \"All relations\" section of the feature editor. You can choose from a list of nearby relations, or choose the \"New relation...\" option."
      edit_relation_delete: "You can also click the {delete} **Delete** button to remove the selected feature from the relation. If you remove all of the members from a relation, the relation will be deleted automatically."
      maintain_relation_h: "Maintaining Relations"
      maintain_relation: "For the most part, iD will maintain relations automatically as you edit. You should take care when replacing features that might be members of relations. For example if you delete a section of road and draw a new section of road to replace it, you should add the new section to the same relations (routes, turn restrictions, etc.) as the original."
      relation_types_h: "Relation Types"
      multipolygon_h: "Multipolygons"
      multipolygon: "A *multipolygon* relation is a group of one or more *outer* features and one or more inner features. The outer features define the outer edges of the multipolygon, and the inner features define sub-areas or holes cut out from the inside of the multipolygon."
      multipolygon_create: "To create a multipolygon, for example a building with a hole in it, draw the outer edge as an area and the inner edge as a line or different kind of area. Then `{shift}`+{leftclick} left-click to select both features, {rightclick} right-click to show the edit menu, and select the {merge} **Merge** command."
      multipolygon_merge: "Merging several lines or areas will create a new multipolygon relation with all selected areas as members. iD will choose the inner and outer roles automatically, based on which features are contained inside other features."
      turn_restriction_h: "Turn restrictions"
      turn_restriction: "A *turn restriction* relation is a group of several road segments in an intersection. Turn restrictions consist of a *from* road, *via* node or roads, and a *to* road."
      turn_restriction_field: "To edit turn restrictions, select a junction node where two or more roads meet. The feature editor will display a special \"Turn Restrictions\" field containing a model of the intersection."
      turn_restriction_editing: "In the \"Turn Restrictions\" field, click to select a \"from\" road, and see whether turns are allowed or restricted to any of the \"to\" roads. You can click on the turn icons to toggle them between allowed and restricted. iD will create relations automatically and set the from, via, and to roles based on your choices."
      route_h: "Routes"
      route: "A *route* relation is a group of one or more line features that together form a route network, like a bus route, train route, or highway route."
      route_add: "To add a feature to a route relation, select the feature and scroll down to the \"All relations\" section of the feature editor, then click the {plus} add button to add this feature to a nearby existing relation or a new relation."
      boundary_h: "Boundaries"
      boundary: "A *boundary* relation is a group of one or more line features that together form an administrative boundary."
      boundary_add: "To add a feature to a boundary relation, select the feature and scroll down to the \"All relations\" section of the feature editor, then click the {plus} add button to add this feature to a nearby existing relation or a new relation."
    notes:
      title: Notes
      intro: "*Notes* are used to alert other users that a feature requires fixing or attention. Notes mark a specific location on the map. To view existing notes or add new ones, click the {data} **Map data** panel to enable the OpenStreetMap notes layer."
      add_note_h: "Adding Notes"
      add_note: "To add a new note, click the {note} **Note** button on the toolbar above the map, or press the shortcut key `4`. This will change the mouse cursor to a cross symbol. To place the new note on the map, position the mouse cursor where the note should go, then {leftclick} left-click or press `Space`."
      move_note: "Only new notes can be moved. To move a note, place the mouse cursor over the new note, then press and hold the {leftclick} left mouse button while dragging the note to its new location."
      update_note_h: "Closing, Reopening, and Commenting"
      update_note: "An existing note can be updated by closing it, reopening it, or adding a comment to it. Closing a note indicates that the problem has been resolved. Reopening a note indicates that the original issue is not resolved."
      save_note_h: "Saving Notes"
      save_note: "You must save any note edits individually by clicking the buttons below the note comments. Note edits are **not** included in changesets that you upload to OpenStreetMap."
    imagery:
      title: Background Imagery
      intro: "The background imagery that appears beneath the map data is an important resource for mapping. This imagery can be aerial photos collected from satellites, airplanes, and drones, or it can be scanned historical maps or other freely available source data."
      sources_h: "Imagery Sources"
      choosing: "To see which imagery sources are available for editing, click the {layers} **Background settings** button on the side of the map."
      sources: "By default, a [Bing Maps](https://www.bing.com/maps/) satellite layer is chosen as the background image. Depending on where you are editing, other imagery sources will be available. Some may be newer or have higher resolution, so it is always useful to check and see which layer is the best one to use as a mapping reference."
      offsets_h: "Adjusting Imagery Offset"
      offset: "Imagery is sometimes offset slightly from accurate map data. If you see a lot of roads or buildings shifted from the background imagery, it may be the imagery that's incorrect, so don't move them all to match the background. Instead, you can adjust the background so that it matches the existing data by expanding the \"Adjust Imagery Offset\" section at the bottom of the Background Settings pane."
      offset_change: "Click on the small triangles to adjust the imagery offset in small steps, or hold the {leftclick} left mouse button and drag within the gray square to slide the imagery into alignment."
    streetlevel:
      title: Street Level Photos
      intro: "Street level photos are useful for mapping traffic signs, businesses, and other details that you can't see from satellite and aerial images. The iD editor supports street level photos from [Bing Streetside](https://www.microsoft.com/en-us/maps/streetside), [Mapillary](https://www.mapillary.com), and [OpenStreetCam](https://www.openstreetcam.org)."
      using_h: "Using Street Level Photos"
      using: "To use street level photos for mapping, click the {data} **Map data** panel on the side of the map to enable or disable the available photo layers."
      photos: "When enabled, the photo layer displays a line along the sequence of photos. At higher zoom levels, a circle marks at each photo location, and at even higher zoom levels, a cone indicates the direction the camera was facing when the photo was taken."
      viewer: "When you click on one of the photo locations, a photo viewer appears in the bottom corner of the map. The photo viewer contains controls to step forward and backward in the image sequence. It also shows the username of the person who captured the image, the date it was captured, and a link to view the image on the original site."
    gps:
      title: GPS Traces
      intro: "Collected GPS traces are a valuable source of data for OpenStreetMap. This editor supports *.gpx*, *.geojson*, and *.kml* files on your local computer. You can collect GPS traces with a smartphone, sports watch, or other GPS device."
      survey: "For information on how to perform a GPS survey, read [Mapping with a smartphone, GPS, or paper](http://learnosm.org/en/mobile-mapping/)."
      using_h: "Using GPS Traces"
      using: "To use a GPS trace for mapping, drag and drop the data file onto the map editor. If it's recognized, it will be drawn on the map as a bright purple line. Click the {data} **Map data** panel on the side of the map to enable, disable, or zoom to your GPS data."
      tracing: "The GPS track isn't sent to OpenStreetMap - the best way to use it is to draw on the map, using it as a guide for the new features that you add."
      upload: "You can also [upload your GPS data to OpenStreetMap](https://www.openstreetmap.org/trace/create) for other users to use."
    qa:
      title: Quality Assurance
      intro: "*Quality Assurance* (Q/A) tools can find improper tags, disconnected roads, and other issues with OpenStreetMap, which mappers can then fix. To view existing Q/A issues, click the {data} **Map data** panel to enable a specific Q/A layer."
      tools_h: "Tools"
      tools: "The following tools are currently supported: [KeepRight](https://www.keepright.at/) and [ImproveOSM](https://improveosm.org/en/). Expect iD to support [Osmose](https://osmose.openstreetmap.fr/) and more Q/A tools in the future."
      issues_h: "Handling Issues"
      issues: "Handling Q/A issues is similar to handling notes. Click on a marker to view the issue details in the sidebar. Each tool has its own capabilities, but generally you can comment and/or close an issue."
    field:
      restrictions:
        title: Turn Restrictions Help
        about:
          title: About
          about: "This field allows you to inspect and modify turn restrictions. It displays a model of the selected intersection including other nearby connected roads."
          from_via_to: "A turn restriction always contains: one **FROM way**, one **TO way**, and either one **VIA node** or one or more **VIA ways**."
          maxdist: "The \"{distField}\" slider controls how far to search for additional connected roads."
          maxvia: "The \"{viaField}\" slider adjusts how many via ways may be included in the search. (Tip: simple is better)"
        inspecting:
          title: Inspecting
          about: "Hover over any **FROM** segment to see whether it has any turn restrictions. Each possible **TO** destination will be drawn with a colored shadow showing whether a restriction exists."
          from_shadow: "{fromShadow} **FROM segment**"
          allow_shadow: "{allowShadow} **TO Allowed**"
          restrict_shadow: "{restrictShadow} **TO Restricted**"
          only_shadow: "{onlyShadow} **TO Only**"
          restricted: "\"Restricted\" means that there is a turn restriction, for example \"No Left Turn\"."
          only: "\"Only\" means that a vehicle taking that path may only make that choice, for example \"Only Straight On\"."
        modifying:
          title: Modifying
          about: "To modify turn restrictions, first click on any starting **FROM** segment to select it. The selected segment will pulse, and all possible **TO** destinations will appear as turn symbols."
          indicators: "Then, click on a turn symbol to toggle it between \"Allowed\", \"Restricted\", and \"Only\"."
          allow_turn: "{allowTurn} **TO Allowed**"
          restrict_turn: "{restrictTurn} **TO Restricted**"
          only_turn: "{onlyTurn} **TO Only**"
        tips:
          title: Tips
          simple: "**Prefer simple restrictions over complex ones.**"
          simple_example: "For example, avoid creating a via-way restriction if a simpler via-node turn restriction will do."
          indirect: "**Some restrictions display the text \"(indirect)\" and are drawn lighter.**"
          indirect_example: "These restrictions exist because of another nearby restriction. For example, an \"Only Straight On\" restriction will indirectly create \"No Turn\" restrictions for all other paths through the intersection."
          indirect_noedit: "You may not edit indirect restrictions. Instead, edit the nearby direct restriction."
  issues:
    title: Issues
    key: I
    list_title: "Issues ({count})"
    errors:
      list_title: "Errors ({count})"
    warnings:
      list_title: "Warnings ({count})"
    rules:
      title: Rules
    no_issues:
      message:
        everything: Everything looks fine
        everything_in_view: Everything in view looks fine
        edits: Your edits look fine
        edits_in_view: Your edits in view look fine
      hidden_issues:
        none: Detected issues will appear here
        elsewhere: "Issues elsewhere: {count}"
        other_features: "Issues with other features: {count}"
        other_features_elsewhere: "Issues elsewhere with other features: {count}"
        disabled_rules: "Issues with disabled rules: {count}"
        disabled_rules_elsewhere: "Issues elsewhere with disabled rules: {count}"
        ignored_issues: "Ignored issues: {count}"
        ignored_issues_elsewhere: "Ignored issues elsewhere: {count}"
    options:
      what:
        title: "Check:"
        edited: "My Edits"
        all: "Everything"
      where:
        title: "Where:"
        visible: "In View"
        all: "Everywhere"
    suggested: "Suggested updates:"
    enable_all: Enable All
    disable_all: Disable All
    reset_ignored: Reset Ignored ({count})
    fix_one:
      title: fix
    fix_all:
      title: Fix All
      annotation: Fixed several validation issues.
    almost_junction:
      title: Almost Junctions
      message: "{feature} is very close but not connected to {feature2}"
      tip: "Find features that should possibly be connected to other nearby features"
      self:
        message: "{feature} ends very close to itself but does not reconnect"
      highway-highway:
        reference: Intersecting highways should share a junction vertex.
    close_nodes:
      title: "Very Close Points"
      tip: "Find redundant and crowded points"
      message: "Two points in {way} are very close together"
      reference: "Redundant points in a way should be merged or moved apart."
      detached:
        message: "{feature} is too close to {feature2}"
        reference: "Separate points should not share a location."
    crossing_ways:
      title: Crossings Ways
      message: "{feature} crosses {feature2}"
      tip: "Find features that incorrectly cross over one another"
      building-building:
        reference: "Buildings should not intersect except on different layers."
      building-highway:
        reference: "Highways crossing buildings should use bridges, tunnels, coverings, or entrances."
      building-railway:
        reference: "Railways crossing buildings should use bridges or tunnels."
      building-waterway:
        reference: "Waterways crossing buildings should use tunnels or different layers."
      highway-highway:
        reference: "Crossing highways should use bridges, tunnels, or intersections."
      highway-railway:
        reference: "Highways crossing railways should use bridges, tunnels, or level crossings."
      highway-waterway:
        reference: "Highways crossing waterways should use bridges, tunnels, or fords."
      railway-railway:
        reference: "Crossing railways should be connected or use bridges or tunnels."
      railway-waterway:
        reference: "Railways crossing waterways should use bridges or tunnels."
      waterway-waterway:
        reference: "Crossing waterways should be connected or use tunnels."
      tunnel-tunnel:
        reference: "Crossing tunnels should use different layers."
      tunnel-tunnel_connectable:
        reference: "Crossing tunnels should be connected or use different layers."
      bridge-bridge:
        reference: "Crossing bridges should use different layers."
      bridge-bridge_connectable:
        reference: "Crossing bridges should be connected or use different layers."
      indoor-indoor:
        reference: "Crossing indoor features should use different levels."
      indoor-indoor_connectable:
        reference: "Crossing indoor features should be connected or use different levels."
    disconnected_way:
      title: Disconnected Ways
      tip: "Find unroutable roads, paths, and ferry routes"
      routable:
        message:
          multiple: "{count} routable features are connected only to each other."
        reference: "All roads, paths, and ferry routes should connect to form a single routing network."
      highway:
        message: "{highway} is disconnected from other roads and paths"
    fixme_tag:
      title: '"Fix Me" Requests'
      message: '{feature} has a "Fix Me" request'
      tip: 'Find features with "fixme" tags'
      reference: 'A "fixme" tag indicates that a mapper has requested help with a feature.'
    generic_name:
      title: Suspicious Names
      message: '{feature} has the suspicious name "{name}"'
      tip: "Find features with generic or suspicious names"
      reference: "Names should be the actual, on-the-ground names of features."
    incompatible_source:
      title: Suspicious Sources
      tip: "Find features with suspicious source tags"
      google:
        feature:
          message: '{feature} lists Google as a data source'
        reference: "Google products are proprietary and must not be used as references."
    invalid_format:
      title: Invalid Formatting
      tip: Find tags with unexpected formats
      email:
        message: '{feature} has an invalid email address.'
        message_multi: '{feature} has multiple invalid email addresses.'
<<<<<<< HEAD
        reference: 'Email addresses must looks like "user@example.com".'
=======
        reference: 'Email addresses must look like "user@example.com".'
>>>>>>> 1ed73b65
      website:
        message: '{feature} has an invalid website.'
        message_multi: '{feature} has multiple invalid websites.'
        reference: 'Websites should start with "http" or "https".'
    missing_role:
      title: Missing Roles
      message: "{member} has no role within {relation}"
      tip: "Find relations with missing or incorrect member roles"
      multipolygon:
        reference: "Multipolygon members must have an inner or outer role."
    missing_tag:
      title: Missing Tags
      tip: "Find features that are missing descriptive tags"
      reference: "Features must have tags that define what they are."
      any:
        message: "{feature} has no tags"
      descriptive:
        message: "{feature} has no descriptive tags"
      relation_type:
        message: "{feature} is a relation without a type"
    old_multipolygon:
      message: "{multipolygon} has misplaced tags"
      reference: "Multipolygons should be tagged on their relation, not their outer way."
    outdated_tags:
      title: Outdated Tags
      message: "{feature} has outdated tags"
      tip: "Find features with deprecated tags that can be updated"
      reference: "Some tags change over time and should be updated."
      incomplete:
        message: "{feature} has incomplete tags"
        reference: "Some features should have additional tags."
    private_data:
      title: Private Information
      tip: "Find features that may contain private information"
      reference: "Sensitive data like personal phone numbers should not be tagged."
      contact:
        message: '{feature} might be tagged with private contact information'
    tag_suggests_area:
      title: Lines Tagged as Areas
      message: '{feature} should be a closed area based on the tag "{tag}"'
      tip: "Find features that are tagged as lines and should possibly be tagged as areas"
      reference: "Areas must have connected endpoints."
    unknown_road:
      message: "{feature} has no classification"
      reference: "Roads without a specific type may not appear in maps or routing."
    impossible_oneway:
      title: Impossible One-Ways
      tip: "Find route issues with one-way features"
      waterway:
        connected:
          start:
            message: "{feature} flows away from a connected waterway"
          end:
            message: "{feature} flows against a connected waterway"
          reference: "Waterway segments should all flow in the same direction."
      highway:
        start:
          message: "{feature} is unreachable"
          reference: "One-way roads must be accessible via other roads."
        end:
          message: "{feature} has no outlet"
          reference: "One-way roads must lead to other roads."
    unsquare_way:
      title: "Unsquare Corners (up to {val}°)"
      message: "{feature} has unsquare corners"
      tip: "Find features with unsquare corners that can be drawn better"
      buildings:
        reference: "Buildings with unsquare corners can often be drawn more accurately."
    fix:
      connect_almost_junction:
        annotation: Connected very close features.
      connect_crossing_features:
        annotation: Connected crossing features.
      connect_endpoints:
        title: Connect the ends
        annotation: Connected the endpoints of a way.
      connect_feature:
        title: Connect this feature
      connect_features:
        title: Connect the features
      continue_from_start:
        title: Continue drawing from start
      continue_from_end:
        title: Continue drawing from end
      delete_feature:
        title: Delete this feature
      ignore_issue:
        title: Ignore this issue
      merge_close_vertices:
        annotation: Merged very close points in a way.
      merge_points:
        title: Merge these points
      move_points_apart:
        title: Move these points apart
      move_tags:
        title: Move the tags
        annotation: Moved tags.
      remove_from_relation:
        title: Remove from relation
      remove_generic_name:
        title: Remove the name
        annotation: Removed a generic name.
      remove_private_info:
        annotation: Removed private information.
      remove_proprietary_data:
        title: Remove any proprietary data
      remove_tag:
        title: Remove the tag
        annotation: Removed tag.
      remove_tags:
        title: Remove the tags
      reposition_features:
        title: Reposition the features
      reverse_feature:
        title: Reverse this feature
      select_preset:
        title: Select a feature type
      select_road_type:
        title: Select a road type
      set_as_inner:
        title: Set as inner
      set_as_outer:
        title: Set as outer
      square_feature:
        title: Square this feature
      tag_as_disconnected:
        title: Tag as disconnected
        annotation: Tagged very close features as disconnected.
      tag_as_unsquare:
        title: Tag as physically unsquare
        annotation: Tagged a way as having unsquare corners.
      tag_this_as_higher:
        title: Tag this as higher
      tag_this_as_lower:
        title: Tag this as lower
      upgrade_tags:
        title: Upgrade the tags
        annotation: Upgraded old tags.
      use_bridge_or_tunnel:
        title: Use a bridge or tunnel
      use_different_layers:
        title: Use different layers
      use_different_levels:
        title: Use different levels
      use_tunnel:
        title: Use a tunnel
  intro:
    done: done
    ok: OK
    graph:
      block_number: "<value for addr:block_number>"
      city: Three Rivers
      county: "<value for addr:county>"
      district: "<value for addr:district>"
      hamlet: "<value for addr:hamlet>"
      neighbourhood: "<value for addr:neighbourhood>"
      postcode: "49093"
      province: "<value for addr:province>"
      quarter: "<value for addr:quarter>"
      state: MI
      subdistrict: "<value for addr:subdistrict>"
      suburb: "<value for addr:suburb>"
      countrycode: us
      name:
        1st-avenue: 1st Avenue
        2nd-avenue: 2nd Avenue
        4th-avenue: 4th Avenue
        5th-avenue: 5th Avenue
        6th-avenue: 6th Avenue
        6th-street: 6th Street
        7th-avenue: 7th Avenue
        8th-avenue: 8th Avenue
        9th-avenue: 9th Avenue
        10th-avenue: 10th Avenue
        11th-avenue: 11th Avenue
        12th-avenue: 12th Avenue
        access-point-employment: Access Point Employment
        adams-street: Adams Street
        andrews-elementary-school: Andrews Elementary School
        andrews-street: Andrews Street
        armitage-street: Armitage Street
        barrows-school: Barrows School
        battle-street: Battle Street
        bennett-street: Bennett Street
        bowman-park: Bowman Park
        collins-drive: Collins Drive
        conrail-railroad: Conrail Railroad
        conservation-park: Conservation Park
        constantine-street: Constantine Street
        cushman-street: Cushman Street
        dollar-tree: Dollar Tree
        douglas-avenue: Douglas Avenue
        east-street: East Street
        elm-street: Elm Street
        flower-street: Flower Street
        foster-street: Foster Street
        french-street: French Street
        garden-street: Garden Street
        gem-pawnbroker: Gem Pawnbroker
        golden-finch-framing: Golden Finch Framing
        grant-avenue: Grant Avenue
        hoffman-pond: Hoffman Pond
        hoffman-street: Hoffman Street
        hook-avenue: Hook Avenue
        jefferson-street: Jefferson Street
        kelsey-street: Kelsey Street
        lafayette-park: LaFayette Park
        las-coffee-cafe: L.A.'s Coffee Cafe
        lincoln-avenue: Lincoln Avenue
        lowrys-books: Lowry's Books
        lynns-garage: Lynn's Garage
        main-street-barbell: Main Street Barbell
        main-street-cafe: Main Street Cafe
        main-street-fitness: Main Street Fitness
        main-street: Main Street
        maple-street: Maple Street
        marina-park: Marina Park
        market-street: Market Street
        memory-isle-park: Memory Isle Park
        memory-isle: Memory Isle
        michigan-avenue: Michigan Avenue
        middle-street: Middle Street
        millard-street: Millard Street
        moore-street: Moore Street
        morris-avenue: Morris Avenue
        mural-mall: Mural Mall
        paisanos-bar-and-grill: Paisano's Bar and Grill
        paisley-emporium: Paisley Emporium
        paparazzi-tattoo: Paparazzi Tattoo
        pealer-street: Pealer Street
        pine-street: Pine Street
        pizza-hut: Pizza Hut
        portage-avenue: Portage Avenue
        portage-river: Portage River
        preferred-insurance-services: Preferred Insurance Services
        railroad-drive: Railroad Drive
        river-city-appliance: River City Appliance
        river-drive: River Drive
        river-road: River Road
        river-street: River Street
        riverside-cemetery: Riverside Cemetery
        riverwalk-trail: Riverwalk Trail
        riviera-theatre: Riviera Theatre
        rocky-river: Rocky River
        saint-joseph-river: Saint Joseph River
        scidmore-park-petting-zoo: Scidmore Park Petting Zoo
        scidmore-park: Scidmore Park
        scouter-park: Scouter Park
        sherwin-williams: Sherwin-Williams
        south-street: South Street
        southern-michigan-bank: Southern Michigan Bank
        spring-street: Spring Street
        sturgeon-river-road: Sturgeon River Road
        three-rivers-city-hall: Three Rivers City Hall
        three-rivers-elementary-school: Three Rivers Elementary School
        three-rivers-fire-department: Three Rivers Fire Department
        three-rivers-high-school: Three Rivers High School
        three-rivers-middle-school: Three Rivers Middle School
        three-rivers-municipal-airport: Three Rivers Municipal Airport
        three-rivers-post-office: Three Rivers Post Office
        three-rivers-public-library: Three Rivers Public Library
        three-rivers: Three Rivers
        unique-jewelry: Unique Jewelry
        walnut-street: Walnut Street
        washington-street: Washington Street
        water-street: Water Street
        west-street: West Street
        wheeler-street: Wheeler Street
        william-towing: William Towing
        willow-drive: Willow Drive
        wood-street: Wood Street
        world-fare: World Fare
    welcome:
      title: "Welcome"
      welcome: "Welcome! This walkthrough will teach you the basics of editing on OpenStreetMap."
      practice: "All of the data in this walkthrough is just for practicing, and any edits that you make in the walkthrough will not be saved."
      words: "This walkthrough will introduce some new words and concepts. When we introduce a new word, we'll use *italics*."
      mouse: "You can use any input device to edit the map, but this walkthrough assumes you have a mouse with left and right buttons. **If you want to attach a mouse, do so now, then click OK.**"
      leftclick: "When this tutorial asks you to click or double-click, we mean with the left button. On a trackpad it might be a single-click or single-finger tap. **Left-click {num} times.**"
      rightclick: "Sometimes we'll also ask you to right-click. This might be the same as control-click, or two-finger tap on a trackpad. Your keyboard might even have a 'menu' key that works like right-click. **Right-click {num} times.**"
      chapters: "So far, so good! You can use the buttons below to skip chapters at any time or to restart a chapter if you get stuck. Let's begin! **Click '{next}' to continue.**"
    navigation:
      title: "Navigation"
      drag: "The main map area shows OpenStreetMap data on top of a background.{br}You can drag the map by pressing and holding the left mouse button while moving the mouse around. You can also use the arrow keys on your keyboard. **Drag the map!**"
      zoom: "You can zoom in or out by scrolling with the mouse wheel or trackpad, or by clicking the {plus} / {minus} buttons. **Zoom the map!**"
      features: "We use the word *features* to describe the things that appear on the map. Anything in the real world can be mapped as a feature on OpenStreetMap."
      points_lines_areas: "Map features are represented using *points, lines, or areas.*"
      nodes_ways: "In OpenStreetMap, points are sometimes called *nodes*, and lines and areas are sometimes called *ways*."
      click_townhall: "All features on the map can be selected by clicking on them. **Click on the point to select it.**"
      selected_townhall: "Great! The point is now selected. Selected features are drawn with a pulsing glow."
      editor_townhall: "When a feature is selected, the *feature editor* is displayed alongside the map."
      preset_townhall: "The top part of the feature editor shows the feature's type. This point is a {preset}."
      fields_townhall: "The middle part of the feature editor contains *fields* showing the feature's attributes, such as its name and address."
      close_townhall: "**Close the feature editor by hitting escape or pressing the {button} button in the upper corner.**"
      search_street: "You can also search for features in the current view, or worldwide. **Search for '{name}'.**"
      choose_street: "**Choose {name} from the list to select it.**"
      selected_street: "Great! {name} is now selected."
      editor_street: "The fields shown for a street are different than the fields that were shown for the town hall.{br}For this selected street, the feature editor shows fields like '{field1}' and '{field2}'. **Close the feature editor by hitting escape or pressing the {button} button.**"
      play: "Try moving the map and clicking on some other features to see what kinds of things can be added to OpenStreetMap. **When you are ready to continue to the next chapter, click '{next}'.**"
    points:
      title: "Points"
      add_point: "*Points* can be used to represent features such as shops, restaurants, and monuments.{br}They mark a specific location, and describe what's there. **Click the {button} Point button to add a new point.**"
      place_point: "To place the new point on the map, position your mouse cursor where the point should go, then left-click or press the spacebar. **Move the mouse pointer over this building, then left-click or press the spacebar.**"
      search_cafe: "There are many different features that can be represented by points. The point you just added is a cafe. **Search for '{preset}'.**"
      choose_cafe: "**Choose {preset} from the list.**"
      feature_editor: "The point is now marked as a cafe. Using the feature editor, we can add more information about the cafe."
      add_name: "In OpenStreetMap, all of the fields are optional, and it's OK to leave a field blank if you are unsure.{br}Let's pretend that you have local knowledge of this cafe, and you know its name. **Add a name for the cafe.**"
      add_close: "The feature editor will remember all of your changes automatically. **When you are finished adding the name, hit escape, enter, or click the {button} button to close the feature editor.**"
      reselect: "Often points will already exist, but have mistakes or be incomplete. We can edit existing points. **Click to select the cafe you just created.**"
      update: "Let's fill in some more details for this cafe. You can change its name, add a cuisine, or add an address. **Change the cafe details.**"
      update_close: "**When you are finished updating the cafe, hit escape, enter, or click the {button} button to close the feature editor.**"
      rightclick: "You can right-click on any feature to see the *edit menu*, which shows a list of editing operations that can be performed. **Right-click to select the point you created and show the edit menu.**"
      delete: "It's OK to delete features that don't exist in the real world.{br}Deleting a feature from OpenStreetMap removes it from the map that everyone uses, so you should make sure a feature is really gone before you delete it. **Click on the {button} button to delete the point.**"
      undo: "You can always undo any changes up until you save your edits to OpenStreetMap. **Click on the {button} button to undo the delete and get the point back.**"
      play: "Now that you know how to create and edit points, try creating a few more points for practice! **When you are ready to continue to the next chapter, click '{next}'.**"
    areas:
      title: "Areas"
      add_playground: "*Areas* are used to show the boundaries of features like lakes, buildings, and residential areas.{br}They can also be used for more detailed mapping of many features you might normally map as points. **Click the {button} Area button to add a new area.**"
      start_playground: "Let's add this playground to the map by drawing an area. Areas are drawn by placing *nodes* along the outer edge of the feature. **Click or press spacebar to place a starting node on one of the corners of the playground.**"
      continue_playground: "Continue drawing the area by placing more nodes along the playground's edge. It is OK to connect the area to the existing walking paths.{br}Tip: You can hold down the '{alt}' key to prevent nodes from connecting to other features. **Continue drawing an area for the playground.**"
      finish_playground: "Finish the area by pressing enter, or clicking again on either the first or last node. **Finish drawing an area for the playground.**"
      search_playground: "**Search for '{preset}'.**"
      choose_playground: "**Choose {preset} from the list.**"
      add_field: "This playground doesn't have an official name, so we won't add anything in the Name field.{br}Instead let's add some additional details about the playground to the Description field. **Open the Add Field list.**"
      choose_field: "**Choose {field} from the list.**"
      retry_add_field: "You didn't select the {field} field. Let's try again."
      describe_playground: "**Add a description, then click the {button} button to close the feature editor.**"
      play: "Good job! Try drawing a few more areas, and see what other kinds of area features you can add to OpenStreetMap. **When you are ready to continue to the next chapter, click '{next}'.**"
    lines:
      title: "Lines"
      add_line: "*Lines* are used to represent features such as roads, railroads, and rivers. **Click the {button} Line button to add a new line.**"
      start_line: "Here is a road that is missing. Let's add it!{br}In OpenStreetMap, lines should be drawn down the center of the road. You can drag and zoom the map while drawing if necessary. **Start a new line by clicking at the top end of this missing road.**"
      intersect: "Click or press spacebar to add more nodes to the line.{br}Roads, and many other types of lines, are part of a larger network. It is important for these lines to be connected properly in order for routing applications to work. **Click on {name} to create an intersection connecting the two lines.**"
      retry_intersect: "The road needs to intersect {name}. Let's try again!"
      continue_line: "Continue drawing the line for the new road. Remember that you can drag and zoom the map if needed.{br}When you are finished drawing, click on the last node again. **Finish drawing the road.**"
      choose_category_road: "**Select {category} from the list.**"
      choose_preset_residential: "There are many different types of roads, but this one is a residential road. **Choose the {preset} type.**"
      retry_preset_residential: "You didn't select the {preset} type. **Click here to choose again.**"
      name_road: "**Give this road a name, then hit escape, enter, or click the {button} button to close the feature editor.**"
      did_name_road: "Looks good! Next we will learn how to update the shape of a line."
      update_line: "Sometimes you will need to change the shape of an existing line. Here is a road that doesn't look quite right."
      add_node: "We can add some nodes to this line to improve its shape. One way to add a node is to double-click the line where you want to add a node. **Double-click on the line to create a new node.**"
      start_drag_endpoint: "When a line is selected, you can drag any of its nodes by clicking and holding down the left mouse button while you drag. **Drag the endpoint to the place where these roads should intersect.**"
      finish_drag_endpoint: "This spot looks good. **Release the left mouse button to finish dragging.**"
      start_drag_midpoint: "Small triangles are drawn at the *midpoints* between nodes. Another way to create a new node is to drag a midpoint to a new location. **Drag the midpoint triangle to create a new node along the curve of the road.**"
      continue_drag_midpoint: "This line is looking much better! Continue to adjust this line by double-clicking or dragging midpoints until the curve matches the road shape. **When you're happy with how the line looks, click OK.**"
      delete_lines: "It's OK to delete lines for roads that don't exist in the real world.{br}Here's an example where the city planned a {street} but never built it. We can improve this part of the map by deleting the extra lines."
      rightclick_intersection: "The last real street is {street1}, so we will *split* {street2} at this intersection and remove everything above it. **Right click on the intersection node.**"
      split_intersection: "**Click on the {button} button to split {street}.**"
      retry_split: "You didn't click the Split button. Try again."
      did_split_multi: "Good job! {street1} is now split into two pieces. The top part can be removed. **Click the top part of {street2} to select it.**"
      did_split_single: "**Click the top part of {street2} to select it.**"
      multi_select: "{selected} is now selected. Let's also select {other1}. You can shift-click to select multiple things. **Shift-click on {other2}.**"
      multi_rightclick: "Good! Both lines to delete are now selected. **Right-click on one of the lines to show the edit menu.**"
      multi_delete: "**Click on the {button} button to delete the extra lines.**"
      retry_delete: "You didn't click the Delete button. Try again."
      play: "Great! Use the skills that you've learned in this chapter to practice editing some more lines. **When you are ready to continue to the next chapter, click '{next}'.**"
    buildings:
      title: "Buildings"
      add_building: "OpenStreetMap is the world's largest database of buildings.{br}You can help improve this database by tracing buildings that aren't already mapped. **Click the {button} Area button to add a new area.**"
      start_building: "Let's add this house to the map by tracing its outline.{br}Buildings should be traced around their footprint as accurately as possible. **Click or press spacebar to place a starting node on one of the corners of the building.**"
      continue_building: "Continue adding more nodes to trace the outline of the building. Remember that you can zoom in if you want to add more details.{br}Finish the building by pressing enter, or clicking again on either the first or last node. **Finish tracing the building.**"
      retry_building: "It looks like you had some trouble placing the nodes at the building corners. Try again!"
      choose_category_building: "**Choose {category} from the list.**"
      choose_preset_house: "There are many different types of buildings, but this one is clearly a house.{br}If you're not sure of the type, it's OK to just choose the generic Building type. **Choose the {preset} type.**"
      close: "**Hit escape or click the {button} button to close the feature editor.**"
      rightclick_building: "**Right-click to select the building you created and show the edit menu.**"
      square_building: "The house that you just added will look even better with perfectly square corners. **Click on the {button} button to square the building shape.**"
      retry_square: "You didn't click the Square button. Try again."
      done_square: "See how the corners of the building moved into place? Let's learn another useful trick."
      add_tank: "Next we'll trace this circular storage tank. **Click the {button} Area button to add a new area.**"
      start_tank: "Don't worry, you won't need to draw a perfect circle. Just draw an area inside the tank that touches its edge. **Click or press spacebar to place a starting node on the edge of the tank.**"
      continue_tank: "Add a few more nodes around the edge. The circle will be created outside the nodes that you draw.{br}Finish the area by pressing enter, or clicking again on either the first or last node. **Finish tracing the tank.**"
      search_tank: "**Search for '{preset}'.**"
      choose_tank: "**Choose {preset} from the list.**"
      rightclick_tank: "**Right-click to select the storage tank you created and show the edit menu.**"
      circle_tank: "**Click on the {button} button to make the tank a circle.**"
      retry_circle: "You didn't click the Circularize button. Try again."
      play: "Great Job! Practice tracing a few more buildings, and try some of the other commands on the edit menu. **When you are ready to continue to the next chapter, click '{next}'.**"
    startediting:
      title: "Start Editing"
      help: "You're now ready to edit OpenStreetMap!{br}You can replay this walkthrough anytime or view more documentation by clicking the {button} Help button or pressing the '{key}' key."
      shortcuts: "You can view a list of commands along with their keyboard shortcuts by pressing the '{key}' key."
      save: "Don't forget to regularly save your changes!"
      start: "Start mapping!"
  shortcuts:
    title: "Keyboard shortcuts"
    tooltip: "Show the keyboard shortcuts screen."
    toggle:
      key: '?'
    key:
      alt: Alt
      backspace: Backspace
      cmd: Cmd
      ctrl: Ctrl
      delete: Delete
      del: Del
      end: End
      enter: Enter
      esc: Esc
      home: Home
      option: Option
      pause: Pause
      pgdn: PgDn
      pgup: PgUp
      return: Return
      shift: Shift
      space: Space
    gesture:
      drag: drag
    or: "-or-"
    browsing:
      title: "Browsing"
      navigation:
        title: "Navigation"
        pan: "Pan map"
        pan_more: "Pan map by one screenful"
        zoom: "Zoom in / Zoom out"
        zoom_more: "Zoom in / Zoom out by a lot"
      help:
        title: "Help"
        help: "Show help/documentation"
        keyboard: "Show keyboard shortcuts"
      display_options:
        title: "Display options"
        background: "Show background options"
        background_switch: "Switch back to last background"
        map_data: "Show map data options"
        fullscreen: "Enter full screen mode"
        sidebar: "Toggle sidebar"
        wireframe: "Toggle wireframe mode"
        osm_data: "Toggle OpenStreetMap data"
        minimap: "Toggle minimap"
      selecting:
        title: "Selecting features"
        select_one: "Select a single feature"
        select_multi: "Select multiple features"
        lasso: "Draw a selection lasso around features"
        search: "Find features matching search text"
      with_selected:
        title: "With feature selected"
        edit_menu: "Toggle edit menu"
        zoom_to: "Zoom to selected feature"
      vertex_selected:
        title: "With node selected"
        previous: "Jump to previous node"
        next: "Jump to next node"
        first: "Jump to first node"
        last: "Jump to last node"
        change_parent: "Switch parent way"
    editing:
      title: "Editing"
      drawing:
        title: "Drawing"
        focus_add_feature: "Focus the feature search field"
        add_point: "'Add point' mode"
        add_line: "'Add line' mode"
        add_area: "'Add area' mode"
        add_note: "'Add note' mode"
        add_favorite: "Add a favorite feature"
        place_point: "Place a point or note"
        disable_snap: "Hold to disable point snapping"
        stop_line: "Finish drawing a line or area"
      operations:
        title: "Operations"
        continue_line: "Continue a line at the selected node"
        merge: "Combine (merge) selected features"
        disconnect: "Disconnect features at the selected node"
        extract: "Extract a point from a feature"
        split: "Split a line into two at the selected node"
        reverse: "Reverse a line"
        move: "Move selected features"
        rotate: "Rotate selected features"
        orthogonalize: "Square corners of a line or area"
        straighten: "Straighten a line or points"
        circularize: "Circularize a closed line or area"
        reflect_long: "Reflect features across the longer axis"
        reflect_short: "Reflect features across the shorter axis"
        delete: "Delete selected features"
      commands:
        title: "Commands"
        copy: "Copy selected features"
        paste: "Paste copied features"
        undo: "Undo last action"
        redo: "Redo last action"
        save: "Save changes"
    tools:
      title: "Tools"
      info:
        title: "Information"
        all: "Toggle all information panels"
        background: "Toggle background panel"
        history: "Toggle history panel"
        location: "Toggle location panel"
        measurement: "Toggle measurement panel"
  units:
    feet: "{quantity} ft"
    miles: "{quantity} mi"
    square_feet: "{quantity} sq ft"
    square_miles: "{quantity} sq mi"
    acres: "{quantity} ac"
    meters: "{quantity} m"
    kilometers: "{quantity} km"
    square_meters: "{quantity} m²"
    square_kilometers: "{quantity} km²"
    hectares: "{quantity} ha"
    area_pair: "{area1} ({area2})"
    arcdegrees: "{quantity}°"
    arcminutes: "{quantity}′"
    arcseconds: "{quantity}″"
    north: "N"
    south: "S"
    east: "E"
    west: "W"
    coordinate: "{coordinate}{direction}"
    coordinate_pair: "{latitude}, {longitude}"
    second: "1 second"
    seconds: "{quantity} seconds"
    minute: "1 minute"
    minutes: "{quantity} minutes"
    hour: "1 hour"
    hours: "{quantity} hours"
    day: "1 day"
    days: "{quantity} days"
  wikidata:
    identifier: "Identifier"
    label: "Label"
    description: "Description"<|MERGE_RESOLUTION|>--- conflicted
+++ resolved
@@ -1449,11 +1449,7 @@
       email:
         message: '{feature} has an invalid email address.'
         message_multi: '{feature} has multiple invalid email addresses.'
-<<<<<<< HEAD
-        reference: 'Email addresses must looks like "user@example.com".'
-=======
         reference: 'Email addresses must look like "user@example.com".'
->>>>>>> 1ed73b65
       website:
         message: '{feature} has an invalid website.'
         message_multi: '{feature} has multiple invalid websites.'
