--- conflicted
+++ resolved
@@ -1186,36 +1186,6 @@
       message: '{feature} has the generic name "{name}".'
       tip: Names should be the official, on-the-ground titles of features.
     crossing_ways:
-<<<<<<< HEAD
-      message: Crossing ways without connection
-      tooltip: "Roads are crossing other roads, buildings, railroads, or waterways without connection nodes or a bridge tag."
-    rules:
-      validation:
-        header: Validation Rules
-        validators:
-            multiple:
-              title: Multiple values
-              tooltip: Checks for wrong multiple values
-            relation: 
-              title: Relations
-              tooltip: Checks for errors on relations
-            religion: 
-              title: Religion
-              tooltip: Checks for errors on religious objects
-            unnecessary:
-              title: Unncessary tags
-              tooltip: Checks for unnecessary tags
-            power:
-              title: Power (Osmose-QA)
-              tooltip: Checks Power Transformers
-            road:
-              title: Road (Keep Right)
-              tooltip: Validates roads
-      custom:
-        header: Custom Validation Rules
-        tooltip: "Drag and drop a data file onto the page, or click the button to setup"
-        title: Custom Validation Rule
-=======
       message: "{feature} crosses {feature2} without enough context."
       building-building:
         tip: Buildings should not intersect except on different layers.
@@ -1249,7 +1219,32 @@
       message: "{feature} is very close but not connected to {feature2}."
       highway-highway:
         tip: Intersecting highways should share a junction vertex.
->>>>>>> 46f3cea3
+    rules:
+      validation:
+        header: Validation Rules
+        validators:
+          multiple:
+            title: Multiple values
+            tooltip: Checks for wrong multiple values
+          relation: 
+            title: Relations
+            tooltip: Checks for errors on relations
+          religion: 
+            title: Religion
+            tooltip: Checks for errors on religious objects
+          unnecessary:
+            title: Unncessary tags
+            tooltip: Checks for unnecessary tags
+          power:
+            title: Power (Osmose-QA)
+            tooltip: Checks Power Transformers
+          road:
+            title: Road (Keep Right)
+            tooltip: Validates roads
+      custom:
+        header: Custom Validation Rules
+        tooltip: "Drag and drop a data file onto the page, or click the button to setup"
+        title: Custom Validation Rule
     fix:
       add_connection_vertex:
         title: Connect the features
